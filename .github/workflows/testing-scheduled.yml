name: new dependency test (scheduled)

on:
  schedule:
    - cron: '30 5 * * 1'


jobs:
<<<<<<< HEAD
  trigger-testing-stable:
    runs-on: ubuntu-latest
    permissions:
      actions: write
    steps:
      - uses: benc-uk/workflow-dispatch@v1.2.2
        with:
          workflow: testing-stable.yml
          ref: stable
=======
  test-stable-scheduled:
    uses:
      ./.github/workflows/testing.yml
    with:
      branch_name: stable
      event_name: ${{ github.event_name }}
    secrets:
      PAT: ${{ secrets.PAT }}
>>>>>>> 3a0eb968

  test-develop-scheduled:
    uses:
      ./.github/workflows/testing.yml
    with:
      branch_name: develop
      event_name: ${{ github.event_name }}
    secrets:
      PAT: ${{ secrets.PAT }}<|MERGE_RESOLUTION|>--- conflicted
+++ resolved
@@ -6,7 +6,6 @@
 
 
 jobs:
-<<<<<<< HEAD
   trigger-testing-stable:
     runs-on: ubuntu-latest
     permissions:
@@ -16,16 +15,6 @@
         with:
           workflow: testing-stable.yml
           ref: stable
-=======
-  test-stable-scheduled:
-    uses:
-      ./.github/workflows/testing.yml
-    with:
-      branch_name: stable
-      event_name: ${{ github.event_name }}
-    secrets:
-      PAT: ${{ secrets.PAT }}
->>>>>>> 3a0eb968
 
   test-develop-scheduled:
     uses:
