--- conflicted
+++ resolved
@@ -1,112 +1,3 @@
-<<<<<<< HEAD
-# # Todo : enable tests for GSoC branches.. disabled because of 
-# # https://github.com/Open-MSS/MSS/actions/runs/6456242735/job/17525332827?pr=2043
-
-# name: test GSOC branches
-
-# on:
-#   push:
-#     branches:
-#     - 'GSOC**'
-
-#   pull_request:
-#     branches:
-#     - 'GSOC**'
-
-# env:
-#   PAT: ${{ secrets.PAT }}
-
-
-# jobs:
-#   Test-MSS-GSOC:
-#     runs-on: ubuntu-latest
-
-#     defaults:
-#       run:
-#         shell: bash
-
-#     container:
-#       image: openmss/testing-develop
-
-#     steps:
-#     - name: Trust My Directory
-#       run: git config --global --add safe.directory /__w/MSS/MSS
-
-#     - uses: actions/checkout@v3
-
-#     - name: Check for changed dependencies
-#       run: |
-#         cmp -s /meta.yaml localbuild/meta.yaml && cmp -s /development.txt requirements.d/development.txt \
-#         || (echo Dependencies differ \
-#             && echo "triggerdockerbuild=yes" >> $GITHUB_ENV )
-
-#     - name: Reinstall dependencies if changed
-#       if: ${{ success() && env.triggerdockerbuild == 'yes' }}
-#       run: |
-#         cd $GITHUB_WORKSPACE \
-#         && source /opt/conda/etc/profile.d/conda.sh \
-#         && source /opt/conda/etc/profile.d/mamba.sh \
-#         && mamba activate mss-develop-env \
-#         && mamba deactivate \
-#         && cat localbuild/meta.yaml \
-#         | sed -n '/^requirements:/,/^test:/p' \
-#         | sed -e "s/.*- //" \
-#         | sed -e "s/menuinst.*//" \
-#         | sed -e "s/.*://" > reqs.txt \
-#         && cat requirements.d/development.txt >> reqs.txt \
-#         && echo pyvirtualdisplay >> reqs.txt \
-#         && cat reqs.txt \
-#         && mamba env remove -n mss-develop-env \
-#         && mamba create -y -n mss-develop-env --file reqs.txt
-
-#     - name: Print conda list
-#       run: |
-#         source /opt/conda/etc/profile.d/conda.sh \
-#         && source /opt/conda/etc/profile.d/mamba.sh \
-#         && mamba activate mss-develop-env \
-#         && mamba list
-
-#     - name: Run tests
-#       if: ${{ success() }}
-#       timeout-minutes: 25
-#       run: |
-#         cd $GITHUB_WORKSPACE \
-#         && source /opt/conda/etc/profile.d/conda.sh \
-#         && source /opt/conda/etc/profile.d/mamba.sh \
-#         && mamba activate mss-develop-env \
-#         && pytest -v --durations=20 --reverse --cov=mslib tests \
-#         || (for i in {1..5} \
-#           ; do pytest tests -v --durations=0 --reverse --last-failed --lfnf=none \
-#           && break \
-#         ; done)
-
-
-#     - name: Run tests in parallel
-#       if: ${{ success() }}
-#       timeout-minutes: 25
-#       run: |
-#         cd $GITHUB_WORKSPACE \
-#         && source /opt/conda/etc/profile.d/conda.sh \
-#         && source /opt/conda/etc/profile.d/mamba.sh \
-#         && mamba activate mss-develop-env \
-#         && pytest -vv -n 6 --dist loadfile --max-worker-restart 0 tests \
-#         || (for i in {1..5} \
-#           ; do pytest -vv -n 6 --dist loadfile --max-worker-restart 0 tests --last-failed --lfnf=none \
-#           && break \
-#         ; done)
-
-#     - name: Collect coverage
-#       if: ${{ success() && inputs.event_name == 'push' && inputs.branch_name == 'develop' }}
-#       env: 
-#         GITHUB_TOKEN: ${{ secrets.GITHUB_TOKEN }}
-#       run: |
-#         cd $GITHUB_WORKSPACE \
-#         && source /opt/conda/etc/profile.d/conda.sh \
-#         && source /opt/conda/etc/profile.d/mamba.sh \
-#         && mamba activate mss-develop-env \
-#         && mamba install coveralls \
-#         && coveralls --service=github
-=======
 name: test GSOC branches
 
 on:
@@ -210,5 +101,4 @@
         && source /opt/conda/etc/profile.d/mamba.sh \
         && mamba activate mss-develop-env \
         && mamba install coveralls \
-        && coveralls --service=github
->>>>>>> f72546b6
+        && coveralls --service=github