--- conflicted
+++ resolved
@@ -156,11 +156,8 @@
 sys.path.insert(0, parent_path)
 
 # ToDo scope="class" for mscolab tests wanted
-<<<<<<< HEAD
+
 @pytest.fixture(scope="session")
-=======
-@pytest.fixture(scope="session", autouse=True)
->>>>>>> 3757b3a2
 def create_data():
     from mslib.mscolab.mscolab import handle_db_seed
     handle_db_seed()
