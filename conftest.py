# -*- coding: utf-8 -*-
"""

    mslib.conftest
    ~~~~~~~~~~~~~~

    common definitions for py.test

    This file is part of MSS.

    :copyright: Copyright 2016-2017 Reimar Bauer
    :copyright: Copyright 2016-2023 by the MSS team, see AUTHORS.
    :license: APACHE-2.0, see LICENSE for details.

    Licensed under the Apache License, Version 2.0 (the "License");
    you may not use this file except in compliance with the License.
    You may obtain a copy of the License at

       http://www.apache.org/licenses/LICENSE-2.0

    Unless required by applicable law or agreed to in writing, software
    distributed under the License is distributed on an "AS IS" BASIS,
    WITHOUT WARRANTIES OR CONDITIONS OF ANY KIND, either express or implied.
    See the License for the specific language governing permissions and
    limitations under the License.
"""

import importlib.util
import os
import sys
import mock
import warnings
from PyQt5 import QtWidgets
# Disable pyc files
sys.dont_write_bytecode = True

import pytest
import fs
import shutil
import keyring
from mslib.mswms.demodata import DataFiles
import tests.constants as constants

# make a copy for mscolab test, so that we read different pathes during parallel tests.
sample_path = os.path.join(os.path.dirname(__file__), "tests", "data")
shutil.copy(os.path.join(sample_path, "example.ftml"), constants.ROOT_DIR)

MSCOLAB_PROCESSES = []
class TestKeyring(keyring.backend.KeyringBackend):
    """A test keyring which always outputs the same password
    from Runtime Configuration
    https://pypi.org/project/keyring/#third-party-backends
    """
    priority = 1

    passwords = {}

    def reset(self):
        self.passwords = {}

    def set_password(self, servicename, username, password):
        self.passwords[servicename + username] = password

    def get_password(self, servicename, username):
        return self.passwords.get(servicename + username, "password from TestKeyring")

    def delete_password(self, servicename, username):
        if servicename + username in self.passwords:
            del self.passwords[servicename + username]


# set the keyring for keyring lib
keyring.set_keyring(TestKeyring())


@pytest.fixture(autouse=True)
def keyring_reset():
    keyring.get_keyring().reset()


def pytest_addoption(parser):
    parser.addoption("--msui_settings", action="store")


def pytest_generate_tests(metafunc):
    option_value = metafunc.config.option.msui_settings
    if option_value is not None:
        msui_settings_file_fs = fs.open_fs(constants.MSUI_CONFIG_PATH)
        msui_settings_file_fs.writetext("msui_settings.json", option_value)
        msui_settings_file_fs.close()


if os.getenv("TESTS_VISIBLE") == "TRUE":
    Display = None
else:
    try:
        from pyvirtualdisplay import Display
    except ImportError:
        Display = None

if not constants.SERVER_CONFIG_FS.exists(constants.SERVER_CONFIG_FILE):
    print('\n configure testdata')
    # ToDo check pytest tmpdir_factory
    examples = DataFiles(data_fs=constants.DATA_FS,
                         server_config_fs=constants.SERVER_CONFIG_FS)
    examples.create_server_config(detailed_information=True)
    examples.create_data()

if not constants.SERVER_CONFIG_FS.exists(constants.MSCOLAB_CONFIG_FILE):
    config_string = f'''
# SQLALCHEMY_DB_URI = 'mysql://user:pass@127.0.0.1/mscolab'
import os
import logging
import fs
import secrets
from urllib.parse import urljoin

ROOT_DIR = '{constants.ROOT_DIR}'
# directory where mss output files are stored
root_fs = fs.open_fs(ROOT_DIR)
if not root_fs.exists('colabTestData'):
    root_fs.makedir('colabTestData')
BASE_DIR = ROOT_DIR
DATA_DIR = fs.path.join(ROOT_DIR, 'colabTestData')
# mscolab data directory
MSCOLAB_DATA_DIR = fs.path.join(DATA_DIR, 'filedata')

# To enable logging set to True or pass a logger object to use. 
SOCKETIO_LOGGER = True

# To enable Engine.IO logging set to True or pass a logger object to use.
ENGINEIO_LOGGER = True

# used to generate and parse tokens
SECRET_KEY = secrets.token_urlsafe(16)

# used to generate the password token
SECURITY_PASSWORD_SALT = secrets.token_urlsafe(16)

# looks for a given category for an operation ending with GROUP_POSTFIX
# e.g. category = Tex will look for TexGroup
# all users in that Group are set to the operations of that category
# having the roles in the TexGroup
GROUP_POSTFIX = "Group"

# mail settings
MAIL_SERVER = 'localhost'
MAIL_PORT = 25
MAIL_USE_TLS = False
MAIL_USE_SSL = True

# mail authentication
MAIL_USERNAME = os.environ.get('APP_MAIL_USERNAME')
MAIL_PASSWORD = os.environ.get('APP_MAIL_PASSWORD')

# mail accounts
MAIL_DEFAULT_SENDER = 'MSS@localhost'

# enable verification by Mail
MAIL_ENABLED = False

SQLALCHEMY_DB_URI = 'sqlite:///' + urljoin(DATA_DIR, 'mscolab.db')

# mscolab file upload settings
UPLOAD_FOLDER = fs.path.join(DATA_DIR, 'uploads')
MAX_UPLOAD_SIZE = 2 * 1024 * 1024  # 2MB

# text to be written in new mscolab based ftml files.
STUB_CODE = """<?xml version="1.0" encoding="utf-8"?>
<FlightTrack version="1.7.6">
  <ListOfWaypoints>
    <Waypoint flightlevel="250" lat="67.821" location="Kiruna" lon="20.336">
      <Comments></Comments>
    </Waypoint>
    <Waypoint flightlevel="250" lat="78.928" location="Ny-Alesund" lon="11.986">
      <Comments></Comments>
    </Waypoint>
  </ListOfWaypoints>
</FlightTrack>
"""
enable_basic_http_authentication = False
'''
    ROOT_FS = fs.open_fs(constants.ROOT_DIR)
    if not ROOT_FS.exists('mscolab'):
        ROOT_FS.makedir('mscolab')
    with fs.open_fs(fs.path.join(constants.ROOT_DIR, "mscolab")) as mscolab_fs:
        # windows needs \\ or / but mixed is terrible. *nix needs /
        mscolab_fs.writetext(constants.MSCOLAB_CONFIG_FILE, config_string.replace('\\', '/'))
    path = fs.path.join(constants.ROOT_DIR, 'mscolab', constants.MSCOLAB_CONFIG_FILE)
    parent_path = fs.path.join(constants.ROOT_DIR, 'mscolab')

if not constants.SERVER_CONFIG_FS.exists(constants.MSCOLAB_AUTH_FILE):
    config_string = '''
import hashlib

class mscolab_auth(object):
     password = "testvaluepassword"
     allowed_users = [("user", hashlib.md5(password.encode('utf-8')).hexdigest())]
'''
    ROOT_FS = fs.open_fs(constants.ROOT_DIR)
    if not ROOT_FS.exists('mscolab'):
        ROOT_FS.makedir('mscolab')
    with fs.open_fs(fs.path.join(constants.ROOT_DIR, "mscolab")) as mscolab_fs:
        # windows needs \\ or / but mixed is terrible. *nix needs /
        mscolab_fs.writetext(constants.MSCOLAB_AUTH_FILE, config_string.replace('\\', '/'))


def _load_module(module_name, path):
    spec = importlib.util.spec_from_file_location(module_name, path)
    module = importlib.util.module_from_spec(spec)
    sys.modules[module_name] = module
    spec.loader.exec_module(module)


_load_module("mswms_settings", constants.SERVER_CONFIG_FILE_PATH)
_load_module("mscolab_settings", path)


<<<<<<< HEAD
=======
@pytest.fixture(autouse=True)
def fail_if_open_message_boxes_left():
    """Fail a test if there are any Qt message boxes left open at the end
    """
    # Mock every MessageBox widget in the test suite to avoid unwanted freezes on unhandled error popups etc.
    with mock.patch("PyQt5.QtWidgets.QMessageBox.question") as q, \
            mock.patch("PyQt5.QtWidgets.QMessageBox.information") as i, \
            mock.patch("PyQt5.QtWidgets.QMessageBox.critical") as c, \
            mock.patch("PyQt5.QtWidgets.QMessageBox.warning") as w:
        yield
        if any(box.call_count > 0 for box in [q, i, c, w]):
            summary = "\n".join([f"PyQt5.QtWidgets.QMessageBox.{box()._extract_mock_name()}: {box.mock_calls[:-1]}"
                                 for box in [q, i, c, w] if box.call_count > 0])
            pytest.fail(f"An unhandled message box popped up during your test!\n{summary}")


    # Try to close all remaining widgets after each test
    for qobject in set(QtWidgets.QApplication.topLevelWindows() + QtWidgets.QApplication.topLevelWidgets()):
        try:
            qobject.destroy()
        # Some objects deny permission, pass in that case
        except RuntimeError:
            pass


>>>>>>> 38cb1f08
@pytest.fixture(scope="session", autouse=True)
def configure_testsetup(request):
    if Display is not None:
        # needs for invisible window output xvfb installed,
        # default backend for visible output is xephyr
        # by visible=0 you get xvfb
        VIRT_DISPLAY = Display(visible=0, size=(1280, 1024))
        VIRT_DISPLAY.start()
        yield
        VIRT_DISPLAY.stop()
    else:
        yield

def pytest_sessionfinish(session, exitstatus):
    for process in MSCOLAB_PROCESSES:
        process.terminate()<|MERGE_RESOLUTION|>--- conflicted
+++ resolved
@@ -216,34 +216,6 @@
 _load_module("mscolab_settings", path)
 
 
-<<<<<<< HEAD
-=======
-@pytest.fixture(autouse=True)
-def fail_if_open_message_boxes_left():
-    """Fail a test if there are any Qt message boxes left open at the end
-    """
-    # Mock every MessageBox widget in the test suite to avoid unwanted freezes on unhandled error popups etc.
-    with mock.patch("PyQt5.QtWidgets.QMessageBox.question") as q, \
-            mock.patch("PyQt5.QtWidgets.QMessageBox.information") as i, \
-            mock.patch("PyQt5.QtWidgets.QMessageBox.critical") as c, \
-            mock.patch("PyQt5.QtWidgets.QMessageBox.warning") as w:
-        yield
-        if any(box.call_count > 0 for box in [q, i, c, w]):
-            summary = "\n".join([f"PyQt5.QtWidgets.QMessageBox.{box()._extract_mock_name()}: {box.mock_calls[:-1]}"
-                                 for box in [q, i, c, w] if box.call_count > 0])
-            pytest.fail(f"An unhandled message box popped up during your test!\n{summary}")
-
-
-    # Try to close all remaining widgets after each test
-    for qobject in set(QtWidgets.QApplication.topLevelWindows() + QtWidgets.QApplication.topLevelWidgets()):
-        try:
-            qobject.destroy()
-        # Some objects deny permission, pass in that case
-        except RuntimeError:
-            pass
-
-
->>>>>>> 38cb1f08
 @pytest.fixture(scope="session", autouse=True)
 def configure_testsetup(request):
     if Display is not None:
