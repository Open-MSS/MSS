--- conflicted
+++ resolved
@@ -93,13 +93,9 @@
     - python-slugify
     - flask-login
     - pysaml2
-<<<<<<< HEAD
-    - libxmlsec1
+    - libxmlsec1  # [not win]
 run_constrained:
     - menuinst >=2.0.0
-=======
-    - libxmlsec1  # [not win]
->>>>>>> 6950e266
 
 test:
   imports:
