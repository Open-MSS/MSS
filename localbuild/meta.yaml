{% set version = "alpha" %}


package:
  name: mss
  version: {{ version }}

source:
  path: ../

build:
  skip: true  # [py<38]
  number: 1000
  script: "{{ PYTHON }} -m pip install . --no-deps -vv"  # [not win]
  entry_points:
    - msui = mslib.msui.msui:main
    - mss = mslib.msui.mss:main
    - mswms = mslib.mswms.mswms:main
    - mswms_demodata = mslib.mswms.demodata:main
    - mscolab = mslib.mscolab.mscolab:main
    - mssautoplot = mslib.utils.mssautoplot:main
    - msidp = mslib.msidp.idp:main

requirements:
  build:
    - python
    - pip
    - setuptools
  host:
    - python
    - setuptools
    - pip
    - menuinst  # [win]
    - future
  run:
    - python
    - defusedxml
    - menuinst  # [win]
    - basemap >=1.3.3
    - chameleon
    - execnet
    - fastkml =0.11
    - shapely >=2.0.0
    - pygeoif <1.0.0
    - isodate
    - lxml
    - netcdf4
    - hdf4
    - pillow
    - pytz
    - pyqt >=5.15.0
    - qt >=5.15.0
    - requests >=2.31.0
    - scipy
    - skyfield >=1.12
    - skyfield-data >=5
    - tk
    - owslib >=0.24
    - unicodecsv
    - fs_filepicker
    - cftime >=1.0.1
    - matplotlib >=3.5.3
    - itsdangerous
    - pyjwt
    - flask >=2.3.2
    - flask-httpauth
    - flask-mail
    - flask-migrate
    - werkzeug >=2.2.3, <3.0.0
    - flask-socketio >=5.1.0
    - flask-sqlalchemy >=3.0.0
    - flask-cors
    - passlib
    - gitpython
    - git
    - psycopg2
    - PyMySQL >=0.9.3
    - validate_email
    - multidict
    - pint
    - python-socketio >=5
    - python-engineio >=4
    - markdown
    - xstatic
    - xstatic-jquery
    - xstatic-bootstrap
    - gpxpy >=1.4.2
    - metpy
    - pycountry
    - websocket-client
    - libtiff <4.5.0
    - flask-wtf
    - email_validator
    - keyring
    - dbus-python
<<<<<<< HEAD
    - python-slugify
=======
    - flask-login
    - pysaml2
    - libxmlsec1
>>>>>>> 83b39851

test:
  imports:
    - mslib
  commands:
    - mswms -h
    - mswms_demodata -h
    - msui -h
    - mscolab -h
    - msidp -h

about:
  summary: 'A web service based tool to plan atmospheric research flights.'
  home: https://github.com/Open-MSS/MSS
  license: "Apache-2.0"
  license_family: "APACHE"
  license_file: LICENSE
  description: |
    MSS - Mission Support System

    http://www.geosci-model-dev.net/5/55/2012/gmd-5-55-2012.pdf

    Software for planning research Aircraft Missions.
    For discussion of the possibilites of the research flights,
    the Mission Support System (MSS) was developed.
    This software helps to review a big amount of metereological and
    model data by viewing the forecasted parameters of interest along possible regions
    of a proposed flight path. Data and possible flight paths can
    be displayed on a hoizontal view (map projection) or on a vertical
    view (along the proposed flight path). Flight paths can be constructed
    and modified on these views. Exchange through a waypoint table is also possible.

extra:
  recipe-maintainers:
    - ReimarBauer<|MERGE_RESOLUTION|>--- conflicted
+++ resolved
@@ -93,13 +93,10 @@
     - email_validator
     - keyring
     - dbus-python
-<<<<<<< HEAD
     - python-slugify
-=======
     - flask-login
     - pysaml2
     - libxmlsec1
->>>>>>> 83b39851
 
 test:
   imports:
