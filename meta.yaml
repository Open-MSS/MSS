--- conflicted
+++ resolved
@@ -39,10 +39,7 @@
     - qt 5.*
     - requests
     - scipy
-<<<<<<< HEAD
     - sgp4
-=======
->>>>>>> f661f3b3
     - skyfield >=1.12
     - six
     - tk
