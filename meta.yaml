{% set version = load_setup_py_data().version %}


package:
  name: mss
  version: {{ version }}

source:
  git_url: https://bitbucket.org/wxmetvis/mss.git

build:
  number: 0
  entry_points:
    - mss = mslib.msui.mss_pyui:main
    - mswms = mslib.mswms.mswms:main
    - demodata = mslib.mswms.demodata:main

requirements:
<<<<<<< HEAD
  build:
    - python
    - setuptools
    - future
    - menuinst  # [win]
  run:
    - python
    - menuinst  # [win]
    - basemap 1.1.*
    - chameleon
    - execnet
    - lxml
    - netcdf4
    - hdf4
    - paste
    - pillow
    - python-dateutil
    - pytz
    - pyqt 5.*
    - qt 5.*
    - requests
    - scipy
    - six
    - tk
    - owslib
    - unicodecsv
    - fs_filepicker
    - future # [py2k]
=======
    build:
        - python
        - setuptools
        - future
        - menuinst  # [win]
    run:
        - python
        - menuinst  # [win]
        - basemap
        - chameleon
        - execnet
        - jplephem
        - lxml
        - netcdf4
        - hdf4 4.2.12
        - paste
        - pillow
        - python-dateutil
        - pytz
        - pyqt 5.*
        - qt 5.*
        - requests
        - scipy
        - sgp4
        - skyfield
        - six
        - tk 8.5.*
        - owslib
        - unicodecsv
        - fs_filepicker
        - future  # [py2k]
>>>>>>> d5277ddb

test:
  imports:
    - mslib
  commands:
    - mswms -h
    - mss -h

about:
  summary: 'A web service based tool to plan atmospheric research flights.'
  home: https://bitbucket.org/wxmetvis/mss
  license: Apache 2.0
  license_file: LICENSE
  description: |
    MSS - Mission Support System

    http://www.geosci-model-dev.net/5/55/2012/gmd-5-55-2012.pdf

    Software for planning research Aircraft Missions.
    For discussion of the possibilites of the research flights,
    the Mission Support System (MSS) was developed.
    This software helps to review a big amount of metereological and
    model data by viewing the forecasted parameters of interest along possible regions
    of a proposed flight path. Data and possible flight paths can
    be displayed on a hoizontal view (map projection) or on a vertical
    view (along the proposed flight path). Flight paths can be constructed
    and modified on these views. Exchange through a waypoint table is also possible.

extra:
  recipe-maintainers:
    - ReimarBauer<|MERGE_RESOLUTION|>--- conflicted
+++ resolved
@@ -16,7 +16,6 @@
     - demodata = mslib.mswms.demodata:main
 
 requirements:
-<<<<<<< HEAD
   build:
     - python
     - setuptools
@@ -39,45 +38,14 @@
     - qt 5.*
     - requests
     - scipy
+    - sgp4
+    - skyfield
     - six
     - tk
     - owslib
     - unicodecsv
     - fs_filepicker
     - future # [py2k]
-=======
-    build:
-        - python
-        - setuptools
-        - future
-        - menuinst  # [win]
-    run:
-        - python
-        - menuinst  # [win]
-        - basemap
-        - chameleon
-        - execnet
-        - jplephem
-        - lxml
-        - netcdf4
-        - hdf4 4.2.12
-        - paste
-        - pillow
-        - python-dateutil
-        - pytz
-        - pyqt 5.*
-        - qt 5.*
-        - requests
-        - scipy
-        - sgp4
-        - skyfield
-        - six
-        - tk 8.5.*
-        - owslib
-        - unicodecsv
-        - fs_filepicker
-        - future  # [py2k]
->>>>>>> d5277ddb
 
 test:
   imports:
