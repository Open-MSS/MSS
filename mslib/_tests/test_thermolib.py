# -*- coding: utf-8 -*-
"""

    mslib._test.test_thermoblib
    ~~~~~~~~~~~~~~~~~~~~~~~~~~~

    Tests for the thermolib module.

    This file is part of mss.

    :copyright: Copyright 2017 Marc Rautenhaus
    :copyright: Copyright 2016-2021 by the mss team, see AUTHORS.
    :license: APACHE-2.0, see LICENSE for details.

    Licensed under the Apache License, Version 2.0 (the "License");
    you may not use this file except in compliance with the License.
    You may obtain a copy of the License at

       http://www.apache.org/licenses/LICENSE-2.0

    Unless required by applicable law or agreed to in writing, software
    distributed under the License is distributed on an "AS IS" BASIS,
    WITHOUT WARRANTIES OR CONDITIONS OF ANY KIND, either express or implied.
    See the License for the specific language governing permissions and
    limitations under the License.
"""

import numpy as np
import pytest
from metpy.units import units

import mslib.thermolib as tl


def test_flightlevel2pressure2flightlevel():
    fs = np.arange(1, 71000, 1000.) / 30.48
    ps = tl.flightlevel2pressure_a(fs)
    fs_p = tl.pressure2flightlevel_a(ps)
    assert fs == pytest.approx(fs_p)


def test_pressure2flightlevel2pressure():
    ps = np.arange(5, 105000, 1.)[::-1]
    fs = tl.pressure2flightlevel_a(ps)
    ps_p = tl.flightlevel2pressure_a(fs)
    assert ps == pytest.approx(ps_p)


def test_flightlevel2pressure():
<<<<<<< HEAD
    assert tl.flightlevel2pressure(182.8913020844737 * units.hft) == pytest.approx(50000)
    assert tl.flightlevel2pressure(530.8390754393636 * units.hft) == pytest.approx(10000)
    assert tl.flightlevel2pressure(782.4486256345779 * units.hft) == pytest.approx(3000)
    assert tl.flightlevel2pressure(1151.9849776810745 * units.hft) == pytest.approx(550)
    assert tl.flightlevel2pressure(1626.9512858549855 * units.hft) == pytest.approx(80)
    assert tl.flightlevel2pressure(1804.3261490037305 * units.hft) == pytest.approx(40)
=======
    assert tl.flightlevel2pressure(182.8850) == pytest.approx(50000)
    assert tl.flightlevel2pressure(530.8279) == pytest.approx(10000)
    assert tl.flightlevel2pressure(782.4335) == pytest.approx(3000)
    assert tl.flightlevel2pressure(1151.9583) == pytest.approx(550)
    assert tl.flightlevel2pressure(1626.8966) == pytest.approx(80)
    assert tl.flightlevel2pressure(1804.2727) == pytest.approx(40)
>>>>>>> e2607fb8
    with pytest.raises(ValueError):
        tl.flightlevel2pressure((72000 / 30.48) * units.hft)
    fls = (np.arange(0, 71000, 1000) / 30.48) * units.hft
    assert np.allclose([tl.flightlevel2pressure(_x) for _x in fls],
                       tl.flightlevel2pressure(fls))


def test_pressure2flightlevel():
<<<<<<< HEAD
    assert tl.pressure2flightlevel(50000 * units.Pa) == pytest.approx(182.89130205844737)
    assert tl.pressure2flightlevel(10000 * units.Pa) == pytest.approx(530.8390754393636)
    assert tl.pressure2flightlevel(3000 * units.Pa) == pytest.approx(782.4486256345779)
    assert tl.pressure2flightlevel(550 * units.Pa) == pytest.approx(1151.9849776810745)
    assert tl.pressure2flightlevel(80 * units.Pa) == pytest.approx(1626.9512858549855)
    assert tl.pressure2flightlevel(40 * units.Pa) == pytest.approx(1804.3261490037305)
=======
    assert tl.pressure2flightlevel(50000.) == pytest.approx(182.8850)
    assert tl.pressure2flightlevel(10000.) == pytest.approx(530.8279)
    assert tl.pressure2flightlevel(3000.) == pytest.approx(782.4335)
    assert tl.pressure2flightlevel(550.) == pytest.approx(1151.9583)
    assert tl.pressure2flightlevel(80.) == pytest.approx(1626.8966)
    assert tl.pressure2flightlevel(40.) == pytest.approx(1804.2727)
>>>>>>> e2607fb8
    with pytest.raises(ValueError):
        tl.pressure2flightlevel(3.9 * units.Pa)
    pss = np.arange(5., 100000., 100.) * units.Pa
    assert np.allclose([tl.pressure2flightlevel(_x) for _x in pss],
<<<<<<< HEAD
                       tl.pressure2flightlevel(pss))
=======
                       tl.pressure2flightlevel_a(pss))


def test_isa_temperature():
    assert tl.isa_temperature(100) == pytest.approx(268.338)
    assert tl.isa_temperature(200) == pytest.approx(248.526)
    assert tl.isa_temperature(300) == pytest.approx(228.714)
    assert tl.isa_temperature(400) == pytest.approx(216.650)
    assert tl.isa_temperature(500) == pytest.approx(216.650)
    assert tl.isa_temperature(600) == pytest.approx(216.650)
    assert tl.isa_temperature(700) == pytest.approx(217.986)
    assert tl.isa_temperature(800) == pytest.approx(221.034)
    assert tl.isa_temperature(1000) == pytest.approx(227.13)
    with pytest.raises(ValueError):
        tl.isa_temperature(71001 / 30.48)
    assert tl.isa_temperature(11000 / 30.48) == pytest.approx(216.65)
    assert tl.isa_temperature(20000 / 30.48) == pytest.approx(216.65)
    assert tl.isa_temperature(32000 / 30.48) == pytest.approx(228.65)
    assert tl.isa_temperature(47000 / 30.48) == pytest.approx(270.65)
    assert tl.isa_temperature(51000 / 30.48) == pytest.approx(270.65)
>>>>>>> e2607fb8


def test_geop_thickness():
    """Test geop_thickness() with some values from the 1976 US standard
       atmosphere.
    """
    pytest.skip("this test does not make sense, yet")
    # Define some std. atmosphere values (height in m, T in K, p in Pa).
    std_atm_76 = np.array([[0, 288.15, 101325],
                           [500, 284.9, 95460.839342],
                           [1000, 281.65, 89874.570502],
                           [1500, 278.4, 84556.004841],
                           [2000, 275.15, 79495.215511],
                           [2500, 271.9, 74682.533661],
                           [3000, 268.65, 70108.54467],
                           [3500, 265.4, 65764.084371],
                           [4000, 262.15, 61640.235304],
                           [4500, 258.9, 57728.32297],
                           [5000, 255.65, 54019.912104],
                           [5500, 252.4, 50506.802952],
                           [6000, 249.15, 47181.027568],
                           [6500, 245.9, 44034.846117],
                           [7000, 242.65, 41060.743191],
                           [7500, 239.4, 38251.424142],
                           [8000, 236.15, 35599.811423],
                           [8500, 232.9, 33099.040939],
                           [9000, 229.65, 30742.45842],
                           [9500, 226.4, 28523.615797],
                           [10000, 223.15, 26436.267594],
                           [10500, 219.9, 24474.367338],
                           [11000, 216.65, 22632.063973],
                           [11500, 216.65, 20916.189034],
                           [12000, 216.65, 19330.405049],
                           [12500, 216.65, 17864.849029],
                           [13000, 216.65, 16510.405758],
                           [13500, 216.65, 15258.6511],
                           [14000, 216.65, 14101.799606],
                           [14500, 216.65, 13032.656085],
                           [15000, 216.65, 12044.570862],
                           [15500, 216.65, 11131.398413],
                           [16000, 216.65, 10287.459141],
                           [16500, 216.65, 9507.504058],
                           [17000, 216.65, 8786.682132],
                           [17500, 216.65, 8120.510116],
                           [18000, 216.65, 7504.844668],
                           [18500, 216.65, 6935.856576],
                           [19000, 216.65, 6410.006945],
                           [19500, 216.65, 5924.025185],
                           [20000, 216.65, 5474.88867]])

    # Extract p and T arrays.
    p = std_atm_76[:, 2]
    t = std_atm_76[:, 1]

    # Compute geopotential difference and layer thickness. Layer thickness
    # should be similar to the actual altitude given above.
    geopd = tl.geop_difference(p, t, method='cumtrapz')  # noqa
    geopt = tl.geop_thickness(p, t, cumulative=True)  # noqa<|MERGE_RESOLUTION|>--- conflicted
+++ resolved
@@ -47,21 +47,12 @@
 
 
 def test_flightlevel2pressure():
-<<<<<<< HEAD
-    assert tl.flightlevel2pressure(182.8913020844737 * units.hft) == pytest.approx(50000)
-    assert tl.flightlevel2pressure(530.8390754393636 * units.hft) == pytest.approx(10000)
-    assert tl.flightlevel2pressure(782.4486256345779 * units.hft) == pytest.approx(3000)
-    assert tl.flightlevel2pressure(1151.9849776810745 * units.hft) == pytest.approx(550)
-    assert tl.flightlevel2pressure(1626.9512858549855 * units.hft) == pytest.approx(80)
-    assert tl.flightlevel2pressure(1804.3261490037305 * units.hft) == pytest.approx(40)
-=======
-    assert tl.flightlevel2pressure(182.8850) == pytest.approx(50000)
-    assert tl.flightlevel2pressure(530.8279) == pytest.approx(10000)
-    assert tl.flightlevel2pressure(782.4335) == pytest.approx(3000)
-    assert tl.flightlevel2pressure(1151.9583) == pytest.approx(550)
-    assert tl.flightlevel2pressure(1626.8966) == pytest.approx(80)
-    assert tl.flightlevel2pressure(1804.2727) == pytest.approx(40)
->>>>>>> e2607fb8
+    assert tl.flightlevel2pressure(182.8850 * units.hft) == pytest.approx(50000)
+    assert tl.flightlevel2pressure(530.8279 * units.hft) == pytest.approx(10000)
+    assert tl.flightlevel2pressure(782.4335 * units.hft) == pytest.approx(3000)
+    assert tl.flightlevel2pressure(1151.9583 * units.hft) == pytest.approx(550)
+    assert tl.flightlevel2pressure(1626.8966 * units.hft) == pytest.approx(80)
+    assert tl.flightlevel2pressure(1804.2727 * units.hft) == pytest.approx(40)
     with pytest.raises(ValueError):
         tl.flightlevel2pressure((72000 / 30.48) * units.hft)
     fls = (np.arange(0, 71000, 1000) / 30.48) * units.hft
@@ -70,29 +61,17 @@
 
 
 def test_pressure2flightlevel():
-<<<<<<< HEAD
-    assert tl.pressure2flightlevel(50000 * units.Pa) == pytest.approx(182.89130205844737)
-    assert tl.pressure2flightlevel(10000 * units.Pa) == pytest.approx(530.8390754393636)
-    assert tl.pressure2flightlevel(3000 * units.Pa) == pytest.approx(782.4486256345779)
-    assert tl.pressure2flightlevel(550 * units.Pa) == pytest.approx(1151.9849776810745)
-    assert tl.pressure2flightlevel(80 * units.Pa) == pytest.approx(1626.9512858549855)
-    assert tl.pressure2flightlevel(40 * units.Pa) == pytest.approx(1804.3261490037305)
-=======
-    assert tl.pressure2flightlevel(50000.) == pytest.approx(182.8850)
-    assert tl.pressure2flightlevel(10000.) == pytest.approx(530.8279)
-    assert tl.pressure2flightlevel(3000.) == pytest.approx(782.4335)
-    assert tl.pressure2flightlevel(550.) == pytest.approx(1151.9583)
-    assert tl.pressure2flightlevel(80.) == pytest.approx(1626.8966)
-    assert tl.pressure2flightlevel(40.) == pytest.approx(1804.2727)
->>>>>>> e2607fb8
+    assert tl.pressure2flightlevel(50000 * units.Pa) == pytest.approx(182.8850)
+    assert tl.pressure2flightlevel(10000 * units.Pa) == pytest.approx(530.8279)
+    assert tl.pressure2flightlevel(3000 * units.Pa) == pytest.approx(782.4335)
+    assert tl.pressure2flightlevel(550 * units.Pa) == pytest.approx(1151.9583)
+    assert tl.pressure2flightlevel(80 * units.Pa) == pytest.approx(1626.8966)
+    assert tl.pressure2flightlevel(40 * units.Pa) == pytest.approx(1804.2727)
     with pytest.raises(ValueError):
         tl.pressure2flightlevel(3.9 * units.Pa)
     pss = np.arange(5., 100000., 100.) * units.Pa
     assert np.allclose([tl.pressure2flightlevel(_x) for _x in pss],
-<<<<<<< HEAD
                        tl.pressure2flightlevel(pss))
-=======
-                       tl.pressure2flightlevel_a(pss))
 
 
 def test_isa_temperature():
@@ -112,7 +91,6 @@
     assert tl.isa_temperature(32000 / 30.48) == pytest.approx(228.65)
     assert tl.isa_temperature(47000 / 30.48) == pytest.approx(270.65)
     assert tl.isa_temperature(51000 / 30.48) == pytest.approx(270.65)
->>>>>>> e2607fb8
 
 
 def test_geop_thickness():
