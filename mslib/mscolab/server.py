--- conflicted
+++ resolved
@@ -349,11 +349,7 @@
             static_file_path = fs.path.join(static_dir, op_id, file_name)
         new_message = cm.add_message(user, static_file_path, op_id, message_type)
         new_message_dict = get_message_dict(new_message)
-<<<<<<< HEAD
         sockio.emit('chat-message-client', json.dumps(new_message_dict))
-=======
-        sockio.emit('chat-message-client', json.dumps(new_message_dict), room=str(op_id))
->>>>>>> d0370465
         return jsonify({"success": True, "path": static_file_path})
     return jsonify({"success": False, "message": "Could not send message. No file uploaded."})
 
@@ -384,16 +380,12 @@
     description = request.form.get('description', None)
     category = request.form.get('category', "default")
     user = g.user
-<<<<<<< HEAD
-    r = str(fm.create_project(path, description, user, content=content, category=category))
+    r = str(fm.create_operation(path, description, user, content=content, category=category))
     if r == "True":
         token = request.args.get('token', request.form.get('token', False))
         json_config = {"token": token}
-        sockio.sm.update_project_list(json_config)
+        sockio.sm.update_operation_list(json_config)
     return r
-=======
-    return str(fm.create_operation(path, description, user, content=content, category=category))
->>>>>>> d0370465
 
 
 @APP.route('/get_operation_by_id', methods=['GET'])
