# -*- coding: utf-8 -*-
"""

    mslib.mscolab.server
    ~~~~~~~~~~~~~~~~~~~~

    Server for mscolab module

    This file is part of MSS.

    :copyright: Copyright 2019 Shivashis Padhi
    :copyright: Copyright 2019-2023 by the MSS team, see AUTHORS.
    :license: APACHE-2.0, see LICENSE for details.

    Licensed under the Apache License, Version 2.0 (the "License");
    you may not use this file except in compliance with the License.
    You may obtain a copy of the License at

       http://www.apache.org/licenses/LICENSE-2.0

    Unless required by applicable law or agreed to in writing, software
    distributed under the License is distributed on an "AS IS" BASIS,
    WITHOUT WARRANTIES OR CONDITIONS OF ANY KIND, either express or implied.
    See the License for the specific language governing permissions and
    limitations under the License.
"""
import functools
import json
import logging
import datetime
import secrets
import fs
import socketio
import sqlalchemy.exc
from itsdangerous import URLSafeTimedSerializer, BadSignature
from flask import g, jsonify, request, render_template, flash
from flask import send_from_directory, abort, url_for, redirect
from flask_mail import Mail, Message
from flask_cors import CORS
from flask_httpauth import HTTPBasicAuth
from validate_email import validate_email
from saml2.metadata import create_metadata_string
from saml2 import BINDING_HTTP_REDIRECT, BINDING_HTTP_POST
from flask.wrappers import Response

from mslib.mscolab.conf import mscolab_settings, setup_saml2_backend
from mslib.mscolab.models import Change, MessageType, User, db
from mslib.mscolab.sockets_manager import setup_managers
from mslib.mscolab.utils import create_files, get_message_dict
from mslib.utils import conditional_decorator
from mslib.index import create_app
from mslib.mscolab.forms import ResetRequestForm, ResetPasswordForm


APP = create_app(__name__, imprint=mscolab_settings.IMPRINT, gdpr=mscolab_settings.GDPR)
mail = Mail(APP)
CORS(APP, origins=mscolab_settings.CORS_ORIGINS if hasattr(mscolab_settings, "CORS_ORIGINS") else ["*"])
auth = HTTPBasicAuth()


try:
    from mscolab_auth import mscolab_auth
except ImportError as ex:
    logging.warning("Couldn't import mscolab_auth (ImportError:'{%s), creating dummy config.", ex)

    class mscolab_auth:
        allowed_users = [("mscolab", "add_md5_digest_of_PASSWORD_here"),
                         ("add_new_user_here", "add_md5_digest_of_PASSWORD_here")]
        __file__ = None

# setup idp login config
if mscolab_settings.USE_SAML2:
    setup_saml2_backend()


# setup http auth
if mscolab_settings.__dict__.get('enable_basic_http_authentication', False):
    logging.debug("Enabling basic HTTP authentication. Username and "
                  "password required to access the service.")
    import hashlib

    def authfunc(username, password):
        for u, p in mscolab_auth.allowed_users:
            if (u == username) and (p == hashlib.md5(password.encode('utf-8')).hexdigest()):
                return True
        return False

    @auth.verify_password
    def verify_pw(username, password):
        if request.authorization:
            auth = request.authorization
            username = auth.username
            password = auth.password
        return authfunc(username, password)


def send_email(to, subject, template):
    if APP.config['MAIL_DEFAULT_SENDER'] is not None:
        msg = Message(
            subject,
            recipients=[to],
            html=template,
            sender=APP.config['MAIL_DEFAULT_SENDER']
        )
        try:
            mail.send(msg)
        except IOError:
            logging.error("Can't send email to %s", to)
    else:
        logging.debug("setup user verification by email")


def generate_confirmation_token(email):
    serializer = URLSafeTimedSerializer(APP.config['SECRET_KEY'])
    return serializer.dumps(email, salt=APP.config['SECURITY_PASSWORD_SALT'])


def confirm_token(token, expiration=3600):
    serializer = URLSafeTimedSerializer(APP.config['SECRET_KEY'])
    try:
        email = serializer.loads(
            token,
            salt=APP.config['SECURITY_PASSWORD_SALT'],
            max_age=expiration
        )
    except (IOError, BadSignature):
        return False
    return email


def initialize_managers(app):
    sockio, cm, fm = setup_managers(app)
    # initializing socketio and db
    app.wsgi_app = socketio.Middleware(socketio.server, app.wsgi_app)
    sockio.init_app(app)
    # db.init_app(app)
    return app, sockio, cm, fm


_app, sockio, cm, fm = initialize_managers(APP)


def check_login(emailid, password):
    try:
        user = User.query.filter_by(emailid=str(emailid)).first()
    except sqlalchemy.exc.OperationalError as ex:
        logging.debug("Problem in the database (%ex), likly version client different", ex)
        return False
    if user is not None:
        if mscolab_settings.MAIL_ENABLED:
            if user.confirmed:
                if user.verify_password(password):
                    return user
        else:
            if user.verify_password(password):
                return user
    return False


def register_user(email, password, username):
    user = User(email, username, password)
    is_valid_username = True if username.find("@") == -1 else False
    is_valid_email = validate_email(email)
    if not is_valid_email:
        return {"success": False, "message": "Your email ID is not valid!"}
    if not is_valid_username:
        return {"success": False, "message": "Your username cannot contain @ symbol!"}
    user_exists = User.query.filter_by(emailid=str(email)).first()
    if user_exists:
        return {"success": False, "message": "This email ID is already taken!"}
    user_exists = User.query.filter_by(username=str(username)).first()
    if user_exists:
        return {"success": False, "message": "This username is already registered"}
    result = fm.modify_user(user, action="create")
    return {"success": result}


def verify_user(func):
    @functools.wraps(func)
    def wrapper(*args, **kwargs):
        try:
            user = User.verify_auth_token(request.args.get('token', request.form.get('token', False)))
        except TypeError:
            logging.debug("no token in request form")
            abort(404)
        if not user:
            return "False"
        else:
            # saving user details in flask.g
            if mscolab_settings.MAIL_ENABLED:
                if user.confirmed:
                    g.user = user
                    return func(*args, **kwargs)
                else:
                    return "False"
            else:
                g.user = user
                return func(*args, **kwargs)
    return wrapper


def get_idp_entity_id(selected_idp):
    """
    Finds the entity_id from the configured IDPs
    :return: the entity_id of the idp or None
    """
<<<<<<< HEAD
    for idp_config in setup_saml2_backend.CONFIGURED_IDPS:
        if selected_idp == idp_config['idp_identity_name']:
            idps = idp_config['idp_data']['saml2client'].metadata.identity_providers()
=======
    for config in setup_saml2_backend.CONFIGURED_IDPS:
        if selected_idp == config['idp_identity_name']:
            idps = config['idp_data']['saml2client'].metadata.identity_providers()
>>>>>>> d19dde1c
            only_idp = idps[0]
            entity_id = only_idp
            return entity_id
    return None


def create_or_update_idp_user(email, username, token, authentication_backend):
    try:
        user = User.query.filter_by(emailid=email).first()

        if not user:
            user = User(email, username, password=token, confirmed=False, confirmed_on=None,
                        authentication_backend=authentication_backend)
            db.session.add(user)
            db.session.commit()

        else:
            user.authentication_backend = authentication_backend
            user.hash_password(token)
            db.session.add(user)
            db.session.commit()
        return True
    except (sqlalchemy.exc.OperationalError):
        return False


@APP.route('/')
def home():
    return render_template("/index.html")


@APP.route("/status")
def hello():
    if request.authorization is not None:
        if mscolab_settings.__dict__.get('enable_basic_http_authentication', False):
            auth.login_required()
            return json.dumps({
                'message': "Mscolab server",
                'USE_SAML2': mscolab_settings.USE_SAML2
            })
        return json.dumps({
            'message': "Mscolab server",
            'USE_SAML2': mscolab_settings.USE_SAML2
        })
    else:
        return json.dumps({
            'message': "Mscolab server",
            'USE_SAML2': mscolab_settings.USE_SAML2
        })


@APP.route('/token', methods=["POST"])
@conditional_decorator(auth.login_required, mscolab_settings.__dict__.get('enable_basic_http_authentication', False))
def get_auth_token():
    emailid = request.form['email']
    password = request.form['password']
    user = check_login(emailid, password)
    if user:
        if mscolab_settings.MAIL_ENABLED:
            if user.confirmed:
                token = user.generate_auth_token()
                return json.dumps({
                    'token': token,
                    'user': {'username': user.username, 'id': user.id}})
            else:
                return "False"
        else:
            token = user.generate_auth_token()
            return json.dumps({
                'token': token,
                'user': {'username': user.username, 'id': user.id}})
    else:
        logging.debug("Unauthorized user: %s", emailid)
        return "False"


@APP.route('/test_authorized')
def authorized():
    token = request.args.get('token', request.form.get('token'))
    user = User.verify_auth_token(token)
    if user is not None:
        if mscolab_settings.MAIL_ENABLED:
            if user.confirmed is False:
                return "False"
            else:
                return "True"
        else:
            return "True"
    else:
        return "False"


@APP.route("/register", methods=["POST"])
@conditional_decorator(auth.login_required, mscolab_settings.__dict__.get('enable_basic_http_authentication', False))
def user_register_handler():
    email = request.form['email']
    password = request.form['password']
    username = request.form['username']
    result = register_user(email, password, username)
    status_code = 200
    try:
        if result["success"]:
            status_code = 201
            if mscolab_settings.MAIL_ENABLED:
                status_code = 204
                token = generate_confirmation_token(email)
                confirm_url = url_for('confirm_email', token=token, _external=True)
                html = render_template('user/activate.html', username=username, confirm_url=confirm_url)
                subject = "MSColab Please confirm your email"
                send_email(email, subject, html)
    except TypeError:
        result, status_code = {"success": False}, 401
    return jsonify(result), status_code


@APP.route('/confirm/<token>')
def confirm_email(token):
    if mscolab_settings.MAIL_ENABLED:
        try:
            email = confirm_token(token)
        except TypeError:
            return jsonify({"success": False}), 401
        if email is False:
            return jsonify({"success": False}), 401
        user = User.query.filter_by(emailid=email).first_or_404()
        if user.confirmed:
            return render_template('user/confirmed.html', username=user.username)
        else:
            fm.modify_user(user, attribute="confirmed_on", value=datetime.datetime.now())
            fm.modify_user(user, attribute="confirmed", value=True)
            return render_template('user/confirmed.html', username=user.username)


@APP.route('/user', methods=["GET"])
@verify_user
def get_user():
    return json.dumps({'user': {'id': g.user.id, 'username': g.user.username}})


@APP.route("/delete_own_account", methods=["POST"])
@verify_user
def delete_own_account():
    """
    delete own account
    """
    user = g.user
    result = fm.modify_user(user, action="delete")
    return jsonify({"success": result}), 200


# Chat related routes
@APP.route("/messages", methods=["GET"])
@verify_user
def messages():
    user = g.user
    op_id = request.args.get("op_id", request.form.get("op_id", None))
    if fm.is_member(user.id, op_id):
        timestamp = request.args.get("timestamp", request.form.get("timestamp", "1970-01-01, 00:00:00"))
        chat_messages = cm.get_messages(op_id, timestamp)
        return jsonify({"messages": chat_messages})
    return "False"


@APP.route("/message_attachment", methods=["POST"])
@verify_user
def message_attachment():
    user = g.user
    op_id = request.form.get("op_id", None)
    if fm.is_member(user.id, op_id):
        file_token = secrets.token_urlsafe(16)
        file = request.files['file']
        message_type = MessageType(int(request.form.get("message_type")))
        user = g.user
        users = fm.fetch_users_without_permission(int(op_id), user.id)
        if users is False:
            return jsonify({"success": False, "message": "Could not send message. No file uploaded."})
        if file is not None:
            static_file_path = cm.add_attachment(op_id, APP.config['UPLOAD_FOLDER'], file, file_token)
            if static_file_path is not None:
                new_message = cm.add_message(user, static_file_path, op_id, message_type)
                new_message_dict = get_message_dict(new_message)
                sockio.emit('chat-message-client', json.dumps(new_message_dict))
                return jsonify({"success": True, "path": static_file_path})
            else:
                return "False"
        return jsonify({"success": False, "message": "Could not send message. No file uploaded."})
    # normal use case never gets to this
    return "False"


@APP.route('/uploads/<name>/<path:filename>', methods=["GET"])
def uploads(name=None, filename=None):
    base_path = mscolab_settings.UPLOAD_FOLDER
    if name is None:
        abort(404)
    if filename is None:
        abort(404)
    return send_from_directory(fs.path.join(base_path, name), filename)


# 413: Payload Too Large
@APP.errorhandler(413)
def error413(error):
    upload_limit = APP.config['MAX_CONTENT_LENGTH'] / 1024 / 1024
    return jsonify({"success": False, "message": f"File size too large. Upload limit is {upload_limit}MB"}), 413


# File related routes
@APP.route('/create_operation', methods=["POST"])
@verify_user
def create_operation():
    path = request.form['path']
    content = request.form.get('content', None)
    description = request.form.get('description', None)
    category = request.form.get('category', "default")
    active = (request.form.get('active', "True") == "True")
    last_used = datetime.datetime.utcnow()
    user = g.user
    r = str(fm.create_operation(path, description, user, last_used,
                                content=content, category=category, active=active))
    if r == "True":
        token = request.args.get('token', request.form.get('token', False))
        json_config = {"token": token}
        sockio.sm.update_operation_list(json_config)
    return r


@APP.route('/get_operation_by_id', methods=['GET'])
@verify_user
def get_operation_by_id():
    op_id = request.args.get('op_id', request.form.get('op_id', None))
    user = g.user
    result = fm.get_file(int(op_id), user)
    if result is False:
        return "False"
    return json.dumps({"content": result})


@APP.route('/get_all_changes', methods=['GET'])
@verify_user
def get_all_changes():
    op_id = request.args.get('op_id', request.form.get('op_id', None))
    named_version = request.args.get('named_version') == "True"
    user = g.user
    result = fm.get_all_changes(int(op_id), user, named_version)
    if result is False:
        jsonify({"success": False, "message": "Some error occurred!"})
    return jsonify({"success": True, "changes": result})


@APP.route('/get_change_content', methods=['GET'])
@verify_user
def get_change_content():
    ch_id = int(request.args.get('ch_id', request.form.get('ch_id', 0)))
    user = g.user
    result = fm.get_change_content(ch_id, user)
    if result is False:
        return "False"
    return jsonify({"content": result})


@APP.route('/set_version_name', methods=['POST'])
@verify_user
def set_version_name():
    ch_id = int(request.form.get('ch_id', 0))
    op_id = int(request.form.get('op_id', 0))
    version_name = request.form.get('version_name', None)
    u_id = g.user.id
    success = fm.set_version_name(ch_id, op_id, u_id, version_name)
    if success is False:
        return jsonify({"success": False, "message": "Some error occurred!"})

    return jsonify({"success": True, "message": "Successfully set version name"})


@APP.route('/authorized_users', methods=['GET'])
@verify_user
def authorized_users():
    op_id = request.args.get('op_id', request.form.get('op_id', None))
    return json.dumps({"users": fm.get_authorized_users(int(op_id))})


@APP.route('/operations', methods=['GET'])
@verify_user
def get_operations():
    skip_archived = (request.args.get('skip_archived', request.form.get('skip_archived', "False")) == "True")
    user = g.user
    return json.dumps({"operations": fm.list_operations(user, skip_archived=skip_archived)})


@APP.route('/delete_operation', methods=["POST"])
@verify_user
def delete_operation():
    op_id = int(request.form.get('op_id', 0))
    user = g.user
    success = fm.delete_operation(op_id, user)
    if success is False:
        return jsonify({"success": False, "message": "You don't have access for this operation!"})

    sockio.sm.emit_operation_delete(op_id)
    return jsonify({"success": True, "message": "Operation was successfully deleted!"})


@APP.route('/update_operation', methods=['POST'])
@verify_user
def update_operation():
    op_id = request.form.get('op_id', None)
    attribute = request.form['attribute']
    value = request.form['value']
    user = g.user
    r = str(fm.update_operation(int(op_id), attribute, value, user))
    if r == "True":
        token = request.args.get('token', request.form.get('token', False))
        json_config = {"token": token}
        sockio.sm.update_operation_list(json_config)
    return r


@APP.route('/operation_details', methods=["GET"])
@verify_user
def get_operation_details():
    op_id = request.args.get('op_id', request.form.get('op_id', None))
    user = g.user
    result = fm.get_operation_details(int(op_id), user)
    if result is False:
        return "False"
    return json.dumps(result)


@APP.route('/set_last_used', methods=["POST"])
@verify_user
def set_last_used():
    op_id = request.form.get('op_id', None)
    user = g.user
    days_ago = int(request.form.get('days', 0))
    fm.update_operation(int(op_id), 'last_used',
                        datetime.datetime.utcnow() - datetime.timedelta(days=days_ago),
                        user)
    if days_ago > mscolab_settings.ARCHIVE_THRESHOLD:
        fm.update_operation(int(op_id), "active", False, user)
    else:
        fm.update_operation(int(op_id), "active", True, user)
        token = request.args.get('token', request.form.get('token', False))
        json_config = {"token": token}
        sockio.sm.update_operation_list(json_config)
    return jsonify({"success": True}), 200


@APP.route('/undo_changes', methods=["POST"])
@verify_user
def undo_changes():
    ch_id = request.form.get('ch_id', -1)
    ch_id = int(ch_id)
    user = g.user
    result = fm.undo_changes(ch_id, user)
    # get op_id from change
    ch = Change.query.filter_by(id=ch_id).first()
    if result is True:
        sockio.sm.emit_file_change(ch.op_id)
    return str(result)


@APP.route("/creator_of_operation", methods=["GET"])
@verify_user
def get_creator_of_operation():
    op_id = request.args.get('op_id', request.form.get('op_id', None))
    u_id = g.user.id
    creator_name = fm.fetch_operation_creator(op_id, u_id)
    if creator_name is False:
        return jsonify({"success": False, "message": "You don't have access to this data"}), 403
    return jsonify({"success": True, "username": creator_name}), 200


@APP.route("/users_without_permission", methods=["GET"])
@verify_user
def get_users_without_permission():
    op_id = request.args.get('op_id', request.form.get('op_id', None))
    u_id = g.user.id
    users = fm.fetch_users_without_permission(int(op_id), u_id)
    if users is False:
        return jsonify({"success": False, "message": "You don't have access to this data"}), 403

    return jsonify({"success": True, "users": users}), 200


@APP.route("/users_with_permission", methods=["GET"])
@verify_user
def get_users_with_permission():
    op_id = request.args.get('op_id', request.form.get('op_id', None))
    u_id = g.user.id
    users = fm.fetch_users_with_permission(int(op_id), u_id)
    if users is False:
        return jsonify({"success": False, "message": "You don't have access to this data"}), 403

    return jsonify({"success": True, "users": users}), 200


@APP.route("/add_bulk_permissions", methods=["POST"])
@verify_user
def add_bulk_permissions():
    op_id = int(request.form.get('op_id'))
    new_u_ids = json.loads(request.form.get('selected_userids', []))
    access_level = request.form.get('selected_access_level')
    user = g.user
    success = fm.add_bulk_permission(op_id, user, new_u_ids, access_level)
    if success:
        for u_id in new_u_ids:
            sockio.sm.emit_new_permission(u_id, op_id)
        sockio.sm.emit_operation_permissions_updated(user.id, op_id)
        return jsonify({"success": True, "message": "Users successfully added!"})

    return jsonify({"success": False, "message": "Some error occurred. Please try again."})


@APP.route("/modify_bulk_permissions", methods=["POST"])
@verify_user
def modify_bulk_permissions():
    op_id = int(request.form.get('op_id'))
    u_ids = json.loads(request.form.get('selected_userids', []))
    new_access_level = request.form.get('selected_access_level')
    user = g.user
    success = fm.modify_bulk_permission(op_id, user, u_ids, new_access_level)
    if success:
        for u_id in u_ids:
            sockio.sm.emit_update_permission(u_id, op_id, access_level=new_access_level)
        sockio.sm.emit_operation_permissions_updated(user.id, op_id)
        return jsonify({"success": True, "message": "User permissions successfully updated!"})

    return jsonify({"success": False, "message": "Some error occurred. Please try again."})


@APP.route("/delete_bulk_permissions", methods=["POST"])
@verify_user
def delete_bulk_permissions():
    op_id = int(request.form.get('op_id'))
    u_ids = json.loads(request.form.get('selected_userids', []))
    user = g.user
    success = fm.delete_bulk_permission(op_id, user, u_ids)
    if success:
        for u_id in u_ids:
            sockio.sm.emit_revoke_permission(u_id, op_id)
        sockio.sm.emit_operation_permissions_updated(user.id, op_id)
        return jsonify({"success": True, "message": "User permissions successfully deleted!"})

    return jsonify({"success": False, "message": "Some error occurred. Please try again."})


@APP.route('/import_permissions', methods=['POST'])
@verify_user
def import_permissions():
    import_op_id = int(request.form.get('import_op_id'))
    current_op_id = int(request.form.get('current_op_id'))
    user = g.user
    success, users, message = fm.import_permissions(import_op_id, current_op_id, user.id)
    if success:
        for u_id in users["add_users"]:
            sockio.sm.emit_new_permission(u_id, current_op_id)
        for u_id in users["modify_users"]:
            # changes navigation for viewer/collaborator
            sockio.sm.emit_update_permission(u_id, current_op_id)
        for u_id in users["delete_users"]:
            # invalidate waypoint table, title of windows
            sockio.sm.emit_revoke_permission(u_id, current_op_id)

        token = request.args.get('token', request.form.get('token', False))
        json_config = {"token": token}
        sockio.sm.update_operation_list(json_config)

        sockio.sm.emit_operation_permissions_updated(user.id, current_op_id)
        return jsonify({"success": True})

    return jsonify({"success": False,
                    "message": message})


@APP.route('/reset_password/<token>', methods=['GET', 'POST'])
def reset_password(token):
    try:
        email = confirm_token(token, expiration=86400)
    except TypeError:
        return jsonify({"success": False}), 401
    if email is False:
        flash("Sorry, your token has expired or is invalid! We will need to resend your authentication email",
              'category_info')
        return render_template('user/status.html', uri={"path": "reset_request", "name": "Resend authentication email"})
    user = User.query.filter_by(emailid=email).first_or_404()
    form = ResetPasswordForm()
    if form.validate_on_submit():
        try:
            user.hash_password(form.confirm_password.data)
            fm.modify_user(user, "confirmed", True)
            flash('Password reset Success. Please login by the user interface.', 'category_success')
            return render_template('user/status.html')
        except IOError:
            flash('Password reset failed. Please try again later', 'category_danger')
    return render_template('user/reset_password.html', form=form)


@APP.route("/reset_request", methods=['GET', 'POST'])
def reset_request():
    if mscolab_settings.MAIL_ENABLED:
        form = ResetRequestForm()
        if form.validate_on_submit():
            # Check wheather user exists or not based on the db
            user = User.query.filter_by(emailid=form.email.data).first()
            if user:
                try:
                    username = user.username
                    token = generate_confirmation_token(form.email.data)
                    reset_password_url = url_for('reset_password', token=token, _external=True)
                    html = render_template('user/reset_confirmation.html',
                                           reset_password_url=reset_password_url, username=username)
                    subject = "MSColab Password reset request"
                    send_email(form.email.data, subject, html)
                    flash('An email was sent if this user account exists', 'category_success')
                    return render_template('user/status.html')
                except IOError:
                    flash('''We apologize, but it seems that there was an issue sending
                    your request email. Please try again later.''', 'category_info')
            else:
                flash('An email was sent if this user account exists', 'category_success')
                return render_template('user/status.html')
        return render_template('user/reset_request.html', form=form)
    else:
        logging.warning("To send emails, the value of `MAIL_ENABLED` in `conf.py` should be set to True.")
        return render_template('errors/403.html'), 403


<<<<<<< HEAD
@APP.route("/metadata/<idp_identity_name>", methods=['GET'])
def metadata(idp_identity_name):
    """Return the SAML metadata XML for the requested IDP"""
    for idp_config in setup_saml2_backend.CONFIGURED_IDPS:
        if idp_identity_name == idp_config['idp_identity_name']:
            sp_config = idp_config['idp_data']['saml2client']
            metadata_string = create_metadata_string(
                None, sp_config.config, 4, None, None, None, None, None
            ).decode("utf-8")
            return Response(metadata_string, mimetype="text/xml")
    return render_template('errors/404.html'), 404


@APP.route('/available_idps/', methods=['GET'])
def available_idps():
    """
    This function checks if IDP (Identity Provider) is enabled in the mscolab_settings module.
    If IDP is enabled, it retrieves the configured IDPs from setup_saml2_backend.CONFIGURED_IDPS
    and renders the 'idp/available_idps.html' template with the list of configured IDPs.
    """
    if mscolab_settings.USE_SAML2:
        configured_idps = setup_saml2_backend.CONFIGURED_IDPS
        return render_template('idp/available_idps.html', configured_idps=configured_idps), 200
    return render_template('errors/403.html'), 403


@APP.route("/idp_login/", methods=['POST'])
def idp_login():
    """Handle the login process for the user by selected IDP"""
    selected_idp = request.form.get('selectedIdentityProvider')
    sp_config = None
    for idp_config in setup_saml2_backend.CONFIGURED_IDPS:
        if selected_idp == idp_config['idp_identity_name']:
            sp_config = idp_config['idp_data']['saml2client']
            break

    try:
        _, response_binding = sp_config.config.getattr("endpoints", "sp")[
            "assertion_consumer_service"
        ][0]
        entity_id = get_idp_entity_id(selected_idp)
        _, binding, http_args = sp_config.prepare_for_negotiated_authenticate(
            entityid=entity_id,
            response_binding=response_binding,
        )
        if binding == BINDING_HTTP_REDIRECT:
            headers = dict(http_args["headers"])
            return redirect(str(headers["Location"]), code=303)
        return Response(http_args["data"], headers=http_args["headers"])
    except (NameError, AttributeError):
        return render_template('errors/403.html'), 403


@APP.route('/<path:url>', methods=['POST'])
def acs_post_handler(url):
    """
    Function to handle unknown POST requests,
    Implemented to Handle the SAML authentication response received via POST request from configured IDPs.
    """
    try:
        # implementation for handle  configured saml assertion consumer endpoints
        for idp_config in setup_saml2_backend.CONFIGURED_IDPS:
            # Check if the requested URL exists in the assertion_consumer_endpoints dictionary
            url_with_slash = '/' + url
            url_exists_with_slash = url_with_slash in idp_config['idp_data']['assertion_consumer_endpoints']
            url_exists_without_slash = url in idp_config['idp_data']['assertion_consumer_endpoints']
            if url_exists_without_slash or url_exists_with_slash:
                outstanding_queries = {}
                binding = BINDING_HTTP_POST
                authn_response = idp_config['idp_data']['saml2client'].parse_authn_request_response(
=======
if mscolab_settings.USE_SAML2:
    # setup idp login config
    setup_saml2_backend()

    # set routes for SSO
    @APP.route('/available_idps/', methods=['GET'])
    def available_idps():
        """
        This function checks if IDP (Identity Provider) is enabled in the mscolab_settings module.
        If IDP is enabled, it retrieves the configured IDPs from setup_saml2_backend.CONFIGURED_IDPS
        and renders the 'idp/available_idps.html' template with the list of configured IDPs.
        """
        configured_idps = setup_saml2_backend.CONFIGURED_IDPS
        return render_template('idp/available_idps.html', configured_idps=configured_idps), 200

    @APP.route("/idp_login/", methods=['POST'])
    def idp_login():
        """Handle the login process for the user by selected IDP"""
        selected_idp = request.form.get('selectedIdentityProvider')
        sp_config = None
        for config in setup_saml2_backend.CONFIGURED_IDPS:
            if selected_idp == config['idp_identity_name']:
                sp_config = config['idp_data']['saml2client']
                break

        try:
            _, response_binding = sp_config.config.getattr("endpoints", "sp")[
                "assertion_consumer_service"
            ][0]
            entity_id = get_idp_entity_id(selected_idp)
            _, binding, http_args = sp_config.prepare_for_negotiated_authenticate(
                entityid=entity_id,
                response_binding=response_binding,
            )
            if binding == BINDING_HTTP_REDIRECT:
                headers = dict(http_args["headers"])
                return redirect(str(headers["Location"]), code=303)
            return Response(http_args["data"], headers=http_args["headers"])
        except (NameError, AttributeError):
            return render_template('errors/403.html'), 403

    def create_acs_post_handler(config):
        """
        Create acs_post_handler function for the given idp_config.
        """
        def acs_post_handler():
            """
            Function to handle SAML authentication response.
            """
            try:
                outstanding_queries = {}
                binding = BINDING_HTTP_POST
                authn_response = config['idp_data']['saml2client'].parse_authn_request_response(
>>>>>>> d19dde1c
                    request.form["SAMLResponse"], binding, outstanding=outstanding_queries
                )
                email = None
                username = None

                try:
                    email = authn_response.ava["email"][0]
                    username = authn_response.ava["givenName"][0]
                    token = generate_confirmation_token(email)
                except (NameError, AttributeError, KeyError):
<<<<<<< HEAD

=======
>>>>>>> d19dde1c
                    try:
                        # Initialize an empty dictionary to store attribute values
                        attributes = {}

                        # Loop through attribute statements
                        for attribute_statement in authn_response.assertion.attribute_statement:
                            for attribute in attribute_statement.attribute:
                                attribute_name = attribute.name
                                attribute_value = \
                                    attribute.attribute_value[0].text if attribute.attribute_value else None
                                attributes[attribute_name] = attribute_value

                        # Extract the email and givenname attributes
                        email = attributes["email"]
                        username = attributes["givenName"]
                        token = generate_confirmation_token(email)
<<<<<<< HEAD

                    except (NameError, AttributeError, KeyError):
                        render_template('errors/403.html'), 403

                if email is not None and username is not None:
                    idp_user_db_state = create_or_update_idp_user(email, username, token,
                                                                  idp_config['idp_identity_name'])
                    if idp_user_db_state:
                        return render_template('idp/idp_login_success.html', token=token), 200
                    else:
                        return render_template('errors/500.html'), 500
                else:
                    return render_template('errors/500.html'), 500
    except (NameError, AttributeError, KeyError):
        return render_template('errors/403.html'), 403


@APP.route('/idp_login_auth/', methods=['POST'])
def idp_login_auth():
    """Handle the SAML authentication validation of client application."""
    try:
        data = request.get_json()
        token = data.get('token')
        email = confirm_token(token, expiration=1200)
        if email:
            user = check_login(email, token)
            if user:
                random_token = secrets.token_hex(16)
                user.hash_password(random_token)
                db.session.add(user)
                db.session.commit()
                return json.dumps({
                    "success": True,
                    'token': random_token,
                    'user': {'username': user.username, 'id': user.id, 'emailid': user.emailid}
                })
            return jsonify({"success": False}), 401
        return jsonify({"success": False}), 401
    except TypeError:
        return jsonify({"success": False}), 401
=======
                    except (NameError, AttributeError, KeyError):
                        return render_template('errors/403.html'), 403

                if email is not None and username is not None:
                    idp_user_db_state = create_or_update_idp_user(email,
                                                                  username, token, idp_config['idp_identity_name'])
                    if idp_user_db_state:
                        return render_template('idp/idp_login_success.html', token=token), 200
                    return render_template('errors/500.html'), 500
                return render_template('errors/500.html'), 500
            except (NameError, AttributeError, KeyError):
                return render_template('errors/403.html'), 403
        return acs_post_handler

    # Implementation for handling configured SAML assertion consumer endpoints
    for idp_config in setup_saml2_backend.CONFIGURED_IDPS:
        for assertion_consumer_endpoint in idp_config['idp_data']['assertion_consumer_endpoints']:
            # Dynamically add the route for the current endpoint
            APP.add_url_rule(f'/{assertion_consumer_endpoint}/', assertion_consumer_endpoint,
                             create_acs_post_handler(idp_config), methods=['POST'])

    @APP.route('/idp_login_auth/', methods=['POST'])
    def idp_login_auth():
        """Handle the SAML authentication validation of client application."""
        try:
            data = request.get_json()
            token = data.get('token')
            email = confirm_token(token, expiration=1200)
            if email:
                user = check_login(email, token)
                if user:
                    random_token = secrets.token_hex(16)
                    user.hash_password(random_token)
                    db.session.add(user)
                    db.session.commit()
                    return json.dumps({
                        "success": True,
                        'token': random_token,
                        'user': {'username': user.username, 'id': user.id, 'emailid': user.emailid}
                    })
                return jsonify({"success": False}), 401
            return jsonify({"success": False}), 401
        except TypeError:
            return jsonify({"success": False}), 401

    @APP.route("/metadata/<idp_identity_name>", methods=['GET'])
    def metadata(idp_identity_name):
        """Return the SAML metadata XML for the requested IDP"""
        for config in setup_saml2_backend.CONFIGURED_IDPS:
            if idp_identity_name == config['idp_identity_name']:
                sp_config = config['idp_data']['saml2client']
                metadata_string = create_metadata_string(
                    None, sp_config.config, 4, None, None, None, None, None
                ).decode("utf-8")
                return Response(metadata_string, mimetype="text/xml")
        return render_template('errors/404.html'), 404
>>>>>>> d19dde1c


def start_server(app, sockio, cm, fm, port=8083):
    create_files()
    sockio.run(app, port=port)


def main():
    start_server(_app, sockio, cm, fm)


# for wsgi
application = socketio.WSGIApp(sockio)

if __name__ == '__main__':
    main()<|MERGE_RESOLUTION|>--- conflicted
+++ resolved
@@ -204,15 +204,9 @@
     Finds the entity_id from the configured IDPs
     :return: the entity_id of the idp or None
     """
-<<<<<<< HEAD
-    for idp_config in setup_saml2_backend.CONFIGURED_IDPS:
-        if selected_idp == idp_config['idp_identity_name']:
-            idps = idp_config['idp_data']['saml2client'].metadata.identity_providers()
-=======
     for config in setup_saml2_backend.CONFIGURED_IDPS:
         if selected_idp == config['idp_identity_name']:
             idps = config['idp_data']['saml2client'].metadata.identity_providers()
->>>>>>> d19dde1c
             only_idp = idps[0]
             entity_id = only_idp
             return entity_id
@@ -741,78 +735,6 @@
         return render_template('errors/403.html'), 403
 
 
-<<<<<<< HEAD
-@APP.route("/metadata/<idp_identity_name>", methods=['GET'])
-def metadata(idp_identity_name):
-    """Return the SAML metadata XML for the requested IDP"""
-    for idp_config in setup_saml2_backend.CONFIGURED_IDPS:
-        if idp_identity_name == idp_config['idp_identity_name']:
-            sp_config = idp_config['idp_data']['saml2client']
-            metadata_string = create_metadata_string(
-                None, sp_config.config, 4, None, None, None, None, None
-            ).decode("utf-8")
-            return Response(metadata_string, mimetype="text/xml")
-    return render_template('errors/404.html'), 404
-
-
-@APP.route('/available_idps/', methods=['GET'])
-def available_idps():
-    """
-    This function checks if IDP (Identity Provider) is enabled in the mscolab_settings module.
-    If IDP is enabled, it retrieves the configured IDPs from setup_saml2_backend.CONFIGURED_IDPS
-    and renders the 'idp/available_idps.html' template with the list of configured IDPs.
-    """
-    if mscolab_settings.USE_SAML2:
-        configured_idps = setup_saml2_backend.CONFIGURED_IDPS
-        return render_template('idp/available_idps.html', configured_idps=configured_idps), 200
-    return render_template('errors/403.html'), 403
-
-
-@APP.route("/idp_login/", methods=['POST'])
-def idp_login():
-    """Handle the login process for the user by selected IDP"""
-    selected_idp = request.form.get('selectedIdentityProvider')
-    sp_config = None
-    for idp_config in setup_saml2_backend.CONFIGURED_IDPS:
-        if selected_idp == idp_config['idp_identity_name']:
-            sp_config = idp_config['idp_data']['saml2client']
-            break
-
-    try:
-        _, response_binding = sp_config.config.getattr("endpoints", "sp")[
-            "assertion_consumer_service"
-        ][0]
-        entity_id = get_idp_entity_id(selected_idp)
-        _, binding, http_args = sp_config.prepare_for_negotiated_authenticate(
-            entityid=entity_id,
-            response_binding=response_binding,
-        )
-        if binding == BINDING_HTTP_REDIRECT:
-            headers = dict(http_args["headers"])
-            return redirect(str(headers["Location"]), code=303)
-        return Response(http_args["data"], headers=http_args["headers"])
-    except (NameError, AttributeError):
-        return render_template('errors/403.html'), 403
-
-
-@APP.route('/<path:url>', methods=['POST'])
-def acs_post_handler(url):
-    """
-    Function to handle unknown POST requests,
-    Implemented to Handle the SAML authentication response received via POST request from configured IDPs.
-    """
-    try:
-        # implementation for handle  configured saml assertion consumer endpoints
-        for idp_config in setup_saml2_backend.CONFIGURED_IDPS:
-            # Check if the requested URL exists in the assertion_consumer_endpoints dictionary
-            url_with_slash = '/' + url
-            url_exists_with_slash = url_with_slash in idp_config['idp_data']['assertion_consumer_endpoints']
-            url_exists_without_slash = url in idp_config['idp_data']['assertion_consumer_endpoints']
-            if url_exists_without_slash or url_exists_with_slash:
-                outstanding_queries = {}
-                binding = BINDING_HTTP_POST
-                authn_response = idp_config['idp_data']['saml2client'].parse_authn_request_response(
-=======
 if mscolab_settings.USE_SAML2:
     # setup idp login config
     setup_saml2_backend()
@@ -866,7 +788,6 @@
                 outstanding_queries = {}
                 binding = BINDING_HTTP_POST
                 authn_response = config['idp_data']['saml2client'].parse_authn_request_response(
->>>>>>> d19dde1c
                     request.form["SAMLResponse"], binding, outstanding=outstanding_queries
                 )
                 email = None
@@ -877,10 +798,6 @@
                     username = authn_response.ava["givenName"][0]
                     token = generate_confirmation_token(email)
                 except (NameError, AttributeError, KeyError):
-<<<<<<< HEAD
-
-=======
->>>>>>> d19dde1c
                     try:
                         # Initialize an empty dictionary to store attribute values
                         attributes = {}
@@ -897,48 +814,6 @@
                         email = attributes["email"]
                         username = attributes["givenName"]
                         token = generate_confirmation_token(email)
-<<<<<<< HEAD
-
-                    except (NameError, AttributeError, KeyError):
-                        render_template('errors/403.html'), 403
-
-                if email is not None and username is not None:
-                    idp_user_db_state = create_or_update_idp_user(email, username, token,
-                                                                  idp_config['idp_identity_name'])
-                    if idp_user_db_state:
-                        return render_template('idp/idp_login_success.html', token=token), 200
-                    else:
-                        return render_template('errors/500.html'), 500
-                else:
-                    return render_template('errors/500.html'), 500
-    except (NameError, AttributeError, KeyError):
-        return render_template('errors/403.html'), 403
-
-
-@APP.route('/idp_login_auth/', methods=['POST'])
-def idp_login_auth():
-    """Handle the SAML authentication validation of client application."""
-    try:
-        data = request.get_json()
-        token = data.get('token')
-        email = confirm_token(token, expiration=1200)
-        if email:
-            user = check_login(email, token)
-            if user:
-                random_token = secrets.token_hex(16)
-                user.hash_password(random_token)
-                db.session.add(user)
-                db.session.commit()
-                return json.dumps({
-                    "success": True,
-                    'token': random_token,
-                    'user': {'username': user.username, 'id': user.id, 'emailid': user.emailid}
-                })
-            return jsonify({"success": False}), 401
-        return jsonify({"success": False}), 401
-    except TypeError:
-        return jsonify({"success": False}), 401
-=======
                     except (NameError, AttributeError, KeyError):
                         return render_template('errors/403.html'), 403
 
@@ -995,7 +870,6 @@
                 ).decode("utf-8")
                 return Response(metadata_string, mimetype="text/xml")
         return render_template('errors/404.html'), 404
->>>>>>> d19dde1c
 
 
 def start_server(app, sockio, cm, fm, port=8083):
