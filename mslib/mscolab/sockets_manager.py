# -*- coding: utf-8 -*-
"""

    mslib.mscolab.sockets_manager
    ~~~~~~~~~~~~~~~~~~~~~~~~~~~~~

    Code to handle socket connections in mscolab

    This file is part of mss.

    :copyright: Copyright 2019 Shivashis Padhi
    :copyright: Copyright 2019-2021 by the mss team, see AUTHORS.
    :license: APACHE-2.0, see LICENSE for details.

    Licensed under the Apache License, Version 2.0 (the "License");
    you may not use this file except in compliance with the License.
    You may obtain a copy of the License at

       http://www.apache.org/licenses/LICENSE-2.0

    Unless required by applicable law or agreed to in writing, software
    distributed under the License is distributed on an "AS IS" BASIS,
    WITHOUT WARRANTIES OR CONDITIONS OF ANY KIND, either express or implied.
    See the License for the specific language governing permissions and
    limitations under the License.
"""
import json
import logging
from flask import request
from flask_socketio import SocketIO, join_room, leave_room

from mslib.mscolab.chat_manager import ChatManager
from mslib.mscolab.file_manager import FileManager
from mslib.mscolab.models import MessageType, Permission, User
from mslib.mscolab.utils import get_message_dict
from mslib.mscolab.utils import get_session_id
from mslib.mscolab.conf import mscolab_settings

socketio = SocketIO(cors_allowed_origins=("*" if not hasattr(mscolab_settings, "CORS_ORIGINS") or
                                          "*" in mscolab_settings.CORS_ORIGINS else mscolab_settings.CORS_ORIGINS))


class SocketsManager(object):
    """Class with handler functions for socket related"""

    def __init__(self, chat_manager, file_manager):
        """
        chat_manager: Instance of ChatManager
        file_manager: Instance of FileManager
        """
        super(SocketsManager, self).__init__()
        self.sockets = []
        self.cm = chat_manager
        self.fm = file_manager

    def handle_connect(self):
        logging.debug(request.sid)

<<<<<<< HEAD
    def join_creator_to_operation(self, json_config):
=======
    def update_operation_list(self, json_config):
        """
        json_config has:
        - token: authentication token
        """
        token = json_config["token"]
        user = User.verify_auth_token(token)
        if not user:
            return
        socketio.emit('operation-list-update')

    def join_creator_to_room(self, json_config):
>>>>>>> 7f0049c8
        """
        json_config has:
            - token: authentication token
            - op_id: operation id
        """
        token = json_config['token']
        user = User.verify_auth_token(token)
        if not user:
            return
        op_id = json_config['op_id']
        join_room(str(op_id))

    def join_collaborator_to_operation(self, u_id, op_id):
        """
        json has:
            - u_id: user id(collaborator's id)
            - op_id: operation id
        """
        s_id = get_session_id(self.sockets, u_id)
        if s_id is not None:
            join_room(str(op_id), sid=s_id)

    def remove_collaborator_from_operation(self, u_id, op_id):
        s_id = get_session_id(self.sockets, u_id)
        if s_id is not None:
            leave_room(str(op_id), sid=s_id)

    def handle_start_event(self, json_config):
        """
        json is a dictionary version of data sent to backend
        """
        logging.info('received json: ' + str(json_config))
        # authenticate socket
        token = json_config['token']
        user = User.verify_auth_token(token)
        if not user:
            return

        # fetch operations
        permissions = Permission.query.filter_by(u_id=user.id).all()

        # for all the op_id in permissions, there'd be chatrooms in self.rooms
        # search and add user to respective rooms
        for permission in permissions:
            # for each operation with op_id, search rooms
            # socketio.join_room(room, sid=None, namespace=None)
            """
            - a client is always registered as a room with name equal to
            the session id of the client.
            - so the rooms can safely be named as stringified versions of
            the operation id.
            - thus, an abstraction is unnecessary. if it will be, it'll be
            considered during later developments.
            - so joining the actual socketio room would be enough
            """
            join_room(str(permission.op_id))
        socket_storage = {
            's_id': request.sid,
            'u_id': user.id
        }
        self.sockets.append(socket_storage)

    def handle_disconnect(self):
        logging.info("disconnected")
        logging.info(request.sid)
        # remove socket from socket_storage
        self.sockets[:] = [d for d in self.sockets if d['s_id'] != request.sid]

    def handle_message(self, _json):
        """
        json is a dictionary version of data sent to back-end
        """
        op_id = _json['op_id']
        reply_id = int(_json["reply_id"])
        user = User.verify_auth_token(_json['token'])
        if user is not None:
            perm = self.permission_check_emit(user.id, int(op_id))
            if perm:
                new_message = self.cm.add_message(user, _json['message_text'], str(op_id), reply_id=reply_id)
                new_message_dict = get_message_dict(new_message)
                if reply_id == -1:
                    socketio.emit('chat-message-client', json.dumps(new_message_dict))
                else:
                    socketio.emit('chat-message-reply-client', json.dumps(new_message_dict))

    def handle_message_edit(self, socket_message):
        message_id = socket_message["message_id"]
        op_id = socket_message["op_id"]
        new_message_text = socket_message["new_message_text"]
        user = User.verify_auth_token(socket_message["token"])
        if user is not None:
            perm = self.permission_check_emit(user.id, int(op_id))
            if perm:
                self.cm.edit_message(message_id, new_message_text)
                socketio.emit('edit-message-client', json.dumps({
                    "message_id": message_id,
                    "new_message_text": new_message_text
                }))

    def handle_message_delete(self, socket_message):
        message_id = socket_message["message_id"]
        op_id = socket_message["op_id"]
        user = User.verify_auth_token(socket_message['token'])
        if user is not None:
            perm = self.permission_check_emit(user.id, int(op_id))
            if perm:
                self.cm.delete_message(message_id)
                socketio.emit('delete-message-client', json.dumps({"message_id": message_id}))

    def permission_check_emit(self, u_id, op_id):
        """
        u_id: user-id
        op_id: operation-id
        """
        permission = Permission.query.filter_by(u_id=u_id, op_id=op_id).first()
        if not permission:
            return False
        if permission.access_level == "viewer":
            return False
        return True

    def permission_check_admin(self, u_id, op_id):
        """
        u_id: user-id
        op_id: operation-id
        """
        permission = Permission.query.filter_by(u_id=u_id, op_id=op_id).first()
        if permission.access_level == "creator" or permission.access_level == "admin":
            return True
        else:
            return False

    def handle_file_save(self, json_req):
        """
        json_req: {
            "op_id": operation id
            "content": content of the file
            "comment": comment for file-save, defaults to None
        }
        """

        op_id = json_req['op_id']
        content = json_req['content']
        comment = json_req.get('comment', "")
        user = User.verify_auth_token(json_req['token'])
        if user is not None:
            # when the socket connection is expired this in None and also on wrong tokens
            perm = self.permission_check_emit(user.id, int(op_id))
            # if permission is correct and file saved properly
            if perm and self.fm.save_file(int(op_id), content, user, comment):
                # send service message
                message_ = f"[service message] **{user.username}** saved changes"
                new_message = self.cm.add_message(user, message_, str(op_id), message_type=MessageType.SYSTEM_MESSAGE)
                new_message_dict = get_message_dict(new_message)
                socketio.emit('chat-message-client', json.dumps(new_message_dict))
                # emit file-changed event to trigger reload of flight track
                socketio.emit('file-changed', json.dumps({"op_id": op_id, "u_id": user.id}))
        else:
            logging.debug(f'login expired for {user.username}, state unauthorized!')

    def emit_file_change(self, op_id):
        socketio.emit('file-changed', json.dumps({"op_id": op_id}))

    def emit_new_permission(self, u_id, op_id):
        """
        to refresh operation list of u_id
        and to refresh collaborators' list
        """
        socketio.emit('new-permission', json.dumps({"op_id": op_id, "u_id": u_id}))

    def emit_update_permission(self, u_id, op_id, access_level=None):
        """
        to refresh permissions in msui
        """
        if access_level is None:
            perm = Permission.query.filter_by(u_id=u_id, op_id=op_id).first()
            access_level = perm.access_level
            logging.debug("access_level by database query")

        socketio.emit('update-permission', json.dumps({"op_id": op_id,
                                                       "u_id": u_id,
                                                       "access_level": access_level}))

    def emit_revoke_permission(self, u_id, op_id):
        socketio.emit("revoke-permission", json.dumps({"op_id": op_id, "u_id": u_id}))

    def emit_operation_permissions_updated(self, u_id, op_id):
        socketio.emit("operation-permissions-updated", json.dumps({"u_id": u_id}))

    def emit_operation_delete(self, op_id):
        socketio.emit("operation-deleted", json.dumps({"op_id": op_id}))


def setup_managers(app):
    """
    takes app as parameter to extract config data,
    initializes ChatManager, FileManager, SocketManager and return them
    #ToDo return socketio and integrate socketio.cm = ChatManager()
    similarly for FileManager and SocketManager(already done for this)
    """

    cm = ChatManager()
    fm = FileManager(app.config["MSCOLAB_DATA_DIR"])
    sm = SocketsManager(cm, fm)
    # sockets related handlers
    socketio.on_event('connect', sm.handle_connect)
    socketio.on_event('start', sm.handle_start_event)
    socketio.on_event('disconnect', sm.handle_disconnect)
    socketio.on_event('chat-message', sm.handle_message)
    socketio.on_event('edit-message', sm.handle_message_edit)
    socketio.on_event('delete-message', sm.handle_message_delete)
    socketio.on_event('file-save', sm.handle_file_save)
<<<<<<< HEAD
    socketio.on_event('add-user-to-operation', sm.join_creator_to_operation)
=======
    socketio.on_event('add-user-to-room', sm.join_creator_to_room)
    socketio.on_event('update-operation-list', sm.update_operation_list)

>>>>>>> 7f0049c8
    socketio.sm = sm
    return socketio, cm, fm<|MERGE_RESOLUTION|>--- conflicted
+++ resolved
@@ -56,9 +56,6 @@
     def handle_connect(self):
         logging.debug(request.sid)
 
-<<<<<<< HEAD
-    def join_creator_to_operation(self, json_config):
-=======
     def update_operation_list(self, json_config):
         """
         json_config has:
@@ -70,8 +67,7 @@
             return
         socketio.emit('operation-list-update')
 
-    def join_creator_to_room(self, json_config):
->>>>>>> 7f0049c8
+    def join_creator_to_operation(self, json_config):
         """
         json_config has:
             - token: authentication token
@@ -284,12 +280,8 @@
     socketio.on_event('edit-message', sm.handle_message_edit)
     socketio.on_event('delete-message', sm.handle_message_delete)
     socketio.on_event('file-save', sm.handle_file_save)
-<<<<<<< HEAD
     socketio.on_event('add-user-to-operation', sm.join_creator_to_operation)
-=======
-    socketio.on_event('add-user-to-room', sm.join_creator_to_room)
     socketio.on_event('update-operation-list', sm.update_operation_list)
 
->>>>>>> 7f0049c8
     socketio.sm = sm
     return socketio, cm, fm