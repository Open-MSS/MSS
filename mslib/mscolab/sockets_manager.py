--- conflicted
+++ resolved
@@ -56,7 +56,7 @@
     def handle_connect(self):
         logging.debug(request.sid)
 
-    def update_project_list(self, json_config):
+    def update_operation_list(self, json_config):
         """
         json_config has:
         - token: authentication token
@@ -65,7 +65,7 @@
         user = User.verify_auth_token(token)
         if not user:
             return
-        socketio.emit('project-list-update')
+        socketio.emit('operation-list-update')
 
     def join_creator_to_room(self, json_config):
         """
@@ -149,15 +149,9 @@
                 new_message = self.cm.add_message(user, _json['message_text'], str(op_id), reply_id=reply_id)
                 new_message_dict = get_message_dict(new_message)
                 if reply_id == -1:
-<<<<<<< HEAD
                     socketio.emit('chat-message-client', json.dumps(new_message_dict))
                 else:
                     socketio.emit('chat-message-reply-client', json.dumps(new_message_dict))
-=======
-                    socketio.emit('chat-message-client', json.dumps(new_message_dict), room=str(op_id))
-                else:
-                    socketio.emit('chat-message-reply-client', json.dumps(new_message_dict), room=str(op_id))
->>>>>>> d0370465
 
     def handle_message_edit(self, socket_message):
         message_id = socket_message["message_id"]
@@ -171,11 +165,8 @@
                 socketio.emit('edit-message-client', json.dumps({
                     "message_id": message_id,
                     "new_message_text": new_message_text
-<<<<<<< HEAD
                 }))
-=======
-                }), room=str(op_id))
->>>>>>> d0370465
+
 
     def handle_message_delete(self, socket_message):
         message_id = socket_message["message_id"]
@@ -185,11 +176,7 @@
             perm = self.permission_check_emit(user.id, int(op_id))
             if perm:
                 self.cm.delete_message(message_id)
-<<<<<<< HEAD
                 socketio.emit('delete-message-client', json.dumps({"message_id": message_id}))
-=======
-                socketio.emit('delete-message-client', json.dumps({"message_id": message_id}), room=str(op_id))
->>>>>>> d0370465
 
     def permission_check_emit(self, u_id, op_id):
         """
@@ -236,36 +223,21 @@
                 message_ = f"[service message] **{user.username}** saved changes"
                 new_message = self.cm.add_message(user, message_, str(op_id), message_type=MessageType.SYSTEM_MESSAGE)
                 new_message_dict = get_message_dict(new_message)
-<<<<<<< HEAD
                 socketio.emit('chat-message-client', json.dumps(new_message_dict))
                 # emit file-changed event to trigger reload of flight track
-                socketio.emit('file-changed', json.dumps({"p_id": p_id, "u_id": user.id}))
+                socketio.emit('file-changed', json.dumps({"op_id": op_id, "u_id": user.id}))
         else:
             logging.debug(f'login expired for {user.username}, state unauthorized!')
 
-    def emit_file_change(self, p_id):
-        socketio.emit('file-changed', json.dumps({"p_id": p_id}))
-=======
-                socketio.emit('chat-message-client', json.dumps(new_message_dict), room=str(op_id))
-                # emit file-changed event to trigger reload of flight track
-                socketio.emit('file-changed', json.dumps({"op_id": op_id, "u_id": user.id}), room=str(op_id))
-        else:
-            logging.debug(f'login expired for {user.username}, state unauthorized!')
-
     def emit_file_change(self, op_id):
-        socketio.emit('file-changed', json.dumps({"op_id": op_id}), room=str(op_id))
->>>>>>> d0370465
+        socketio.emit('file-changed', json.dumps({"op_id": op_id}))
 
     def emit_new_permission(self, u_id, op_id):
         """
         to refresh operation list of u_id
         and to refresh collaborators' list
         """
-<<<<<<< HEAD
-        socketio.emit('new-permission', json.dumps({"p_id": p_id, "u_id": u_id}))
-=======
-        socketio.emit('new-permission', json.dumps({"op_id": op_id, "u_id": u_id}), room=str(op_id))
->>>>>>> d0370465
+        socketio.emit('new-permission', json.dumps({"op_id": op_id, "u_id": u_id}))
 
     def emit_update_permission(self, u_id, op_id, access_level=None):
         """
@@ -278,29 +250,16 @@
 
         socketio.emit('update-permission', json.dumps({"op_id": op_id,
                                                        "u_id": u_id,
-<<<<<<< HEAD
                                                        "access_level": access_level}))
 
-    def emit_revoke_permission(self, u_id, p_id):
-        socketio.emit("revoke-permission", json.dumps({"p_id": p_id, "u_id": u_id}))
-
-    def emit_project_permissions_updated(self, u_id, p_id):
-        socketio.emit("project-permissions-updated", json.dumps({"u_id": u_id}))
-
-    def emit_project_delete(self, p_id):
-        socketio.emit("project-deleted", json.dumps({"p_id": p_id}))
-=======
-                                                       "access_level": access_level}), room=str(op_id))
-
     def emit_revoke_permission(self, u_id, op_id):
-        socketio.emit("revoke-permission", json.dumps({"op_id": op_id, "u_id": u_id}), room=str(op_id))
+        socketio.emit("revoke-permission", json.dumps({"op_id": op_id, "u_id": u_id}))
 
     def emit_operation_permissions_updated(self, u_id, op_id):
-        socketio.emit("operation-permissions-updated", json.dumps({"u_id": u_id}), room=str(op_id))
+        socketio.emit("operation-permissions-updated", json.dumps({"u_id": u_id}))
 
     def emit_operation_delete(self, op_id):
-        socketio.emit("operation-deleted", json.dumps({"op_id": op_id}), room=str(op_id))
->>>>>>> d0370465
+        socketio.emit("operation-deleted", json.dumps({"op_id": op_id}))
 
 
 def setup_managers(app):
@@ -323,7 +282,7 @@
     socketio.on_event('delete-message', sm.handle_message_delete)
     socketio.on_event('file-save', sm.handle_file_save)
     socketio.on_event('add-user-to-room', sm.join_creator_to_room)
-    socketio.on_event('update-project-list', sm.update_project_list)
+    socketio.on_event('update-operation-list', sm.update_operation_list)
 
     socketio.sm = sm
     return socketio, cm, fm