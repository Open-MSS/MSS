# -*- coding: utf-8 -*-
"""

    mslib.msui._tests.test_mscolab
    ~~~~~~~~~~~~~~~~~~~~~~~~~~~~~~

    This module is used to test mscolab related gui.

    This file is part of mss.

    :copyright: Copyright 2019 Shivashis Padhi
    :copyright: Copyright 2019-2021 by the mss team, see AUTHORS.
    :license: APACHE-2.0, see LICENSE for details.

    Licensed under the Apache License, Version 2.0 (the "License");
    you may not use this file except in compliance with the License.
    You may obtain a copy of the License at

       http://www.apache.org/licenses/LICENSE-2.0

    Unless required by applicable law or agreed to in writing, software
    distributed under the License is distributed on an "AS IS" BASIS,
    WITHOUT WARRANTIES OR CONDITIONS OF ANY KIND, either express or implied.
    See the License for the specific language governing permissions and
    limitations under the License.
"""
import sys
import os
import fs
import fs.errors
import fs.opener.errors
import requests.exceptions
import mock
import pytest

from mslib.mscolab.conf import mscolab_settings
from mslib.mscolab.models import Permission, User
from mslib.msui.flighttrack import WaypointsTableModel
from PyQt5 import QtCore, QtTest, QtWidgets
from mslib._tests.utils import mscolab_start_server, ExceptionMock
import mslib.msui.mss_pyui as mss_pyui
from mslib.msui import mscolab


PORTS = list(range(9481, 9530))


class Test_Mscolab_connect_window():
    def setup(self):
        self.process, self.url, self.app, _, self.cm, self.fm = mscolab_start_server(PORTS)
        QtTest.QTest.qWait(500)
        self.application = QtWidgets.QApplication(sys.argv)
        self.main_window = mss_pyui.MSSMainWindow(mscolab_data_dir=mscolab_settings.MSCOLAB_DATA_DIR)
        self.main_window.show()
        self.window = mscolab.MSColab_ConnectDialog(parent=self.main_window, mscolab=self.main_window.mscolab)
        self.window.urlCb.setEditText(self.url)
        self.main_window.mscolab.connect_window = self.window
        self.window.show()

    def teardown(self):
        self.window.hide()
        self.main_window.hide()
        QtWidgets.QApplication.processEvents()
        self.application.quit()
        QtWidgets.QApplication.processEvents()
        self.process.terminate()

    def test_url_combo(self):
        assert self.window.urlCb.count() >= 1

    @mock.patch("PyQt5.QtWidgets.QWidget.setStyleSheet")
    def test_connect(self, mockset):
        for exc in [requests.exceptions.ConnectionError, requests.exceptions.InvalidSchema,
                    requests.exceptions.InvalidURL, requests.exceptions.SSLError, Exception("")]:
            with mock.patch("requests.get", new=ExceptionMock(exc).raise_exc):
                self.window.connect_handler()

        self._connect_to_mscolab()
        assert mockset.call_args_list == [mock.call("color: red;") for _ in range(5)] + [mock.call("color: green;")]

    def test_disconnect(self):
        self._connect_to_mscolab()
        QtTest.QTest.mouseClick(self.window.connectBtn, QtCore.Qt.LeftButton)
        assert self.window.mscolab_server_url is None

    def test_login(self):
        self._connect_to_mscolab()
        self._login()
        QtWidgets.QApplication.processEvents()
        # show logged in widgets
        assert self.main_window.usernameLabel.text() == 'a'
        assert self.main_window.connectBtn.isVisible() is False
        assert self.main_window.mscolab.connect_window is None
        assert self.main_window.local_active is True
        # test project listing visibility
        assert self.main_window.listProjectsMSC.model().rowCount() == 3
        # test logout
        self.main_window.mscolab.logout_action.trigger()
        QtWidgets.QApplication.processEvents()
        assert self.main_window.listProjectsMSC.model().rowCount() == 0
        assert self.main_window.mscolab.conn is None
        assert self.main_window.local_active is True

    def test_add_user(self):
        self._connect_to_mscolab()
        self._create_user("something", "something@something.org", "something")
        # assert self.window.stackedWidget.currentWidget() == self.window.newuserPage
        self._login("something@something.org", "something")
        assert self.main_window.usernameLabel.text() == 'something'
        assert self.main_window.mscolab.connect_window is None

    def test_failed_authorize(self):
        class response:
            def __init__(self, code, text):
                self.status_code = code
                self.text = text

        # case: connection error when trying to login after connecting to server
        self._connect_to_mscolab()
        with mock.patch("PyQt5.QtWidgets.QWidget.setStyleSheet") as mockset:
            with mock.patch("requests.Session.post", new=ExceptionMock(requests.exceptions.ConnectionError).raise_exc):
                self._login()
                mockset.assert_has_calls([mock.call("color: red;"), mock.call("")])

        # case: when the credentials are incorrect for login
        self._connect_to_mscolab()
        with mock.patch("PyQt5.QtWidgets.QWidget.setStyleSheet") as mockset:
            with mock.patch("requests.Session.post", return_value=response(201, "False")):
                self._login()
                mockset.assert_has_calls([mock.call("color: red;")])

        # case: when http auth fails
        with mock.patch("PyQt5.QtWidgets.QWidget.setStyleSheet") as mockset:
            with mock.patch("requests.Session.post", return_value=response(401, "Unauthorized Access")):
                self._login()
                # check if switched to HTTP Auth Page
                assert self.window.stackedWidget.currentIndex() == 2
                # press ok without entering server auth details
                okWidget = self.window.httpBb.button(self.window.httpBb.Ok)
                QtTest.QTest.mouseClick(okWidget, QtCore.Qt.LeftButton)
                QtWidgets.QApplication.processEvents()
                mockset.assert_has_calls([mock.call("color: red;")])

    def _connect_to_mscolab(self):
        self.window.urlCb.setEditText(self.url)
        QtTest.QTest.mouseClick(self.window.connectBtn, QtCore.Qt.LeftButton)
        QtWidgets.QApplication.processEvents()
        QtTest.QTest.qWait(500)

    def _login(self, emailid="a", password="a"):
        self.window.loginEmailLe.setText(emailid)
        self.window.loginPasswordLe.setText(password)
        QtTest.QTest.mouseClick(self.window.loginBtn, QtCore.Qt.LeftButton)
        QtWidgets.QApplication.processEvents()
        QtTest.QTest.qWait(500)

    def _create_user(self, username, email, password):
        QtTest.QTest.mouseClick(self.window.addUserBtn, QtCore.Qt.LeftButton)
        QtWidgets.QApplication.processEvents()
        self.window.newUsernameLe.setText(str(username))
        QtWidgets.QApplication.processEvents()
        self.window.newEmailLe.setText(str(email))
        QtWidgets.QApplication.processEvents()
        self.window.newPasswordLe.setText(str(password))
        QtWidgets.QApplication.processEvents()
        self.window.newConfirmPasswordLe.setText(str(password))
        QtWidgets.QApplication.processEvents()
        okWidget = self.window.newUserBb.button(self.window.newUserBb.Ok)
        QtTest.QTest.mouseClick(okWidget, QtCore.Qt.LeftButton)
        QtWidgets.QApplication.processEvents()


@pytest.mark.skipif(os.name == "nt",
                    reason="multiprocessing needs currently start_method fork")
class Test_Mscolab(object):
    sample_path = os.path.join(os.path.dirname(__file__), "..", "..", "..", "docs", "samples", "flight-tracks")
    # import/export plugins
    import_plugins = {
        "Text": ["txt", "mslib.plugins.io.text", "load_from_txt"],
        "FliteStar": ["fls", "mslib.plugins.io.flitestar", "load_from_flitestar"],
    }
    export_plugins = {
        "Text": ["txt", "mslib.plugins.io.text", "save_to_txt"],
    }

    def setup(self):
        self.process, self.url, self.app, _, self.cm, self.fm = mscolab_start_server(PORTS)
        QtTest.QTest.qWait(500)
        self.application = QtWidgets.QApplication(sys.argv)
        self.window = mss_pyui.MSSMainWindow(mscolab_data_dir=mscolab_settings.MSCOLAB_DATA_DIR)
        self.window.show()

    def teardown(self):
        if self.window.mscolab.version_window:
            self.window.mscolab.version_window.close()
        if self.window.mscolab.conn:
            self.window.mscolab.conn.disconnect()
        # force close all open views
        while self.window.listViews.count() > 0:
            self.window.listViews.item(0).window.handle_force_close()
        # close all hanging project option windows
        self.window.mscolab.close_external_windows()
        self.application.quit()
        QtWidgets.QApplication.processEvents()
        self.process.terminate()

    def test_activate_project(self):
        self._connect_to_mscolab()
        self._login()
        # activate a project
        self._activate_project_at_index(0)
        assert self.window.mscolab.active_pid is not None

    @mock.patch("PyQt5.QtWidgets.QMessageBox")
    def test_view_open(self, mockbox):
        self._connect_to_mscolab()
        self._login()
        # test after activating project
        self._activate_project_at_index(0)
        self.window.actionTableView.trigger()
        QtWidgets.QApplication.processEvents()
        assert len(self.window.get_active_views()) == 1
        self.window.actionTopView.trigger()
        QtWidgets.QApplication.processEvents()
        assert len(self.window.get_active_views()) == 2
        self.window.actionSideView.trigger()
        QtWidgets.QApplication.processEvents()
        assert len(self.window.get_active_views()) == 3
        self.window.actionLinearView.trigger()
        QtWidgets.QApplication.processEvents()
        assert len(self.window.get_active_views()) == 4

        project = self.window.mscolab.active_pid
        uid = self.window.mscolab.user["id"]
        active_windows = self.window.get_active_views()
        topview = active_windows[1]
        tableview = active_windows[0]
        self.window.mscolab.handle_update_permission(project, uid, "viewer")
        assert not tableview.btAddWayPointToFlightTrack.isEnabled()
        assert any(action.text() == "Ins WP" and not action.isEnabled() for action in topview.mpl.navbar.actions())
        self.window.mscolab.handle_update_permission(project, uid, "creator")
        assert tableview.btAddWayPointToFlightTrack.isEnabled()
        assert any(action.text() == "Ins WP" and action.isEnabled() for action in topview.mpl.navbar.actions())

    @mock.patch("PyQt5.QtWidgets.QFileDialog.getSaveFileName",
                return_value=(fs.path.join(mscolab_settings.MSCOLAB_DATA_DIR, 'test_export.ftml'), None))
    def test_handle_export(self, mockbox):
        self._connect_to_mscolab()
        self._login()
        self._activate_project_at_index(0)
        self.window.actionExportFlightTrackftml.trigger()
        QtWidgets.QApplication.processEvents()
        exported_waypoints = WaypointsTableModel(filename=fs.path.join(self.window.mscolab.data_dir, 'test_export.ftml'))
        wp_count = len(self.window.mscolab.waypoints_model.waypoints)
        assert wp_count == 2
        for i in range(wp_count):
            assert exported_waypoints.waypoint_data(i).lat == self.window.mscolab.waypoints_model.waypoint_data(i).lat

<<<<<<< HEAD
    @pytest.mark.parametrize("ext", [".ftml", ".csv", ".txt"])
=======
    @pytest.mark.skip('test hangs')
    @pytest.mark.parametrize("ext", [".ftml", ".txt"])
>>>>>>> da77f881
    @mock.patch("PyQt5.QtWidgets.QMessageBox")
    def test_import_file(self, mockbox, ext):
        with mock.patch("mslib.msui.mss_pyui.config_loader", return_value=self.import_plugins):
            self.window.add_import_plugins("qt")
        with mock.patch("mslib.msui.mss_pyui.config_loader", return_value=self.export_plugins):
            self.window.add_export_plugins("qt")
        file_path = fs.path.join(mscolab_settings.MSCOLAB_DATA_DIR, f'test_import{ext}')
        with mock.patch("PyQt5.QtWidgets.QFileDialog.getSaveFileName", return_value=(file_path, None)):
            with mock.patch("PyQt5.QtWidgets.QFileDialog.getOpenFileName", return_value=(file_path, None)):
                self._connect_to_mscolab()
                self._login()
                self._activate_project_at_index(0)
                exported_wp = WaypointsTableModel(waypoints=self.window.mscolab.waypoints_model.waypoints)
                full_name = f"actionExportFlightTrack{ext[1:]}"
                for action in self.window.menuExportActiveFlightTrack.actions():
                    if action.objectName() == full_name:
                        action.trigger()
                        break
                assert os.path.exists(fs.path.join(mscolab_settings.MSCOLAB_DATA_DIR, f'test_import{ext}'))
                QtWidgets.QApplication.processEvents()
                self.window.mscolab.waypoints_model.invert_direction()
                QtWidgets.QApplication.processEvents()
                QtTest.QTest.qWait(100)
                assert exported_wp.waypoint_data(0).lat != self.window.mscolab.waypoints_model.waypoint_data(0).lat
                full_name = f"actionImportFlightTrack{ext[1:]}"
                for action in self.window.menuImportFlightTrack.actions():
                    if action.objectName() == full_name:
                        action.trigger()
                        break
                QtWidgets.QApplication.processEvents()
                QtTest.QTest.qWait(100)
                assert len(self.window.mscolab.waypoints_model.waypoints) == 2
                imported_wp = self.window.mscolab.waypoints_model
                wp_count = len(imported_wp.waypoints)
                assert wp_count == 2
                for i in range(wp_count):
                    assert exported_wp.waypoint_data(i).lat == imported_wp.waypoint_data(i).lat

    @pytest.mark.skip('test hangs')
    def test_work_locally_toggle(self):
        self._connect_to_mscolab()
        self._login()
        self._activate_project_at_index(0)
        self.window.workLocallyCheckbox.setChecked(True)
        QtWidgets.QApplication.processEvents()
        QtTest.QTest.qWait(100)
        self.window.mscolab.waypoints_model.invert_direction()
        QtWidgets.QApplication.processEvents()
        QtTest.QTest.qWait(100)
        wpdata_local = self.window.mscolab.waypoints_model.waypoint_data(0)
        self.window.workLocallyCheckbox.setChecked(False)
        QtWidgets.QApplication.processEvents()
        QtTest.QTest.qWait(100)
        wpdata_server = self.window.mscolab.waypoints_model.waypoint_data(0)
        assert wpdata_local.lat != wpdata_server.lat

<<<<<<< HEAD
=======
    @pytest.mark.skip('test hangs')
    @mock.patch("PyQt5.QtWidgets.QMessageBox.question", return_value=QtWidgets.QMessageBox.Yes)
    def test_user_delete(self, mockmessage):
        self._connect_to_mscolab()
        self._create_user("something", "something@something.org", "something")
        self._login("something@something.org", "something")
        u_id = self.window.user['id']
        QtTest.QTest.mouseClick(self.window.deleteAccountButton, QtCore.Qt.LeftButton)
        QtWidgets.QApplication.processEvents()
        assert len(self.window.listProjects) == 0
        assert self.window.loggedInWidget.isVisible() is False
        with self.app.app_context():
            assert User.query.filter_by(emailid='something').count() == 0
            assert Permission.query.filter_by(u_id=u_id).count() == 0

>>>>>>> da77f881
    @mock.patch("mslib.msui.mscolab.QtWidgets.QErrorMessage.showMessage")
    @mock.patch("mslib.msui.mscolab.get_open_filename", return_value=os.path.join(sample_path, u"example.ftml"))
    def test_browse_add_project(self, mockopen, mockmessage):
        self._connect_to_mscolab()
        self._create_user("something", "something@something.org", "something")
        self._login("something@something.org", "something")
        assert self.window.listProjectsMSC.model().rowCount() == 0
        self.window.actionAddProject.trigger()
        QtWidgets.QApplication.processEvents()
        self.window.mscolab.add_proj_dialog.path.setText(str("example"))
        QtWidgets.QApplication.processEvents()
        self.window.mscolab.add_proj_dialog.description.setText(str("example"))
        QtWidgets.QApplication.processEvents()
        QtTest.QTest.mouseClick(self.window.mscolab.add_proj_dialog.browse, QtCore.Qt.LeftButton)
        QtWidgets.QApplication.processEvents()
        okWidget = self.window.mscolab.add_proj_dialog.buttonBox.button(self.window.mscolab.add_proj_dialog.buttonBox.Ok)
        QtTest.QTest.mouseClick(okWidget, QtCore.Qt.LeftButton)
        QtWidgets.QApplication.processEvents()
        assert self.window.listProjectsMSC.model().rowCount() == 1

    @mock.patch("PyQt5.QtWidgets.QErrorMessage")
    def test_add_project(self, mockbox):
        self._connect_to_mscolab()
        self._create_user("something", "something@something.org", "something")
        self._login("something@something.org", "something")
        assert self.window.usernameLabel.text() == 'something'
        assert self.window.connectBtn.isVisible() is False
        self._create_project("Alpha", "Description Alpha")
        assert mockbox.return_value.showMessage.call_count == 1
        with mock.patch("PyQt5.QtWidgets.QLineEdit.text", return_value=None):
            self._create_project("Alpha2", "Description Alpha")
        with mock.patch("PyQt5.QtWidgets.QTextEdit.toPlainText", return_value=None):
            self._create_project("Alpha3", "Description Alpha")
        self._create_project("/", "Description Alpha")
        assert mockbox.return_value.showMessage.call_count == 4
        assert self.window.listProjectsMSC.model().rowCount() == 1
        self._create_project("reproduce-test", "Description Test")
        assert self.window.listProjectsMSC.model().rowCount() == 2
        self._activate_project_at_index(0)
        assert self.window.mscolab.active_project_name == "Alpha"
        self._activate_project_at_index(1)
        assert self.window.mscolab.active_project_name == "reproduce-test"

    @mock.patch("mslib.msui.mscolab.QtWidgets.QMessageBox")
    @mock.patch("mslib.msui.mscolab.QtWidgets.QInputDialog.getText", return_value=("flight7", True))
    def test_handle_delete_project(self, mocktext, mockbox):
        # pytest.skip('needs a review for the delete button pressed. Seems to delete a None project')
        self._connect_to_mscolab()
        self._create_user("berta", "berta@something.org", "something")
        self._login("berta@something.org", "something")
        assert self.window.usernameLabel.text() == 'berta'
        assert self.window.connectBtn.isVisible() is False
        assert self.window.listProjectsMSC.model().rowCount() == 0
        self._create_project("flight7", "Description flight7")
        assert self.window.mscolab.active_pid is None
        self._activate_project_at_index(0)
        p_id = self.window.mscolab.get_recent_pid()
        assert p_id is not None
        assert self.window.listProjectsMSC.model().rowCount() == 1
        self.window.actionDeleteProject.trigger()
        QtWidgets.QApplication.processEvents()
        p_id = self.window.mscolab.get_recent_pid()
        assert p_id is None

    def test_get_recent_pid(self):
        self._connect_to_mscolab()
        self._create_user("anton", "anton@something.org", "something")
        self._login("anton@something.org", "something")
        assert self.window.usernameLabel.text() == 'anton'
        assert self.window.connectBtn.isVisible() is False
        assert self.window.listProjectsMSC.model().rowCount() == 0
        self._create_project("flight2", "Description flight2")
        current_pid = self.window.mscolab.get_recent_pid()
        self._create_project("flight3", "Description flight3")
        self._create_project("flight4", "Description flight4")
        # ToDo fix number after cleanup initial data
        assert self.window.mscolab.get_recent_pid() == current_pid + 2

    def test_get_recent_project(self):
        self._connect_to_mscolab()
        self._create_user("berta", "berta@something.org", "something")
        self._login("berta@something.org", "something")
        assert self.window.usernameLabel.text() == 'berta'
        assert self.window.connectBtn.isVisible() is False
        assert self.window.listProjectsMSC.model().rowCount() == 0
        self._create_project("flight1234", "Description flight1234")
        self._activate_project_at_index(0)
        project = self.window.mscolab.get_recent_project()
        assert project["path"] == "flight1234"
        assert project["access_level"] == "creator"

    def test_delete_project_from_list(self):
        self._connect_to_mscolab()
        self._create_user("other", "other@something.org", "something")
        self._login("other@something.org", "something")
        assert self.window.usernameLabel.text() == 'other'
        assert self.window.connectBtn.isVisible() is False
        assert self.window.listProjectsMSC.model().rowCount() == 0
        self._create_project("flight3", "Description flight3")
        self._activate_project_at_index(0)
        p_id = self.window.mscolab.get_recent_pid()
        self.window.mscolab.delete_project_from_list(p_id)
        assert self.window.mscolab.active_pid is None

    @mock.patch("PyQt5.QtWidgets.QMessageBox.question", return_value=QtWidgets.QMessageBox.Yes)
    def test_user_delete(self, mockmessage):
        self._connect_to_mscolab()
        self._create_user("something", "something@something.org", "something")
        self._login("something@something.org", "something")
        u_id = self.window.mscolab.user['id']
        self.window.mscolab.open_profile_window()
        QtTest.QTest.mouseClick(self.window.mscolab.profile_dialog.deleteAccountBtn, QtCore.Qt.LeftButton)
        QtWidgets.QApplication.processEvents()
        assert self.window.listProjectsMSC.model().rowCount() == 0
        assert self.window.usernameLabel.isVisible() is False
        assert self.window.connectBtn.isVisible() is True
        with self.app.app_context():
            assert User.query.filter_by(emailid='something').count() == 0
            assert Permission.query.filter_by(u_id=u_id).count() == 0

    def test_open_help_dialog(self):
        pytest.skip("To be done")
        QtTest.QTest.mouseClick(self.window.helpBtn, QtCore.Qt.LeftButton)
        QtWidgets.QApplication.processEvents()
        assert self.window.help_dialog is not None
        self.window.close()

    def test_close_help_dialog(self):
        pytest.skip("To be done")
        QtTest.QTest.mouseClick(self.window.helpBtn, QtCore.Qt.LeftButton)
        QtWidgets.QApplication.processEvents()
        self.window.close()
        assert self.window.help_dialog is None

    @mock.patch("PyQt5.QtWidgets.QMessageBox")
    @mock.patch("sys.exit")
    def test_create_dir_exceptions(self, mockexit, mockbox):
        with mock.patch("fs.open_fs", new=ExceptionMock(fs.errors.CreateFailed).raise_exc):
            self.window.mscolab.data_dir = "://"
            self.window.mscolab.create_dir()
            assert mockbox.critical.call_count == 1
            assert mockexit.call_count == 1

        with mock.patch("fs.open_fs", new=ExceptionMock(fs.opener.errors.UnsupportedProtocol).raise_exc):
            self.window.mscolab.data_dir = "://"
            self.window.mscolab.create_dir()
            assert mockbox.critical.call_count == 2
            assert mockexit.call_count == 2

    @mock.patch("PyQt5.QtWidgets.QMessageBox")
    def test_profile_dialog(self, mockbox):
        self._connect_to_mscolab()
        self._create_user("something", "something@something.org", "something")
        self._login("something@something.org", "something")
        self.window.mscolab.profile_action.trigger()
        QtWidgets.QApplication.processEvents()
        # case: default gravatar is set and no messagebox is called
        assert mockbox.critical.call_count == 0
        assert self.window.mscolab.prof_diag is not None
        # case: trying to fetch non-existing gravatar
        self.window.mscolab.fetch_gravatar(refresh=True)
        assert mockbox.critical.call_count == 1
        assert not self.window.mscolab.profile_dialog.gravatarLabel.pixmap().isNull()

    def _connect_to_mscolab(self):
        self.connect_window = mscolab.MSColab_ConnectDialog(parent=self.window, mscolab=self.window.mscolab)
        self.window.mscolab.connect_window = self.connect_window
        self.connect_window.urlCb.setEditText(self.url)
        self.connect_window.show()
        QtTest.QTest.mouseClick(self.connect_window.connectBtn, QtCore.Qt.LeftButton)
        QtWidgets.QApplication.processEvents()
        QtTest.QTest.qWait(500)

    def _login(self, emailid="a", password="a"):
        self.connect_window.loginEmailLe.setText(emailid)
        self.connect_window.loginPasswordLe.setText(password)
        QtTest.QTest.mouseClick(self.connect_window.loginBtn, QtCore.Qt.LeftButton)
        QtWidgets.QApplication.processEvents()
        QtTest.QTest.qWait(500)

    def _create_user(self, username, email, password):
        QtTest.QTest.mouseClick(self.connect_window.addUserBtn, QtCore.Qt.LeftButton)
        QtWidgets.QApplication.processEvents()
        self.connect_window.newUsernameLe.setText(str(username))
        QtWidgets.QApplication.processEvents()
        self.connect_window.newEmailLe.setText(str(email))
        QtWidgets.QApplication.processEvents()
        self.connect_window.newPasswordLe.setText(str(password))
        QtWidgets.QApplication.processEvents()
        self.connect_window.newConfirmPasswordLe.setText(str(password))
        QtWidgets.QApplication.processEvents()
        okWidget = self.connect_window.newUserBb.button(self.connect_window.newUserBb.Ok)
        QtTest.QTest.mouseClick(okWidget, QtCore.Qt.LeftButton)
        QtWidgets.QApplication.processEvents()

    @mock.patch("mslib.msui.mscolab.QtWidgets.QErrorMessage.showMessage")
    def _create_project(self, path, description, mockbox):
        self.window.actionAddProject.trigger()
        QtWidgets.QApplication.processEvents()
        self.window.mscolab.add_proj_dialog.path.setText(str(path))
        QtWidgets.QApplication.processEvents()
        self.window.mscolab.add_proj_dialog.description.setText(str(description))
        QtWidgets.QApplication.processEvents()
        okWidget = self.window.mscolab.add_proj_dialog.buttonBox.button(self.window.mscolab.add_proj_dialog.buttonBox.Ok)
        QtTest.QTest.mouseClick(okWidget, QtCore.Qt.LeftButton)
        QtWidgets.QApplication.processEvents()

    def _activate_project_at_index(self, index):
        item = self.window.listProjectsMSC.item(index)
        point = self.window.listProjectsMSC.visualItemRect(item).center()
        QtTest.QTest.mouseClick(self.window.listProjectsMSC.viewport(), QtCore.Qt.LeftButton, pos=point)
        QtWidgets.QApplication.processEvents()
        QtTest.QTest.mouseDClick(self.window.listProjectsMSC.viewport(), QtCore.Qt.LeftButton, pos=point)
        QtWidgets.QApplication.processEvents()<|MERGE_RESOLUTION|>--- conflicted
+++ resolved
@@ -256,12 +256,7 @@
         for i in range(wp_count):
             assert exported_waypoints.waypoint_data(i).lat == self.window.mscolab.waypoints_model.waypoint_data(i).lat
 
-<<<<<<< HEAD
     @pytest.mark.parametrize("ext", [".ftml", ".csv", ".txt"])
-=======
-    @pytest.mark.skip('test hangs')
-    @pytest.mark.parametrize("ext", [".ftml", ".txt"])
->>>>>>> da77f881
     @mock.patch("PyQt5.QtWidgets.QMessageBox")
     def test_import_file(self, mockbox, ext):
         with mock.patch("mslib.msui.mss_pyui.config_loader", return_value=self.import_plugins):
@@ -318,24 +313,6 @@
         wpdata_server = self.window.mscolab.waypoints_model.waypoint_data(0)
         assert wpdata_local.lat != wpdata_server.lat
 
-<<<<<<< HEAD
-=======
-    @pytest.mark.skip('test hangs')
-    @mock.patch("PyQt5.QtWidgets.QMessageBox.question", return_value=QtWidgets.QMessageBox.Yes)
-    def test_user_delete(self, mockmessage):
-        self._connect_to_mscolab()
-        self._create_user("something", "something@something.org", "something")
-        self._login("something@something.org", "something")
-        u_id = self.window.user['id']
-        QtTest.QTest.mouseClick(self.window.deleteAccountButton, QtCore.Qt.LeftButton)
-        QtWidgets.QApplication.processEvents()
-        assert len(self.window.listProjects) == 0
-        assert self.window.loggedInWidget.isVisible() is False
-        with self.app.app_context():
-            assert User.query.filter_by(emailid='something').count() == 0
-            assert Permission.query.filter_by(u_id=u_id).count() == 0
-
->>>>>>> da77f881
     @mock.patch("mslib.msui.mscolab.QtWidgets.QErrorMessage.showMessage")
     @mock.patch("mslib.msui.mscolab.get_open_filename", return_value=os.path.join(sample_path, u"example.ftml"))
     def test_browse_add_project(self, mockopen, mockmessage):
