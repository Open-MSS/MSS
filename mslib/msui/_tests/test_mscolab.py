--- conflicted
+++ resolved
@@ -363,11 +363,7 @@
 
     def _connect_to_mscolab(self):
         self.window.url.setEditText(self.MSCOLAB_URL_TEST)
-<<<<<<< HEAD
         QtTest.QTest.mouseClick(self.window.toggleConnectionBtn, QtCore.Qt.LeftButton)
-=======
-        QtTest.QTest.mouseClick(self.window.connectMscolab, QtCore.Qt.LeftButton)
->>>>>>> 3757b3a2
         time.sleep(0.5)
 
     def _login(self, emailid="a", password="a"):
