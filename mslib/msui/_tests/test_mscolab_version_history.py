# -*- coding: utf-8 -*-
"""

    mslib.msui._tests.test_mscolab_version_history
    ~~~~~~~~~~~~~~~~~~~~~~~~~~~~~~~~~~~~~~

    This module is used to test mscolab-project related gui.

    This file is part of mss.

    :copyright: Copyright 2020 Tanish Grover
    :copyright: Copyright 2019-2020 by the mss team, see AUTHORS.
    :license: APACHE-2.0, see LICENSE for details.

    Licensed under the Apache License, Version 2.0 (the "License");
    you may not use this file except in compliance with the License.
    You may obtain a copy of the License at

       http://www.apache.org/licenses/LICENSE-2.0

    Unless required by applicable law or agreed to in writing, software
    distributed under the License is distributed on an "AS IS" BASIS,
    WITHOUT WARRANTIES OR CONDITIONS OF ANY KIND, either express or implied.
    See the License for the specific language governing permissions and
    limitations under the License.
"""
import sys
import time
import pytest
import mock

from mslib._tests.utils import mscolab_start_server
from mslib.msui.mscolab import MSSMscolabWindow
from mslib.mscolab.conf import mscolab_settings
from PyQt5 import QtCore, QtTest, QtWidgets


PORTS = list(range(9591, 9620))


class Test_MscolabVersionHistory(object):
    def setup(self):
        self.process, self.url, self.app, _, self.cm, self.fm = mscolab_start_server(PORTS)
        time.sleep(0.1)
        self.application = QtWidgets.QApplication(sys.argv)
        self.window = MSSMscolabWindow(data_dir=mscolab_settings.MSCOLAB_DATA_DIR,
<<<<<<< HEAD
                                       mscolab_server_url=MSCOLAB_URL_TEST)
        self._connect_to_mscolab()
=======
                                       mscolab_server_url=self.url)
>>>>>>> 3db9e607
        self._login()
        self._activate_project_at_index(0)
        # activate project window here by clicking button
        QtTest.QTest.mouseClick(self.window.versionHistoryBtn, QtCore.Qt.LeftButton)
        QtWidgets.QApplication.processEvents()
        self.version_window = self.window.version_window
        QtTest.QTest.qWaitForWindowExposed(self.window)
        QtWidgets.QApplication.processEvents()

    def teardown(self):
        if self.window.version_window:
            self.window.version_window.close()
        if self.window.conn:
            self.window.conn.disconnect()
        self.application.quit()
        QtWidgets.QApplication.processEvents()
        self.process.terminate()

    def test_changes(self):
        self._change_version_filter(1)
        len_prev = self.version_window.changes.count()
        # make a changes
        self.window.waypoints_model.invert_direction()
        QtWidgets.QApplication.processEvents()
        time.sleep(0.1)
        self.window.waypoints_model.invert_direction()
        QtWidgets.QApplication.processEvents()
        time.sleep(0.1)
        self.version_window.load_all_changes()
        QtWidgets.QApplication.processEvents()
        len_after = self.version_window.changes.count()
        assert len_prev == (len_after - 2)

    @mock.patch("PyQt5.QtWidgets.QInputDialog.getText", return_value=["MyVersionName", True])
    def test_set_version_name(self, mockbox):
        pytest.skip('check xdist dependencies')
        self._change_version_filter(1)
        self._activate_change_at_index(0)
        QtWidgets.QApplication.processEvents()
        QtTest.QTest.mouseClick(self.version_window.nameVersionBtn, QtCore.Qt.LeftButton)
        QtWidgets.QApplication.processEvents()
        time.sleep(0.1)
        assert self.version_window.changes.currentItem().version_name == "MyVersionName"

    def test_version_name_filter(self):
        pytest.skip('check xdist dependencies')
        assert self.version_window.changes.count() == 1

    def test_version_name_delete(self):
        self._activate_change_at_index(0)
        QtTest.QTest.mouseClick(self.version_window.deleteVersionNameBtn, QtCore.Qt.LeftButton)
        QtWidgets.QApplication.processEvents()
        time.sleep(0.1)
        assert self.version_window.changes.count() == 0

    @mock.patch("PyQt5.QtWidgets.QMessageBox.question", return_value=QtWidgets.QMessageBox.Yes)
    def test_undo(self, mockbox):
        pytest.skip('check xdist dependencies')
        self._change_version_filter(1)
        changes_count = self.version_window.changes.count()
        self._activate_change_at_index(1)
        QtTest.QTest.mouseClick(self.version_window.checkoutBtn, QtCore.Qt.LeftButton)
        QtWidgets.QApplication.processEvents()
        time.sleep(4)
        new_changes_count = self.version_window.changes.count()
        assert changes_count + 1 == new_changes_count

    def test_refresh(self):
        self._change_version_filter(1)
        changes_count = self.version_window.changes.count()
        self.window.waypoints_model.invert_direction()
        QtWidgets.QApplication.processEvents()
        time.sleep(0.1)
        self.window.waypoints_model.invert_direction()
        QtWidgets.QApplication.processEvents()
        time.sleep(0.1)
        QtTest.QTest.mouseClick(self.version_window.refreshBtn, QtCore.Qt.LeftButton)
        QtWidgets.QApplication.processEvents()
        time.sleep(0.1)
        new_changes_count = self.version_window.changes.count()
        assert new_changes_count == changes_count + 2

    def _connect_to_mscolab(self):
<<<<<<< HEAD
        self.window.url.setEditText("http://localhost:8084")
        QtTest.QTest.mouseClick(self.window.toggleConnectionBtn, QtCore.Qt.LeftButton)
        time.sleep(1)
=======
        self.window.url.setEditText(self.url)
        QtTest.QTest.mouseClick(self.window.connectMscolab, QtCore.Qt.LeftButton)
        time.sleep(0.1)
>>>>>>> 3db9e607

    def _login(self):
        self.window.emailid.setText('a')
        self.window.password.setText('a')
        QtTest.QTest.mouseClick(self.window.loginButton, QtCore.Qt.LeftButton)
        QtWidgets.QApplication.processEvents()

    def _activate_project_at_index(self, index):
        item = self.window.listProjects.item(index)
        point = self.window.listProjects.visualItemRect(item).center()
        QtTest.QTest.mouseClick(self.window.listProjects.viewport(), QtCore.Qt.LeftButton, pos=point)
        QtWidgets.QApplication.processEvents()
        QtTest.QTest.mouseDClick(self.window.listProjects.viewport(), QtCore.Qt.LeftButton, pos=point)
        QtWidgets.QApplication.processEvents()

    def _activate_change_at_index(self, index):
        item = self.version_window.changes.item(index)
        point = self.version_window.changes.visualItemRect(item).center()
        QtTest.QTest.mouseClick(self.version_window.changes.viewport(), QtCore.Qt.LeftButton, pos=point)
        QtWidgets.QApplication.processEvents()
        QtTest.QTest.keyClick(self.version_window.changes.viewport(), QtCore.Qt.Key_Return)
        QtWidgets.QApplication.processEvents()
        time.sleep(0.1)

    def _change_version_filter(self, index):
        self.version_window.versionFilterCB.setCurrentIndex(index)
        self.version_window.versionFilterCB.currentIndexChanged.emit(index)
        QtWidgets.QApplication.processEvents()
        time.sleep(0.1)<|MERGE_RESOLUTION|>--- conflicted
+++ resolved
@@ -44,12 +44,8 @@
         time.sleep(0.1)
         self.application = QtWidgets.QApplication(sys.argv)
         self.window = MSSMscolabWindow(data_dir=mscolab_settings.MSCOLAB_DATA_DIR,
-<<<<<<< HEAD
-                                       mscolab_server_url=MSCOLAB_URL_TEST)
+                                       mscolab_server_url=self.url)
         self._connect_to_mscolab()
-=======
-                                       mscolab_server_url=self.url)
->>>>>>> 3db9e607
         self._login()
         self._activate_project_at_index(0)
         # activate project window here by clicking button
@@ -133,15 +129,9 @@
         assert new_changes_count == changes_count + 2
 
     def _connect_to_mscolab(self):
-<<<<<<< HEAD
-        self.window.url.setEditText("http://localhost:8084")
+        self.window.url.setEditText(self.url)
         QtTest.QTest.mouseClick(self.window.toggleConnectionBtn, QtCore.Qt.LeftButton)
-        time.sleep(1)
-=======
-        self.window.url.setEditText(self.url)
-        QtTest.QTest.mouseClick(self.window.connectMscolab, QtCore.Qt.LeftButton)
         time.sleep(0.1)
->>>>>>> 3db9e607
 
     def _login(self):
         self.window.emailid.setText('a')
