# -*- coding: utf-8 -*-
"""

    mslib.msui._tests.test_mscolab_version_history
    ~~~~~~~~~~~~~~~~~~~~~~~~~~~~~~~~~~~~~~

    This module is used to test mscolab-project related gui.

    This file is part of mss.

    :copyright: Copyright 2020 Tanish Grover
    :copyright: Copyright 2020-2021 by the mss team, see AUTHORS.
    :license: APACHE-2.0, see LICENSE for details.

    Licensed under the Apache License, Version 2.0 (the "License");
    you may not use this file except in compliance with the License.
    You may obtain a copy of the License at

       http://www.apache.org/licenses/LICENSE-2.0

    Unless required by applicable law or agreed to in writing, software
    distributed under the License is distributed on an "AS IS" BASIS,
    WITHOUT WARRANTIES OR CONDITIONS OF ANY KIND, either express or implied.
    See the License for the specific language governing permissions and
    limitations under the License.
"""
import os
import sys
import pytest
import mock

from mslib._tests.utils import mscolab_start_server
from mslib.mscolab.conf import mscolab_settings
from PyQt5 import QtCore, QtTest, QtWidgets
from mslib.msui import mscolab
import mslib.msui.mss_pyui as mss_pyui


PORTS = list(range(9591, 9620))


@pytest.mark.skipif(os.name == "nt",
                    reason="multiprocessing needs currently start_method fork")
class Test_MscolabVersionHistory(object):
    def setup(self):
        self.process, self.url, self.app, _, self.cm, self.fm = mscolab_start_server(PORTS)
        QtTest.QTest.qWait(500)
        self.application = QtWidgets.QApplication(sys.argv)
        self.window = mss_pyui.MSSMainWindow(mscolab_data_dir=mscolab_settings.MSCOLAB_DATA_DIR)
        self.window.show()
        # connect and login to mscolab
        self._connect_to_mscolab()
        self._login()
        # activate project and open chat window
        self._activate_project_at_index(0)
        self.window.actionVersionHistory.trigger()
        QtWidgets.QApplication.processEvents()
<<<<<<< HEAD
        self.version_window = self.window.mscolab.version_window
=======
        QtTest.QTest.qWait(100)
        QtWidgets.QApplication.processEvents()
        QtWidgets.QApplication.processEvents()
        self.version_window = self.window.version_window
        assert self.version_window is not None
>>>>>>> 36f4467b
        QtTest.QTest.qWaitForWindowExposed(self.window)
        QtWidgets.QApplication.processEvents()

    def teardown(self):
        if self.window.mscolab.version_window:
            self.window.mscolab.version_window.close()
        if self.window.mscolab.conn:
            self.window.mscolab.conn.disconnect()
        self.application.quit()
        QtWidgets.QApplication.processEvents()
        self.process.terminate()

    def test_changes(self):
        self._change_version_filter(1)
        len_prev = self.version_window.changes.count()
        # make a changes
        self.window.mscolab.waypoints_model.invert_direction()
        QtWidgets.QApplication.processEvents()
        QtTest.QTest.qWait(100)
        self.window.mscolab.waypoints_model.invert_direction()
        QtWidgets.QApplication.processEvents()
        QtTest.QTest.qWait(100)
        self.version_window.load_all_changes()
        QtWidgets.QApplication.processEvents()
        len_after = self.version_window.changes.count()
        assert len_prev == (len_after - 2)

    @mock.patch("PyQt5.QtWidgets.QInputDialog.getText", return_value=["MyVersionName", True])
    def test_set_version_name(self, mockbox):
        self._change_version_filter(1)
        # make a changes
        self.window.mscolab.waypoints_model.invert_direction()
        QtWidgets.QApplication.processEvents()
        QtTest.QTest.qWait(100)
        self.version_window.load_all_changes()
        QtWidgets.QApplication.processEvents()
        self._activate_change_at_index(0)
        QtWidgets.QApplication.processEvents()
        QtTest.QTest.mouseClick(self.version_window.nameVersionBtn, QtCore.Qt.LeftButton)
        QtWidgets.QApplication.processEvents()
        QtTest.QTest.qWait(100)
        assert self.version_window.changes.currentItem().version_name == "MyVersionName"
        assert self.version_window.changes.count() == 1

    def test_version_name_delete(self):
        pytest.skip("skipped because the next line triggers an assert")
        self._activate_change_at_index(0)
        QtTest.QTest.mouseClick(self.version_window.deleteVersionNameBtn, QtCore.Qt.LeftButton)
        QtWidgets.QApplication.processEvents()
        QtTest.QTest.qWait(100)
        assert self.version_window.changes.count() == 0

    @mock.patch("PyQt5.QtWidgets.QMessageBox.question", return_value=QtWidgets.QMessageBox.Yes)
    def test_undo(self, mockbox):
        self._change_version_filter(1)
        # make changes
        for i in range(2):
            self.window.mscolab.waypoints_model.invert_direction()
            QtWidgets.QApplication.processEvents()
            QtTest.QTest.qWait(100)
        self.version_window.load_all_changes()
        QtWidgets.QApplication.processEvents()
        changes_count = self.version_window.changes.count()
        self._activate_change_at_index(1)
        QtTest.QTest.mouseClick(self.version_window.checkoutBtn, QtCore.Qt.LeftButton)
        QtWidgets.QApplication.processEvents()
        QtTest.QTest.qWait(200)
        new_changes_count = self.version_window.changes.count()
        assert changes_count + 1 == new_changes_count

    def test_refresh(self):
        self._change_version_filter(1)
        changes_count = self.version_window.changes.count()
        self.window.mscolab.waypoints_model.invert_direction()
        QtWidgets.QApplication.processEvents()
        QtTest.QTest.qWait(100)
        self.window.mscolab.waypoints_model.invert_direction()
        QtWidgets.QApplication.processEvents()
        QtTest.QTest.qWait(100)
        QtTest.QTest.mouseClick(self.version_window.refreshBtn, QtCore.Qt.LeftButton)
        QtWidgets.QApplication.processEvents()
        QtTest.QTest.qWait(100)
        new_changes_count = self.version_window.changes.count()
        assert new_changes_count == changes_count + 2

    def _connect_to_mscolab(self):
<<<<<<< HEAD
        self.connect_window = mscolab.MSColab_ConnectDialog(parent=self.window, mscolab=self.window.mscolab)
        self.window.mscolab.connect_window = self.connect_window
        self.connect_window.urlCb.setEditText(self.url)
        self.connect_window.show()
        QtTest.QTest.mouseClick(self.connect_window.connectBtn, QtCore.Qt.LeftButton)
        QtWidgets.QApplication.processEvents()
        QtTest.QTest.qWait(500)

    def _login(self):
        self.connect_window.loginEmailLe.setText('a')
        self.connect_window.loginPasswordLe.setText('a')
        QtTest.QTest.mouseClick(self.connect_window.loginBtn, QtCore.Qt.LeftButton)
=======
        assert self.window is not None
        self.window.url.setEditText(self.url)
        QtTest.QTest.mouseClick(self.window.toggleConnectionBtn, QtCore.Qt.LeftButton)
        QtTest.QTest.qWait(100)

    def _login(self):
        assert self.window is not None
        self.window.emailid.setText('a')
        self.window.password.setText('a')
        QtTest.QTest.mouseClick(self.window.loginButton, QtCore.Qt.LeftButton)
>>>>>>> 36f4467b
        QtWidgets.QApplication.processEvents()
        QtTest.QTest.qWait(500)

    def _activate_project_at_index(self, index):
<<<<<<< HEAD
        item = self.window.listProjectsMSC.item(index)
        point = self.window.listProjectsMSC.visualItemRect(item).center()
        QtTest.QTest.mouseClick(self.window.listProjectsMSC.viewport(), QtCore.Qt.LeftButton, pos=point)
=======
        assert self.window is not None
        assert index < self.window.listProjects.count()
        item = self.window.listProjects.item(index)
        point = self.window.listProjects.visualItemRect(item).center()
        QtTest.QTest.mouseClick(self.window.listProjects.viewport(), QtCore.Qt.LeftButton, pos=point)
>>>>>>> 36f4467b
        QtWidgets.QApplication.processEvents()
        QtTest.QTest.mouseDClick(self.window.listProjectsMSC.viewport(), QtCore.Qt.LeftButton, pos=point)
        QtWidgets.QApplication.processEvents()

    def _activate_change_at_index(self, index):
        assert self.version_window is not None
        assert index < self.version_window.changes.count()
        item = self.version_window.changes.item(index)
        point = self.version_window.changes.visualItemRect(item).center()
        QtTest.QTest.mouseClick(self.version_window.changes.viewport(), QtCore.Qt.LeftButton, pos=point)
        QtWidgets.QApplication.processEvents()
        QtTest.QTest.keyClick(self.version_window.changes.viewport(), QtCore.Qt.Key_Return)
        QtWidgets.QApplication.processEvents()
        QtTest.QTest.qWait(100)

    def _change_version_filter(self, index):
        assert self.version_window is not None
        assert index < self.version_window.versionFilterCB.count()
        self.version_window.versionFilterCB.setCurrentIndex(index)
        self.version_window.versionFilterCB.currentIndexChanged.emit(index)
        QtWidgets.QApplication.processEvents()
        QtTest.QTest.qWait(100)<|MERGE_RESOLUTION|>--- conflicted
+++ resolved
@@ -55,15 +55,7 @@
         self._activate_project_at_index(0)
         self.window.actionVersionHistory.trigger()
         QtWidgets.QApplication.processEvents()
-<<<<<<< HEAD
         self.version_window = self.window.mscolab.version_window
-=======
-        QtTest.QTest.qWait(100)
-        QtWidgets.QApplication.processEvents()
-        QtWidgets.QApplication.processEvents()
-        self.version_window = self.window.version_window
-        assert self.version_window is not None
->>>>>>> 36f4467b
         QtTest.QTest.qWaitForWindowExposed(self.window)
         QtWidgets.QApplication.processEvents()
 
@@ -150,7 +142,6 @@
         assert new_changes_count == changes_count + 2
 
     def _connect_to_mscolab(self):
-<<<<<<< HEAD
         self.connect_window = mscolab.MSColab_ConnectDialog(parent=self.window, mscolab=self.window.mscolab)
         self.window.mscolab.connect_window = self.connect_window
         self.connect_window.urlCb.setEditText(self.url)
@@ -163,33 +154,13 @@
         self.connect_window.loginEmailLe.setText('a')
         self.connect_window.loginPasswordLe.setText('a')
         QtTest.QTest.mouseClick(self.connect_window.loginBtn, QtCore.Qt.LeftButton)
-=======
-        assert self.window is not None
-        self.window.url.setEditText(self.url)
-        QtTest.QTest.mouseClick(self.window.toggleConnectionBtn, QtCore.Qt.LeftButton)
-        QtTest.QTest.qWait(100)
-
-    def _login(self):
-        assert self.window is not None
-        self.window.emailid.setText('a')
-        self.window.password.setText('a')
-        QtTest.QTest.mouseClick(self.window.loginButton, QtCore.Qt.LeftButton)
->>>>>>> 36f4467b
         QtWidgets.QApplication.processEvents()
         QtTest.QTest.qWait(500)
 
     def _activate_project_at_index(self, index):
-<<<<<<< HEAD
         item = self.window.listProjectsMSC.item(index)
         point = self.window.listProjectsMSC.visualItemRect(item).center()
         QtTest.QTest.mouseClick(self.window.listProjectsMSC.viewport(), QtCore.Qt.LeftButton, pos=point)
-=======
-        assert self.window is not None
-        assert index < self.window.listProjects.count()
-        item = self.window.listProjects.item(index)
-        point = self.window.listProjects.visualItemRect(item).center()
-        QtTest.QTest.mouseClick(self.window.listProjects.viewport(), QtCore.Qt.LeftButton, pos=point)
->>>>>>> 36f4467b
         QtWidgets.QApplication.processEvents()
         QtTest.QTest.mouseDClick(self.window.listProjectsMSC.viewport(), QtCore.Qt.LeftButton, pos=point)
         QtWidgets.QApplication.processEvents()
