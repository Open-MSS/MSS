# -*- coding: utf-8 -*-
"""

    mslib.msui.mscolab
    ~~~~~~~~~~~~~~~~~~~~~~~~~

    Window to display authentication and project details for mscolab


    To better understand of the code, look at the 'ships' example from
    chapter 14/16 of 'Rapid GUI Programming with Python and Qt: The
    Definitive Guide to PyQt Programming' (Mark Summerfield).

    This file is part of mss.

    :copyright: Copyright 2019- Shivashis Padhi
    :license: APACHE-2.0, see LICENSE for details.

    Licensed under the Apache License, Version 2.0 (the "License");
    you may not use this file except in compliance with the License.
    You may obtain a copy of the License at

       http://www.apache.org/licenses/LICENSE-2.0

    Unless required by applicable law or agreed to in writing, software
    distributed under the License is distributed on an "AS IS" BASIS,
    WITHOUT WARRANTIES OR CONDITIONS OF ANY KIND, either express or implied.
    See the License for the specific language governing permissions and
    limitations under the License.
"""
import os
import sys
import json
import hashlib
import logging
import types
import fs
import requests
import re
import urllib.request
from fs import open_fs
from PIL import Image
from werkzeug.urls import url_join

from mslib.msui import flighttrack as ft
from mslib.msui import mscolab_project as mp
from mslib.msui import mscolab_admin_window as maw
from mslib.msui import mscolab_version_history as mvh
# from mslib.msui import sideview, tableview, topview, linearview
from mslib.msui import socket_control as sc

from PyQt5 import QtCore, QtGui, QtWidgets
from mslib.msui.mss_qt import get_open_filename, get_save_filename
from mslib.msui.mss_qt import ui_mscolab_help_dialog as msc_help_dialog
from mslib.msui.mss_qt import ui_add_project_dialog as add_project_ui
from mslib.msui.mss_qt import ui_mscolab_merge_waypoints_dialog as merge_wp_ui
from mslib.msui.mss_qt import ui_mscolab_connect_dialog as ui_conn
from mslib.msui.mss_qt import ui_mscolab_profile_dialog as ui_profile
from mslib.utils import load_settings_qsettings, save_settings_qsettings, dropEvent, dragEnterEvent, show_popup
from mslib.msui import constants
from mslib.utils import config_loader


class MscolabHelpDialog(QtWidgets.QDialog, msc_help_dialog.Ui_mscolabHelpDialog):

    viewCloses = QtCore.pyqtSignal(name="viewCloses")

    def __init__(self, parent=None):
        super(MscolabHelpDialog, self).__init__(parent)
        self.setupUi(self)
        self.okayBtn.clicked.connect(lambda: self.close())

    def closeEvent(self, event):
        self.viewCloses.emit()


class MSColab_ConnectDialog(QtWidgets.QDialog, ui_conn.Ui_MSColabConnectDialog):
    """MSColab connect window class. Provides user interface elements to connect/disconnect,
       login, add new user to an MSColab Server. Also implements HTTP Server Authentication prompt.
    """

    def __init__(self, parent=None, mscolab=None):
        """
        Arguments:
        parent -- Qt widget that is parent to this widget.
        """
        super(MSColab_ConnectDialog, self).__init__(parent)
        self.setupUi(self)
        self.parent = parent
        self.mscolab = mscolab

<<<<<<< HEAD
        self.setFixedSize(self.size())
=======
        # initialize server url as none
        self.mscolab_server_url = None

>>>>>>> ff385341
        self.stackedWidget.setCurrentWidget(self.loginPage)

        # disable widgets in login frame
        self.loginEmailLe.setEnabled(False)
        self.loginPasswordLe.setEnabled(False)
        self.loginBtn.setEnabled(False)
        self.addUserBtn.setEnabled(False)

        # add urls from settings to the combobox
        self.add_mscolab_urls()

        # connect login, adduser, connect buttons
        self.connectBtn.clicked.connect(self.connect_handler)
        self.loginBtn.clicked.connect(self.login_handler)
        self.addUserBtn.clicked.connect(lambda: self.stackedWidget.setCurrentWidget(self.newuserPage))

        # enable login button only if email and password are entered
        self.loginEmailLe.textChanged[str].connect(self.enable_login_btn)
        self.loginPasswordLe.textChanged[str].connect(self.enable_login_btn)

        # connect new user dialogbutton
        self.newUserBb.accepted.connect(self.new_user_handler)
        self.newUserBb.rejected.connect(lambda: self.stackedWidget.setCurrentWidget(self.loginPage))

        # connecting slot to clear all input widgets while switching tabs
        self.stackedWidget.currentChanged.connect(self.page_switched)

        # fill value of mscolab url if found in QSettings storage
        self.settings = load_settings_qsettings('mscolab', default_settings={'auth': {}, 'server_settings': {}})

    def page_switched(self, index):
        # clear all text in all input
        self.loginEmailLe.setText("")
        self.loginPasswordLe.setText("")

        self.newUsernameLe.setText("")
        self.newEmailLe.setText("")
        self.newPasswordLe.setText("")
        self.newConfirmPasswordLe.setText("")

        self.httpUsernameLe.setText("")
        self.httpPasswordLe.setText("")

        if index == 2:
            self.connectBtn.setEnabled(False)
        else:
            self.connectBtn.setEnabled(True)

    def set_status(self, _type="Error", msg=""):
        if _type == "Error":
            msg = "⚠ " + msg
            self.statusLabel.setStyleSheet("color: red;")
        elif _type == "Success":
            self.statusLabel.setStyleSheet("color: green;")
            msg = "✓ " + msg
        else:
            self.statusLabel.setStyleSheet("")
            msg = "ⓘ  " + msg
        self.statusLabel.setText(msg)
        QtWidgets.QApplication.processEvents()

    def add_mscolab_urls(self):
        url_list = config_loader(dataset="default_MSCOLAB")
        combo_box_urls = [self.urlCb.itemText(_i) for _i in range(self.urlCb.count())]
        for url in (_url for _url in url_list if _url not in combo_box_urls):
            self.urlCb.addItem(url)

    def enable_login_btn(self):
        self.loginBtn.setEnabled(self.loginEmailLe.text() != "" and self.loginPasswordLe.text() != "")

    def connect_handler(self):
        try:
            url = str(self.urlCb.currentText())
            r = requests.get(url_join(url, 'status'))
            if r.text == "Mscolab server":
                self.set_status("Success", "Successfully connected to MSColab Server")
                # disable url input
                self.urlCb.setEnabled(False)

                # enable/disable appropriate widgets in login frame
                self.loginBtn.setEnabled(False)
                self.addUserBtn.setEnabled(True)
                self.loginEmailLe.setEnabled(True)
                self.loginPasswordLe.setEnabled(True)

                self.mscolab_server_url = url
                # delete mscolab http_auth settings for the url
                if self.mscolab_server_url in self.settings["auth"].keys():
                    del self.settings["auth"][self.mscolab_server_url]

                if self.mscolab_server_url not in self.settings["server_settings"].keys():
                    self.settings["server_settings"].update({self.mscolab_server_url: {}})
                save_settings_qsettings('mscolab', self.settings)

                # Fill Email and Password fields from config
                self.loginEmailLe.setText(config_loader(dataset="MSCOLAB_mailid"))
                self.loginPasswordLe.setText(config_loader(dataset="MSCOLAB_password"))
                self.enable_login_btn()

                # Change connect button text and connect disconnect handler
                self.connectBtn.setText('Disconnect')
                self.connectBtn.clicked.disconnect(self.connect_handler)
                self.connectBtn.clicked.connect(self.disconnect_handler)
            else:
                self.set_status("Error", "Some unexpected error occurred. Please try again.")
        except requests.exceptions.SSLError:
            logging.debug("Certificate Verification Failed")
            self.set_status("Error", "Certificate Verification Failed")
        except requests.exceptions.InvalidSchema:
            logging.debug("invalid schema of url")
            self.set_status("Error", "Invalid Url Scheme!")
        except requests.exceptions.InvalidURL:
            logging.debug("invalid url")
            self.set_status("Error", "Invalid URL")
        except requests.exceptions.ConnectionError:
            logging.debug("MSColab server isn't active")
            self.set_status("Error", "MSColab server isn't active")
        except Exception as e:
            logging.debug("Error %s", str(e))
            self.set_status("Error", "Some unexpected error occurred. Please try again.")

    def disconnect_handler(self):
        self.urlCb.setEnabled(True)

        # enable/disable appropriate widgets in login frame
        self.loginBtn.setEnabled(False)
        self.addUserBtn.setEnabled(False)
        self.loginEmailLe.setEnabled(False)
        self.loginPasswordLe.setEnabled(False)

        # clear text
        self.stackedWidget.setCurrentWidget(self.loginPage)

        # delete mscolab http_auth settings for the url
        if self.mscolab_server_url in self.settings["auth"].keys():
            del self.settings["auth"][self.mscolab_server_url]
        save_settings_qsettings('mscolab', self.settings)
        self.mscolab_server_url = None

        self.connectBtn.setText('Connect')
        self.connectBtn.clicked.disconnect(self.disconnect_handler)
        self.connectBtn.clicked.connect(self.connect_handler)
        self.set_status("Info", 'Disconnected from server')

    def authenticate(self, data, r, url):
        if r.status_code == 401:
            username, password = self.httpUsernameLe.text(), self.httpPasswordLe.text()
            self.settings["auth"][self.mscolab_server_url] = (username, password)
            save_settings_qsettings('mscolab', self.settings)
            s = requests.Session()
            s.auth = (username, password)
            s.headers.update({'x-test': 'true'})
            r = s.post(url, data=data)
        return r

    def login_handler(self):
        for key, value in config_loader(dataset="MSC_login").items():
            if key not in constants.MSC_LOGIN_CACHE:
                constants.MSC_LOGIN_CACHE[key] = value
        auth = constants.MSC_LOGIN_CACHE.get(self.mscolab_server_url, (None, None))

        # get mscolab /token http auth credentials from cache
        emailid = self.loginEmailLe.text()
        password = self.loginPasswordLe.text()
        data = {
            "email": emailid,
            "password": password
        }
        s = requests.Session()
        s.auth = (auth[0], auth[1])
        s.headers.update({'x-test': 'true'})
        url = f'{self.mscolab_server_url}/token'
        try:
            r = s.post(url, data=data)
        except requests.exceptions.ConnectionError as ex:
            logging.error("unexpected error: %s %s %s", type(ex), url, ex)
            self.set_status(
                "Error",
                "Failed to establish a new connection" f' to "{self.mscolab_server_url}". Try in a moment again.',
            )
            self.disconnect_handler()
            return

        if r.text == "False":
            # show status indicating about wrong credentials
            self.set_status("Error", 'Oh no, your credentials were incorrect.')
        elif r.text == "Unauthorized Access":
            # Server auth required for logging in
            self.login_data = [data, r, url, auth]
            self.connectBtn.setEnabled(False)
            self.stackedWidget.setCurrentWidget(self.httpAuthPage)
            # self.httpBb.accepted.disconnect(self.newuser_server_auth)
            # self.httpBb.rejected.disconnect(lambda: self.stackedWidget.setCurrentWidget(self.newuserPage))
            self.httpBb.accepted.connect(self.login_server_auth)
            self.httpBb.rejected.connect(lambda: self.stackedWidget.setCurrentWidget(self.loginPage))
        else:
            self.mscolab.after_login(emailid, self.mscolab_server_url, r)

    def login_server_auth(self):
        data, r, url, auth = self.login_data
        emailid = data['email']
        if r.status_code == 401:
            r = self.authenticate(data, r, url)
            if r.status_code == 200 and r.text not in ["False", "Unauthorized Access"]:
                constants.MSC_LOGIN_CACHE[self.mscolab_server_url] = (auth[0], auth[1])
                self.mscolab.after_login(emailid, self.mscolab_server_url, r)
            else:
                self.set_status("Error", 'Oh no, server authentication were incorrect.')
                self.stackedWidget.setCurrentWidget(self.loginPage)

    def new_user_handler(self):
        for key, value in config_loader(dataset="MSC_login").items():
            if key not in constants.MSC_LOGIN_CACHE:
                constants.MSC_LOGIN_CACHE[key] = value
        auth = constants.MSC_LOGIN_CACHE.get(self.mscolab_server_url, (None, None))

        emailid = self.newEmailLe.text()
        password = self.newPasswordLe.text()
        re_password = self.newConfirmPasswordLe.text()
        username = self.newUsernameLe.text()
        if password != re_password:
            self.set_status("Error", 'Oh no, your passwords don\'t match')
            return

        data = {
            "email": emailid,
            "password": password,
            "username": username
        }
        s = requests.Session()
        s.auth = (auth[0], auth[1])
        s.headers.update({'x-test': 'true'})
        url = f'{self.mscolab_server_url}/register'
        try:
            r = s.post(url, data=data)
        except requests.exceptions.ConnectionError as ex:
            logging.error("unexpected error: %s %s %s", type(ex), url, ex)
            self.set_status(
                "Error",
                "Failed to establish a new connection" f' to "{self.mscolab_server_url}". Try in a moment again.',
            )
            self.disconnect_handler()
            return

        if r.status_code == 201:
            self.set_status("Success", 'You are registered, you can now log in.')
            self.stackedWidget.setCurrentWidget(self.loginPage)
        elif r.status_code == 401:
            self.newuser_data = [data, r, url]
            self.stackedWidget.setCurrentWidget(self.httpAuthPage)
            # self.httpBb.accepted.disconnect(self.login_server_auth)
            # self.httpBb.rejected.disconnect(lambda: self.stackedWidget.setCurrentWidget(self.loginPage))
            self.httpBb.accepted.connect(self.newuser_server_auth)
            self.httpBb.rejected.connect(lambda: self.stackedWidget.setCurrentWidget(self.newuserPage))
        else:
            error_msg = json.loads(r.text)["message"]
            self.set_status("Error", error_msg)

    def newuser_server_auth(self):
        data, r, url = self.newuser_data
        r = self.authenticate(data, r, url)
        if r.status_code == 201:
            constants.MSC_LOGIN_CACHE[self.mscolab_server_url] = (data['username'], data['password'])
            self.set_status("Success", "You are registered, you can now log in.")
            self.stackedWidget.setCurrentWidget(self.loginPage)
        else:
            self.set_status("Error", "Oh no, server authentication were incorrect.")
            self.stackedWidget.setCurrentWidget(self.newuserPage)


class MSSMscolab(QtCore.QObject):
    """
    Class for implementing MSColab functionalities
    """
    name = "Mscolab"

    def __init__(self, parent=None, data_dir=None):
        super(MSSMscolab, self).__init__(parent)
        self.ui = parent

        # hide mscolab related widgets
        self.ui.usernameLabel.hide()
        self.ui.userOptionsTb.hide()
        self.ui.actionAddProject.setEnabled(False)
        self.hide_project_options()

        # connect project options menu actions
        self.ui.actionAddProject.triggered.connect(self.add_project_handler)
        self.ui.actionChat.triggered.connect(self.project_options_handler)
        self.ui.actionVersionHistory.triggered.connect(self.project_options_handler)
        self.ui.actionManageUsers.triggered.connect(self.project_options_handler)
        self.ui.actionDeleteProject.triggered.connect(self.project_options_handler)

        # connect slot for handling project options combobox
        self.ui.workLocallyCheckbox.stateChanged.connect(self.handle_work_locally_toggle)
        self.ui.serverOptionsCb.currentIndexChanged.connect(self.server_options_handler)

        # set up user menu and add to toolbutton
        self.user_menu = QtWidgets.QMenu()
        self.profile_action = self.user_menu.addAction("Profile", self.open_profile_window)
        self.user_menu.addSeparator()
        self.logout_action = self.user_menu.addAction("Logout", self.logout)
        self.ui.userOptionsTb.setPopupMode(QtWidgets.QToolButton.InstantPopup)
        self.ui.userOptionsTb.setMenu(self.user_menu)
        # self.ui.userOptionsTb.setAutoRaise(True)
        # self.ui.userOptionsTb.setToolButtonStyle(QtCore.Qt.ToolButtonTextBesideIcon)

        # if token is None, not authorized, else authorized
        self.token = None
        # int to store active pid
        self.active_pid = None
        # storing access_level to save network call
        self.access_level = None
        # storing project_name to save network call
        self.active_project_name = None
        # Storing project list to pass to admin window
        self.projects = None
        # store active_flight_path here as object
        self.waypoints_model = None
        # Store active project's file path
        self.local_ftml_file = None
        # connection object to interact with sockets
        self.conn = None
        # assign ids to view-window
        # self.view_id = 0
        # project window
        self.chat_window = None
        # Admin Window
        self.admin_window = None
        # Version History Window
        self.version_window = None
        # Merge waypoints dialog
        self.merge_dialog = None
        # Mscolab help dialog
        self.help_dialog = None
        # Profile dialog
        self.prof_diag = None
        # Mscolab Server URL
        self.mscolab_server_url = None
        # User email
        self.email = None

        # set data dir, uri
        if data_dir is None:
            self.data_dir = config_loader(dataset="mss_dir")
        else:
            self.data_dir = data_dir
        self.create_dir()

    def create_dir(self):
        # ToDo this needs to be done earlier
        if '://' in self.data_dir:
            try:
                _ = fs.open_fs(self.data_dir)
            except fs.errors.CreateFailed:
                logging.error(f'Make sure that the FS url "{self.data_dir}" exists')
                show_popup(self.ui, "Error", f'FS Url: "{self.data_dir}" does not exist!')
                sys.exit()
            except fs.opener.errors.UnsupportedProtocol:
                logging.error(f'FS url "{self.data_dir}" not supported')
                show_popup(self.ui, "Error", f'FS Url: "{self.data_dir}" not supported!')
                sys.exit()
        else:
            _dir = os.path.expanduser(self.data_dir)
            if not os.path.exists(_dir):
                os.makedirs(_dir)

    def open_connect_window(self):
        self.connect_window = MSColab_ConnectDialog(parent=self.ui, mscolab=self)
        self.connect_window.setModal(True)
        self.connect_window.exec_()

    def after_login(self, emailid, url, r):
        self.email = self.connect_window.loginEmailLe.text()
        self.connect_window.close()
        self.connect_window = None
        QtWidgets.QApplication.processEvents()
        # fill value of mscolab url if found in QSettings storage
        self.settings = load_settings_qsettings('mscolab', default_settings={'auth': {}, 'server_settings': {}})

        _json = json.loads(r.text)
        self.token = _json["token"]
        self.user = _json["user"]
        self.mscolab_server_url = url

        # create socket connection here
        try:
            self.conn = sc.ConnectionManager(self.token, user=self.user, mscolab_server_url=self.mscolab_server_url)
        except Exception as ex:
            logging.debug(f"Couldn't create a socket connection: {ex}")
            show_popup(self, "Error", "Couldn't create a socket connection. New Login required!")
            self.logout()
        self.conn.signal_reload.connect(self.reload_window)
        self.conn.signal_new_permission.connect(self.render_new_permission)
        self.conn.signal_update_permission.connect(self.handle_update_permission)
        self.conn.signal_revoke_permission.connect(self.handle_revoke_permission)
        self.conn.signal_project_deleted.connect(self.handle_project_deleted)

        self.ui.connectBtn.hide()
        # display connection status
        self.ui.mscStatusLabel.setText(self.ui.tr(f"Connected to MSColab Server at {self.mscolab_server_url}"))
        # display username beside useroptions toolbutton
        self.ui.usernameLabel.setText(f"{self.user['username']}")
        self.ui.usernameLabel.show()
        self.ui.userOptionsTb.show()
        self.fetch_gravatar()
        # enable add project menu action
        self.ui.actionAddProject.setEnabled(True)

        # Populate open projects list
        self.add_projects_to_ui()

    def verify_user_token(self):
        data = {
            "token": self.token
        }
        try:
            r = requests.get(f'{self.mscolab_server_url}/test_authorized', data=data)
        except requests.exceptions.SSLError:
            logging.debug("Certificate Verification Failed")
            return False
        except requests.exceptions.InvalidSchema:
            logging.debug("Invalid schema of url")
            return False
        except requests.exceptions.ConnectionError as ex:
            logging.error("unexpected error: %s %s", type(ex), ex)
            return False
        return r.text == "True"

    def fetch_gravatar(self, refresh=False):
        email_hash = hashlib.md5(bytes(self.email.encode('utf-8')).lower()).hexdigest()
        email_in_settings = self.email in config_loader(dataset="gravatar_ids")
        gravatar_path = os.path.join(constants.MSS_CONFIG_PATH, 'gravatars')
        gravatar = os.path.join(gravatar_path, f"{email_hash}.png")

        if refresh or email_in_settings:
            if not os.path.exists(gravatar_path):
                try:
                    os.makedirs(gravatar_path)
                except Exception as e:
                    logging.debug("Error %s", str(e))
                    show_popup(self.prof_diag, "Error", "Could not create gravatar folder in config folder")
                    return

            if not refresh and email_in_settings and os.path.exists(gravatar):
                self.set_gravatar(gravatar)

            gravatar = os.path.join(gravatar_path, f"{email_hash}.jpg")
            gravatar_url = f"https://www.gravatar.com/avatar/{email_hash}?s=80&d=404"
            try:
                urllib.request.urlretrieve(gravatar_url, gravatar)
                img = Image.open(gravatar)
                img.save(gravatar.replace(".jpg", ".png"))
                os.remove(gravatar)
                gravatar = gravatar.replace(".jpg", ".png")
            except urllib.error.HTTPError:
                if refresh:
                    show_popup(self.prof_diag, "Error", "Gravatar not found")
                return
            except urllib.error.URLError:
                if refresh:
                    show_popup(self.prof_diag, "Error", "Could not fetch Gravatar")
                return

        if refresh and not email_in_settings:
            show_popup(
                self.prof_diag,
                "Information",
                "Please add your email to the gravatar_ids section in your "
                "mss_settings.json to automatically fetch your gravatar",
                icon=1,)

        self.set_gravatar(gravatar)

    def set_gravatar(self, gravatar=None):
        self.gravatar = gravatar
        pixmap = QtGui.QPixmap(self.gravatar)
        # check if pixmap has correct image
        if pixmap.isNull():
            user_name = self.user["username"]
            try:
                # find the first alphabet in the user name to set appropriate gravatar
                first_alphabet = user_name[user_name.find(next(filter(str.isalpha, user_name)))].lower()
            except StopIteration:
                # fallback to default gravatar logo if no alphabets found in the user name
                first_alphabet = "default"
            pixmap = QtGui.QPixmap(f":/gravatars/default-gravatars/{first_alphabet}.png")
            self.gravatar = None
        icon = QtGui.QIcon()
        icon.addPixmap(pixmap, QtGui.QIcon.Normal, QtGui.QIcon.Off)

        # set icon for user options toolbutton
        self.ui.userOptionsTb.setIcon(icon)

        # set icon for profile window
        if self.prof_diag is not None:
            self.profile_dialog.gravatarLabel.setPixmap(pixmap)

    def remove_gravatar(self):
        if self.gravatar is None:
            return

        if os.path.exists(self.gravatar):
            os.remove(self.gravatar)
            if self.email in config_loader(dataset="gravatar_ids"):
                show_popup(
                    self.prof_diag,
                    "Information",
                    "Please remove your email from gravatar_ids section in your "
                    "mss_settings.json to not fetch gravatar automatically",
                    icon=1,)

        self.set_gravatar()

    def open_profile_window(self):
        def on_context_menu(point):
            self.gravatar_menu.exec_(self.profile_dialog.gravatarLabel.mapToGlobal(point))

        self.prof_diag = QtWidgets.QDialog()
        self.profile_dialog = ui_profile.Ui_ProfileWindow()
        self.profile_dialog.setupUi(self.prof_diag)
        self.profile_dialog.buttonBox.accepted.connect(lambda: self.prof_diag.close())
        self.profile_dialog.usernameLabel_2.setText(self.user['username'])
        self.profile_dialog.mscolabURLLabel_2.setText(self.mscolab_server_url)
        self.profile_dialog.emailLabel_2.setText(self.email)
        self.profile_dialog.deleteAccountBtn.clicked.connect(self.delete_account)

        # add context menu for right click on image
        self.gravatar_menu = QtWidgets.QMenu()
        self.gravatar_menu.addAction('Fetch Gravatar', lambda: self.fetch_gravatar(refresh=True))
        self.gravatar_menu.addAction('Remove Gravatar', lambda: self.remove_gravatar())
        self.profile_dialog.gravatarLabel.setContextMenuPolicy(QtCore.Qt.CustomContextMenu)
        self.profile_dialog.gravatarLabel.customContextMenuRequested.connect(on_context_menu)

        self.prof_diag.show()
        self.fetch_gravatar()

    def delete_account(self):
        if self.verify_user_token():
            w = QtWidgets.QWidget()
            qm = QtWidgets.QMessageBox
            reply = qm.question(w, self.tr('Continue?'),
                                self.tr("You're about to delete your account. You cannot undo this operation!"),
                                qm.Yes, qm.No)
            if reply == QtWidgets.QMessageBox.No:
                return
            data = {
                "token": self.token
            }
            requests.post(self.mscolab_server_url + '/delete_user', data=data)
        else:
            show_popup(self, "Error", "Your Connection is expired. New Login required!")
        self.logout()

    def add_project_handler(self):
        if self.verify_user_token():
            def check_and_enable_project_accept():
                if self.add_proj_dialog.path.text() != "" and self.add_proj_dialog.description.toPlainText() != "":
                    self.add_proj_dialog.buttonBox.button(QtWidgets.QDialogButtonBox.Ok).setEnabled(True)
                else:
                    self.add_proj_dialog.buttonBox.button(QtWidgets.QDialogButtonBox.Ok).setEnabled(False)

            def browse():
                file_type = ["Flight track (*.ftml)"] + [
                    f"Flight track (*.{ext})" for ext in self.ui.import_plugins.keys()
                ]
                file_path = get_open_filename(
                    self.ui, "Open Flighttrack file", "", ';;'.join(file_type))
                if file_path is not None:
                    file_name = fs.path.basename(file_path)
                    if file_path.endswith('ftml'):
                        with open_fs(fs.path.dirname(file_path)) as file_dir:
                            file_content = file_dir.readtext(file_name)
                    else:
                        ext = fs.path.splitext(file_path)[-1][1:]
                        function = self.ui.import_plugins[ext]
                        ft_name, waypoints = function(file_path)
                        model = ft.WaypointsTableModel(waypoints=waypoints)
                        xml_doc = model.get_xml_doc()
                        file_content = xml_doc.toprettyxml(indent="  ", newl="\n")
                    self.add_proj_dialog.f_content = file_content
                    self.add_proj_dialog.selectedFile.setText(file_name)

            self.proj_diag = QtWidgets.QDialog()
            self.add_proj_dialog = add_project_ui.Ui_addProjectDialog()
            self.add_proj_dialog.setupUi(self.proj_diag)
            self.add_proj_dialog.f_content = None
            self.add_proj_dialog.buttonBox.accepted.connect(self.add_project)
            self.add_proj_dialog.buttonBox.button(QtWidgets.QDialogButtonBox.Ok).setEnabled(False)
            self.add_proj_dialog.path.textChanged.connect(check_and_enable_project_accept)
            self.add_proj_dialog.description.textChanged.connect(check_and_enable_project_accept)
            self.add_proj_dialog.browse.clicked.connect(browse)
            self.proj_diag.show()
        else:
            show_popup(self.ui, "Error", "Your Connection is expired. New Login required!")
            self.logout()

    def add_project(self):
        path = self.add_proj_dialog.path.text()
        description = self.add_proj_dialog.description.toPlainText()
        if not path:
            self.error_dialog = QtWidgets.QErrorMessage()
            self.error_dialog.showMessage('Path can\'t be empty')
            return
        elif not description:
            self.error_dialog = QtWidgets.QErrorMessage()
            self.error_dialog.showMessage('Description can\'t be empty')
            return
        # regex checks if the whole path from beginning to end only contains alphanumerical characters or _ and -
        elif not re.match("^[a-zA-Z0-9_-]*$", path):
            self.error_dialog = QtWidgets.QErrorMessage()
            self.error_dialog.showMessage('Path can\'t contain spaces or special characters')
            return

        data = {
            "token": self.token,
            "path": path,
            "description": description
        }
        if self.add_proj_dialog.f_content is not None:
            data["content"] = self.add_proj_dialog.f_content
        r = requests.post(f'{self.mscolab_server_url}/create_project', data=data)
        if r.text == "True":
            self.error_dialog = QtWidgets.QErrorMessage()
            self.error_dialog.showMessage('Your project was created successfully')
            self.add_projects_to_ui()
            p_id = self.get_recent_pid()
            self.conn.handle_new_room(p_id)
        else:
            self.error_dialog = QtWidgets.QErrorMessage()
            self.error_dialog.showMessage('The path already exists')

    def get_recent_pid(self):
        if self.verify_user_token():
            """
            get most recent project's p_id
            """
            data = {
                "token": self.token
            }
            r = requests.get(self.mscolab_server_url + '/projects', data=data)
            if r.text != "False":
                _json = json.loads(r.text)
                projects = _json["projects"]
                p_id = None
                if projects:
                    p_id = projects[-1]["p_id"]
                return p_id
            else:
                show_popup(self.ui, "Error", "Session expired, new login required")
        else:
            show_popup(self.ui, "Error", "Your Connection is expired. New Login required!")
            self.logout()

    def project_options_handler(self):
        if self.sender() == self.ui.actionChat:
            self.open_chat_window()
        elif self.sender() == self.ui.actionVersionHistory:
            self.open_version_history_window()
        elif self.sender() == self.ui.actionManageUsers:
            self.open_admin_window()
        elif self.sender() == self.ui.actionDeleteProject:
            self.handle_delete_project()

    def open_chat_window(self):
        if self.verify_user_token():
            if self.active_pid is None:
                return

            if self.chat_window is not None:
                self.chat_window.activateWindow()
                return

            self.chat_window = mp.MSColabProjectWindow(
                self.token,
                self.active_pid,
                self.user,
                self.active_project_name,
                self.access_level,
                self.conn,
                mscolab_server_url=self.mscolab_server_url,
            )
            self.chat_window.setAttribute(QtCore.Qt.WA_DeleteOnClose)
            self.chat_window.viewCloses.connect(self.close_chat_window)
            self.chat_window.reloadWindows.connect(self.reload_windows_slot)
            self.chat_window.show()
        else:
            show_popup(self.ui, "Error", "Your Connection is expired. New Login required!")
            self.logout()

    def close_chat_window(self):
        self.chat_window.close()
        self.chat_window = None

    def open_admin_window(self):
        if self.verify_user_token():
            if self.active_pid is None:
                return

            if self.admin_window is not None:
                self.admin_window.activateWindow()
                return

            self.admin_window = maw.MSColabAdminWindow(
                self.token,
                self.active_pid,
                self.user,
                self.active_project_name,
                self.projects,
                self.conn,
                mscolab_server_url=self.mscolab_server_url,
            )
            self.admin_window.setAttribute(QtCore.Qt.WA_DeleteOnClose)
            self.admin_window.viewCloses.connect(self.close_admin_window)
            self.admin_window.show()
        else:
            show_popup(self.ui, "Error", "Your Connection is expired. New Login required!")
            self.logout()

    def close_admin_window(self):
        self.admin_window.close()
        self.admin_window = None

    def open_version_history_window(self):
        if self.verify_user_token():
            if self.active_pid is None:
                return

            if self.version_window is not None:
                self.version_window.activateWindow()
                return

            self.version_window = mvh.MSColabVersionHistory(self.token, self.active_pid, self.user,
                                                            self.active_project_name, self.conn,
                                                            mscolab_server_url=self.mscolab_server_url)
            self.version_window.setAttribute(QtCore.Qt.WA_DeleteOnClose)
            self.version_window.viewCloses.connect(self.close_version_history_window)
            self.version_window.reloadWindows.connect(self.reload_windows_slot)
            self.version_window.show()
        else:
            show_popup(self.ui, "Error", "Your Connection is expired. New Login required!")
            self.logout()

    def close_version_history_window(self):
        self.version_window.close()
        self.version_window = None

    def close_external_windows(self):
        if self.prof_diag is not None:
            self.prof_diag.close()
            self.prof_diag = None
        if self.chat_window is not None:
            self.chat_window.close()
            self.chat_window = None
        if self.admin_window is not None:
            self.admin_window.close()
            self.admin_window = None
        if self.version_window is not None:
            self.version_window.close()
            self.version_window = None

    def handle_delete_project(self):
        if self.verify_user_token():
            entered_project_name, ok = QtWidgets.QInputDialog.getText(
                self.ui,
                self.ui.tr("Delete Project"),
                self.ui.tr(
                    f"You're about to delete the project - '{self.active_project_name}'. "
                    f"Enter the project name to confirm: "
                ),
            )
            if ok:
                if entered_project_name == self.active_project_name:
                    data = {
                        "token": self.token,
                        "p_id": self.active_pid
                    }
                    url = url_join(self.mscolab_server_url, 'delete_project')
                    try:
                        res = requests.post(url, data=data)
                        res.raise_for_status()
                    except requests.exceptions.RequestException as e:
                        logging.debug(e)
                        show_popup(self.ui, "Error", "Some error occurred! Could not delete project.")
                else:
                    show_popup(self.ui, "Error", "Entered project name did not match!")
        else:
            show_popup(self.ui, "Error", "Your Connection is expired. New Login required!")
            self.logout()

    def handle_work_locally_toggle(self):
        if self.verify_user_token():
            if self.ui.workLocallyCheckbox.isChecked():
                if self.version_window is not None:
                    self.version_window.close()
                self.create_local_project_file()
                self.local_ftml_file = fs.path.combine(
                    self.data_dir,
                    fs.path.join(
                        "local_mscolab_data", self.user["username"], self.active_project_name, "mscolab_project.ftml"),
                )
                self.ui.workingStatusLabel.setText(
                    self.ui.tr(
                        "Working On: Local File.\nYour changes are only available to you."
                        'To save your changes with everyone, use the "Save to Server" button.')
                )
                self.ui.serverOptionsCb.show()
                self.reload_local_wp()
            else:
                self.local_ftml_file = None
                self.ui.workingStatusLabel.setText(
                    self.ui.tr(
                        "Working On: Shared File.\nAll your changes will be shared with everyone."
                        "Turn on work locally to work on local flight track file")
                )
                self.ui.serverOptionsCb.hide()
                self.waypoints_model = None
                self.load_wps_from_server()
            self.show_project_options()
            self.reload_view_windows()
        else:
            show_popup(self.ui, "Error", "Your Connection is expired. New Login required!")
            self.logout()

    def create_local_project_file(self):
        with open_fs(self.data_dir) as mss_dir:
            rel_file_path = fs.path.join('local_mscolab_data', self.user['username'],
                                         self.active_project_name, 'mscolab_project.ftml')
            if mss_dir.exists(rel_file_path) is True:
                return
            mss_dir.makedirs(fs.path.dirname(rel_file_path))
            server_data = self.waypoints_model.get_xml_content()
            mss_dir.writetext(rel_file_path, server_data)

    def reload_local_wp(self):
        self.waypoints_model = ft.WaypointsTableModel(filename=self.local_ftml_file, data_dir=self.data_dir)
        self.waypoints_model.dataChanged.connect(self.handle_waypoints_changed)
        self.reload_view_windows()

    def server_options_handler(self, index):
        selected_option = self.ui.serverOptionsCb.currentText()
        self.ui.serverOptionsCb.blockSignals(True)
        self.ui.serverOptionsCb.setCurrentIndex(0)
        self.ui.serverOptionsCb.blockSignals(False)

        if selected_option == "Fetch From Server":
            self.fetch_wp_mscolab()
        elif selected_option == "Save To Server":
            self.save_wp_mscolab()

    def fetch_wp_mscolab(self):
        if self.verify_user_token():
            server_xml = self.request_wps_from_server()
            server_waypoints_model = ft.WaypointsTableModel(xml_content=server_xml)
            self.merge_dialog = MscolabMergeWaypointsDialog(self.waypoints_model, server_waypoints_model, True, self.ui)
            self.merge_dialog.saveBtn.setDisabled(True)
            if self.merge_dialog.exec_():
                xml_content = self.merge_dialog.get_values()
                if xml_content is not None:
                    self.waypoints_model = ft.WaypointsTableModel(xml_content=xml_content)
                    self.waypoints_model.save_to_ftml(self.local_ftml_file)
                    self.waypoints_model.dataChanged.connect(self.handle_waypoints_changed)
                    self.reload_view_windows()
                    show_popup(self.ui, "Success", "New Waypoints Fetched To Local File!", icon=1)
            self.merge_dialog.close()
            self.merge_dialog = None
        else:
            show_popup(self.ui, "Error", "Your Connection is expired. New Login required!")
            self.logout()

    def save_wp_mscolab(self, comment=None):
        if self.verify_user_token():
            server_xml = self.request_wps_from_server()
            server_waypoints_model = ft.WaypointsTableModel(xml_content=server_xml)
            self.merge_dialog = MscolabMergeWaypointsDialog(self.waypoints_model, server_waypoints_model, parent=self.ui)
            self.merge_dialog.saveBtn.setDisabled(True)
            if self.merge_dialog.exec_():
                xml_content = self.merge_dialog.get_values()
                if xml_content is not None:
                    self.conn.save_file(self.token, self.active_pid, xml_content, comment=comment)
                    self.waypoints_model = ft.WaypointsTableModel(xml_content=xml_content)
                    self.waypoints_model.save_to_ftml(self.local_ftml_file)
                    self.waypoints_model.dataChanged.connect(self.handle_waypoints_changed)
                    self.reload_view_windows()
                    show_popup(self.ui, "Success", "New Waypoints Saved To Server!", icon=1)
            self.merge_dialog.close()
            self.merge_dialog = None
        else:
            show_popup(self.ui, "Error", "Your Connection is expired. New Login required!")
            self.logout()

    def get_recent_project(self):
        if self.verify_user_token():
            """
            get most recent project
            """
            data = {
                "token": self.token
            }
            r = requests.get(self.mscolab_server_url + '/projects', data=data)
            if r.text != "False":
                _json = json.loads(r.text)
                projects = _json["projects"]
                recent_project = None
                if projects:
                    recent_project = projects[-1]
                return recent_project
            else:
                show_popup(self.ui, "Error", "Session expired, new login required")
        else:
            show_popup(self.ui, "Error", "Your Connection is expired. New Login required!")
            self.logout()

    @QtCore.Slot(int)
    def reload_window(self, value):
        if self.active_pid != value or self.ui.workLocallyCheckbox.isChecked():
            return
        self.reload_wps_from_server()

    @QtCore.Slot()
    def reload_windows_slot(self):
        self.reload_window(self.active_pid)

    @QtCore.Slot(int, int)
    def render_new_permission(self, p_id, u_id):
        """
        p_id: project id
        u_id: user id

        to render new permission if added
        """
        data = {
            'token': self.token
        }
        r = requests.get(self.mscolab_server_url + '/user', data=data)
        if r.text != "False":
            _json = json.loads(r.text)
            if _json['user']['id'] == u_id:
                project = self.get_recent_project()
                project_desc = f'{project["path"]} - {project["access_level"]}'
                widgetItem = QtWidgets.QListWidgetItem(project_desc, parent=self.ui.listProjectsMSC)
                widgetItem.p_id = project["p_id"]
                widgetItem.access_level = project["access_level"]
                self.ui.listProjectsMSC.addItem(widgetItem)
            if self.chat_window is not None:
                self.chat_window.load_users()
        else:
            show_popup(self.ui, "Error", "Your Connection is expired. New Login required!")
            self.logout()

    @QtCore.Slot(int, int, str)
    def handle_update_permission(self, p_id, u_id, access_level):
        """
        p_id: project id
        u_id: user id
        access_level: updated access level

        function updates existing permissions and related control availability
        """
        if u_id == self.user["id"]:
            # update table of projects
            project_name = None
            for i in range(self.ui.listProjectsMSC.count()):
                item = self.ui.listProjectsMSC.item(i)
                if item.p_id == p_id:
                    project_name = item.project_path
                    item.access_level = access_level
                    item.setText(f'{project_name} - {item.access_level}')
                    break
            if project_name is not None:
                show_popup(self.ui, "Permission Updated",
                           f"Your access level to project - {project_name} was updated to {access_level}!", 1)
            if p_id != self.active_pid:
                return

            self.access_level = access_level
            # Close mscolab windows based on new access_level and update their buttons
            self.show_project_options()

            # update view window nav elements if open
            for window in self.ui.get_active_views():
                _type = window.view_type
                if self.access_level == "viewer":
                    self.disable_navbar_action_buttons(_type, window)
                else:
                    self.enable_navbar_action_buttons(_type, window)

        # update chat window if open
        if self.chat_window is not None:
            self.chat_window.load_users()

    def delete_project_from_list(self, p_id):
        logging.debug('delete project p_id: %s and active_id is: %s' % (p_id, self.active_pid))
        if self.active_pid == p_id:
            logging.debug('delete_project_from_list doing: %s' % p_id)
            self.active_pid = None
            self.access_level = None
            self.active_project_name = None
            # self.ui.workingStatusLabel.setEnabled(False)
            self.close_external_windows()
            self.hide_project_options()

        # Update project list
        remove_item = None
        for i in range(self.ui.listProjectsMSC.count()):
            item = self.ui.listProjectsMSC.item(i)
            if item.p_id == p_id:
                remove_item = item
                break
        if remove_item is not None:
            logging.debug(f"remove_item: {remove_item}")
            self.ui.listProjectsMSC.takeItem(self.ui.listProjectsMSC.row(remove_item))
            return remove_item.project_path

    @QtCore.Slot(int, int)
    def handle_revoke_permission(self, p_id, u_id):
        if u_id == self.user["id"]:
            project_name = self.delete_project_from_list(p_id)
            show_popup(self.ui, "Permission Revoked", f'Your access to project - "{project_name}" was revoked!', icon=1)

    @QtCore.Slot(int)
    def handle_project_deleted(self, p_id):
        project_name = self.delete_project_from_list(p_id)
        show_popup(self.ui, "Success", f'Project "{project_name}" was deleted!', icon=1)

    def add_projects_to_ui(self):
        if self.verify_user_token():
            data = {
                "token": self.token
            }
            r = requests.get(f'{self.mscolab_server_url}/projects', data=data)
            if r.text != "False":
                _json = json.loads(r.text)
                self.projects = _json["projects"]
                logging.debug("adding projects to ui")
                projects = sorted(self.projects, key=lambda k: k["path"].lower())
                self.ui.listProjectsMSC.clear()
                selectedProject = None
                for project in projects:
                    project_desc = f'{project["path"]} - {project["access_level"]}'
                    widgetItem = QtWidgets.QListWidgetItem(project_desc, parent=self.ui.listProjectsMSC)
                    widgetItem.p_id = project["p_id"]
                    widgetItem.access_level = project["access_level"]
                    widgetItem.project_path = project["path"]
                    if widgetItem.p_id == self.active_pid:
                        selectedProject = widgetItem
                    self.ui.listProjectsMSC.addItem(widgetItem)
                if selectedProject is not None:
                    self.ui.listProjectsMSC.setCurrentItem(selectedProject)
                    self.ui.listProjectsMSC.itemActivated.emit(selectedProject)
                self.ui.listProjectsMSC.itemActivated.connect(self.set_active_pid)
            else:
                show_popup(self.ui, "Error", "Session expired, new login required")
                self.logout()
        else:
            show_popup(self.ui, "Error", "Your Connection is expired. New Login required!")
            self.logout()

    def set_active_pid(self, item):
        if self.verify_user_token():
            if not self.ui.local_active:
                if item.p_id == self.active_pid:
                    return

            # close all hanging window
            self.close_external_windows()
            self.hide_project_options()

            # Turn off work locally toggle
            self.ui.workLocallyCheckbox.blockSignals(True)
            self.ui.workLocallyCheckbox.setChecked(False)
            self.ui.workLocallyCheckbox.blockSignals(False)

            # set active_pid here
            self.active_pid = item.p_id
            self.access_level = item.access_level
            self.active_project_name = item.project_path
            self.waypoints_model = None

            # set active flightpath here
            self.load_wps_from_server()
            # display working status
            self.ui.workingStatusLabel.setText(
                self.ui.tr(
                    "Working On: Shared File.\n"
                    "All your changes will be shared with everyone."
                    "Turn on work locally to work on local flight track file"
                )
            )
            # self.ui.workingStatusLabel.show()
            # enable access level specific widgets
            self.show_project_options()

            # change font style for selected
            font = QtGui.QFont()
            for i in range(self.ui.listProjectsMSC.count()):
                self.ui.listProjectsMSC.item(i).setFont(font)
            font.setBold(True)
            item.setFont(font)

            # set new waypoints model to open views
            for window in self.ui.get_active_views():
                window.setFlightTrackModel(self.waypoints_model)

            self.ui.switch_to_mscolab()
        else:
            show_popup(self.ui, "Error", "Your Connection is expired. New Login required!")
            self.logout()

    def switch_to_local(self):
        self.ui.local_active = True
        if self.active_pid is not None:
            if self.verify_user_token():
                # change font style for selected
                font = QtGui.QFont()
                for i in range(self.ui.listProjectsMSC.count()):
                    self.ui.listProjectsMSC.item(i).setFont(font)

                # close all hanging project option windows
                self.close_external_windows()
                self.hide_project_options()
                self.ui.menu_handler()
            else:
                show_popup(self.ui, "Error", "Your Connection is expired. New Login required!")
                self.logout()

    def show_project_options(self):
        self.ui.actionChat.setEnabled(False)
        self.ui.actionVersionHistory.setEnabled(False)
        self.ui.actionManageUsers.setEnabled(False)
        self.ui.menuProjectProperties.setEnabled(False)
        if self.access_level == "viewer":
            self.ui.menuImportFlightTrack.setEnabled(False)
            return

        if self.access_level in ["creator", "admin", "collaborator"]:
            if self.ui.workLocallyCheckbox.isChecked():
                self.ui.actionChat.setEnabled(True)
            else:
                self.ui.actionChat.setEnabled(True)
                self.ui.actionVersionHistory.setEnabled(True)
            self.ui.workLocallyCheckbox.setEnabled(True)
        else:
            if self.version_window is not None:
                self.version_window.close()
            if self.chat_window is not None:
                self.chat_window.close()
            self.ui.workLocallyCheckbox.setEnabled(False)
            self.ui.serverOptionsCb.hide()

        if self.access_level in ["creator", "admin"]:
            self.ui.actionManageUsers.setEnabled(True)
        else:
            if self.admin_window is not None:
                self.admin_window.close()

        if self.access_level in ["creator"]:
            self.ui.menuProjectProperties.setEnabled(True)

        self.ui.menuImportFlightTrack.setEnabled(True)

    def hide_project_options(self):
        self.ui.actionChat.setEnabled(False)
        self.ui.actionVersionHistory.setEnabled(False)
        self.ui.actionManageUsers.setEnabled(False)
        self.ui.menuProjectProperties.setEnabled(False)
        self.ui.workLocallyCheckbox.setEnabled(False)
        self.ui.serverOptionsCb.hide()
        # change working status label
        self.ui.workingStatusLabel.setText(self.ui.tr("\n\nNo Project Selected"))

    def request_wps_from_server(self):
        if self.verify_user_token():
            data = {
                "token": self.token,
                "p_id": self.active_pid
            }
            r = requests.get(self.mscolab_server_url + '/get_project_by_id', data=data)
            if r.text != "False":
                xml_content = json.loads(r.text)["content"]
                return xml_content
            else:
                show_popup(self.ui, "Error", "Session expired, new login required")
        else:
            show_popup(self.ui, "Error", "Your Connection is expired. New Login required!")
            self.logout()

    def load_wps_from_server(self):
        if self.ui.workLocallyCheckbox.isChecked():
            return
        xml_content = self.request_wps_from_server()
        if xml_content is not None:
            self.waypoints_model = ft.WaypointsTableModel(xml_content=xml_content)
            self.waypoints_model.dataChanged.connect(self.handle_waypoints_changed)

    def reload_wps_from_server(self):
        if self.active_pid is None:
            return
        self.load_wps_from_server()
        self.reload_view_windows()

    def handle_waypoints_changed(self):
        if self.verify_user_token():
            if self.ui.workLocallyCheckbox.isChecked():
                self.waypoints_model.save_to_ftml(self.local_ftml_file)
            else:
                xml_content = self.waypoints_model.get_xml_content()
                self.conn.save_file(self.token, self.active_pid, xml_content, comment=None)
        else:
            show_popup(self.ui, "Error", "Your Connection is expired. New Login required!")
            self.logout()

    def reload_view_windows(self):
        for window in self.ui.get_active_views():
            window.setFlightTrackModel(self.waypoints_model)
            if hasattr(window, 'mpl'):
                try:
                    window.mpl.canvas.waypoints_interactor.redraw_figure()
                except AttributeError as err:
                    logging.error("%s" % err)

    def handle_import_msc(self, file_path, extension, function, pickertype):
        if self.verify_user_token():
            if self.active_pid is None:
                return
            if file_path is None:
                return
            dir_path, file_name = fs.path.split(file_path)
            file_name = fs.path.basename(file_path)
            name, file_ext = fs.path.splitext(file_name)
            if function is None:
                with open_fs(dir_path) as file_dir:
                    xml_content = file_dir.readtext(file_name)
                try:
                    model = ft.WaypointsTableModel(xml_content=xml_content)
                except SyntaxError:
                    show_popup(self.ui, "Import Failed", f"The file - {file_name}, does not contain valid XML")
                    return
            else:
                # _function = self.ui.import_plugins[file_ext[1:]]
                _, new_waypoints = function(file_path)
                model = ft.WaypointsTableModel(waypoints=new_waypoints)
                xml_doc = self.waypoints_model.get_xml_doc()
                xml_content = xml_doc.toprettyxml(indent="  ", newl="\n")
                self.waypoints_model.dataChanged.connect(self.handle_waypoints_changed)
            self.waypoints_model = model
            if self.ui.workLocallyCheckbox.isChecked():
                self.waypoints_model.save_to_ftml(self.local_ftml_file)
                self.waypoints_model.dataChanged.connect(self.handle_waypoints_changed)
            else:
                self.conn.save_file(self.token, self.active_pid, xml_content, comment=None)
                self.waypoints_model.dataChanged.connect(self.handle_waypoints_changed)
            self.reload_view_windows()
            show_popup(self.ui, "Import Success", f"The file - {file_name}, was imported successfully!", 1)
        else:
            show_popup(self.ui, "Error", "Your Connection is expired. New Login required!")
            self.logout()

    def handle_export_msc(self, extension, function, pickertype):
        if self.verify_user_token():
            if self.active_pid is None:
                return

            # Setting default filename path for filedialogue
            default_filename = f'{self.active_project_name}.{extension}'
            file_name = get_save_filename(
                self.ui, "Export From Server",
                default_filename, f"Flight track (*.{extension})",
                pickertype=pickertype)
            if file_name is None:
                return
            if function is None:
                xml_doc = self.waypoints_model.get_xml_doc()
                dir_path, file_name = fs.path.split(file_name)
                with open_fs(dir_path).open(file_name, 'w') as file:
                    xml_doc.writexml(file, indent="  ", addindent="  ", newl="\n", encoding="utf-8")
            else:
                name = fs.path.basename(file_name)
                function(file_name, name, self.waypoints_model.waypoints)
                show_popup(self.ui, "Export Success", f"The file - {file_name}, was exported successfully!", 1)
        else:
            show_popup(self.ui, "Error", "Your Connection is expired. New Login required!")
            self.logout()

    def create_view_msc(self, _type):
        if self.verify_user_token():
            if self.active_pid is None:
                return

            self.waypoints_model.name = self.active_project_name
            view_window = self.ui.create_view(_type, self.waypoints_model)

            # disable navbar actions in the view for viewer
            if self.access_level == "viewer":
                self.disable_navbar_action_buttons(_type, view_window)
        else:
            show_popup(self.ui, "Error", "Your Connection is expired. New Login required!")
            self.logout()

    def disable_navbar_action_buttons(self, _type, view_window):
        """
        _type: view type (topview, sideview, tableview)
        view_window: PyQt view window

        function disables some control, used if access_level is not appropriate
        """
        if _type == "topview" or _type == "sideview" or _type == "linearview":
            actions = view_window.mpl.navbar.actions()
            for action in actions:
                action_text = action.text()
                if action_text == "Ins WP" or action_text == "Del WP" or action_text == "Mv WP":
                    action.setEnabled(False)
        else:
            # _type == tableview
            view_window.btAddWayPointToFlightTrack.setEnabled(False)
            view_window.btCloneWaypoint.setEnabled(False)
            view_window.btDeleteWayPoint.setEnabled(False)
            view_window.btInvertDirection.setEnabled(False)
            view_window.btRoundtrip.setEnabled(False)
            view_window.cbTools.setEnabled(False)
            view_window.tableWayPoints.setEnabled(False)

    def enable_navbar_action_buttons(self, _type, view_window):
        """
        _type: view type (topview, sideview, tableview)
        view_window: PyQt view window

        function enables some control, used if access_level is appropriate
        """
        if _type == "topview" or _type == "sideview" or _type == "linearview":
            actions = view_window.mpl.navbar.actions()
            for action in actions:
                action_text = action.text()
                if action_text == "Ins WP" or action_text == "Del WP" or action_text == "Mv WP":
                    action.setEnabled(True)
        else:
            # _type == tableview
            view_window.btAddWayPointToFlightTrack.setEnabled(True)
            view_window.btCloneWaypoint.setEnabled(True)
            view_window.btDeleteWayPoint.setEnabled(True)
            view_window.btInvertDirection.setEnabled(True)
            view_window.btRoundtrip.setEnabled(True)
            view_window.cbTools.setEnabled(True)
            view_window.tableWayPoints.setEnabled(True)

    def logout(self):
        self.ui.local_active = True
        self.ui.menu_handler()
        # close all hanging window
        self.close_external_windows()
        self.hide_project_options()
        # delete token and show login widget-items
        self.token = None
        # delete active-project-id
        self.active_pid = None
        # delete active access_level
        self.access_level = None
        # delete active project_name
        self.active_project_name = None
        # delete local file name
        self.local_ftml_file = None
        # clear project listing
        self.ui.listProjectsMSC.clear()
        # clear mscolab url
        self.mscolab_server_url = None
        # clear projects list here
        self.ui.mscStatusLabel.setText(self.ui.tr("status: Disconnected"))
        self.ui.usernameLabel.hide()
        self.ui.userOptionsTb.hide()
        self.ui.connectBtn.show()
        self.ui.actionAddProject.setEnabled(False)
        # disconnect socket
        if self.conn is not None:
            self.conn.disconnect()
            self.conn = None

        # remove temporary gravatar image
        if self.gravatar is not None:
            if self.email not in config_loader(dataset="gravatar_ids") and os.path.exists(self.gravatar):
                try:
                    os.remove(self.gravatar)
                except Exception as e:
                    logging.debug(f"Error while removing gravatar cache... {e}")
        # clear gravatar image path
        self.gravatar = None
        # clear user email
        self.email = None

        # delete mscolab http_auth settings for the url
        if self.mscolab_server_url in self.settings["auth"].keys():
            del self.settings["auth"][self.mscolab_server_url]
        save_settings_qsettings('mscolab', self.settings)

        # Don't try to activate local flighttrack while testing
        if "pytest" not in sys.modules:
            # activate first local flighttrack after logging out
            self.ui.listFlightTracks.setCurrentRow(0)
            self.ui.activate_selected_flight_track()


class MscolabMergeWaypointsDialog(QtWidgets.QDialog, merge_wp_ui.Ui_MergeWaypointsDialog):
    def __init__(self, local_waypoints_model, server_waypoints_model, fetch=False, parent=None):
        super(MscolabMergeWaypointsDialog, self).__init__(parent)
        self.setupUi(self)

        self.local_waypoints_model = local_waypoints_model
        self.server_waypoints_model = server_waypoints_model
        self.merge_waypoints_model = ft.WaypointsTableModel()
        self.localWaypointsTable.setModel(self.local_waypoints_model)
        self.serverWaypointsTable.setModel(self.server_waypoints_model)
        self.mergedWaypointsTable.setModel(self.merge_waypoints_model)
        self.mergedWaypointsTable.dropEvent = types.MethodType(dropEvent, self.mergedWaypointsTable)
        self.mergedWaypointsTable.dragEnterEvent = types.MethodType(dragEnterEvent, self.mergedWaypointsTable)

        self.xml_content = None
        self.local_waypoints_dict = {}
        self.server_waypoints_dict = {}
        self.merge_waypoints_list = []

        # Event Listeners
        self.overwriteBtn.clicked.connect(lambda: self.save_waypoints(self.local_waypoints_model))
        self.keepServerBtn.clicked.connect(lambda: self.save_waypoints(self.server_waypoints_model))
        self.saveBtn.clicked.connect(lambda: self.save_waypoints(self.merge_waypoints_model))
        self.localWaypointsTable.selectionModel().selectionChanged.connect(
            lambda selected, deselected:
            self.handle_selection(selected, deselected, self.local_waypoints_model, self.local_waypoints_dict)
        )
        self.serverWaypointsTable.selectionModel().selectionChanged.connect(
            lambda selected, deselected:
            self.handle_selection(selected, deselected, self.server_waypoints_model, self.server_waypoints_dict)
        )

        if fetch is True:
            self.setWindowTitle(self.tr("Fetch Waypoints From Server"))
            btn_size_policy = self.overwriteBtn.sizePolicy()
            btn_size_policy.setRetainSizeWhenHidden(True)
            self.overwriteBtn.setSizePolicy(btn_size_policy)
            self.overwriteBtn.setVisible(False)
            self.saveBtn.setText(self.tr("Save Waypoints To Local File"))

    def handle_selection(self, selected, deselected, wp_model, wp_dict):
        len_selected = len(selected.indexes())
        len_deselected = len(deselected.indexes())
        columns = self.localWaypointsTable.model().columnCount()

        for index in range(0, len_selected, columns):
            row = selected.indexes()[index].row()
            waypoint = wp_model.waypoint_data(row)
            wp_dict[row] = waypoint
            self.merge_waypoints_list.append(waypoint)

        for index in range(0, len_deselected, columns):
            row = deselected.indexes()[index].row()
            delete_waypoint = wp_dict[row]
            self.merge_waypoints_list.remove(delete_waypoint)
        if len(self.merge_waypoints_list) > 1:
            self.saveBtn.setDisabled(False)
        else:
            self.saveBtn.setDisabled(True)
        self.merge_waypoints_model = ft.WaypointsTableModel(waypoints=self.merge_waypoints_list)
        self.mergedWaypointsTable.setModel(self.merge_waypoints_model)

    def save_waypoints(self, waypoints_model):
        if waypoints_model.rowCount() == 0:
            return
        self.xml_content = waypoints_model.get_xml_content()
        self.accept()

    def get_values(self):
        return self.xml_content<|MERGE_RESOLUTION|>--- conflicted
+++ resolved
@@ -89,13 +89,10 @@
         self.parent = parent
         self.mscolab = mscolab
 
-<<<<<<< HEAD
-        self.setFixedSize(self.size())
-=======
         # initialize server url as none
         self.mscolab_server_url = None
 
->>>>>>> ff385341
+        self.setFixedSize(self.size())
         self.stackedWidget.setCurrentWidget(self.loginPage)
 
         # disable widgets in login frame
