--- conflicted
+++ resolved
@@ -386,11 +386,7 @@
         self.ui.actionVersionHistory.triggered.connect(self.operation_options_handler)
         self.ui.actionManageUsers.triggered.connect(self.operation_options_handler)
         self.ui.actionDeleteOperation.triggered.connect(self.operation_options_handler)
-<<<<<<< HEAD
-        self.ui.actionRenameOperation.triggered.connect(self.rename_operation_handler)
-=======
         self.ui.actionUpdateOperationDesc.triggered.connect(self.update_description_handler)
->>>>>>> 82f8bbd5
         self.ui.actionDescription.triggered.connect(
             lambda: QtWidgets.QMessageBox.information(None,
                                                       "Operation Description",
@@ -769,9 +765,6 @@
             self.error_dialog.showMessage('Your operation was created successfully')
             op_id = self.get_recent_op_id()
             self.conn.handle_new_operation(op_id)
-
-            # reset operation_description label text
-            self.ui.activeOperationDesc.setText("Select Operation to View Description.")
         else:
             self.error_dialog = QtWidgets.QErrorMessage()
             self.error_dialog.showMessage('The path already exists')
@@ -944,18 +937,6 @@
             show_popup(self.ui, "Error", "Your Connection is expired. New Login required!")
             self.logout()
 
-<<<<<<< HEAD
-    def rename_operation_handler(self):
-        # only after login
-        if verify_user_token(self.mscolab_server_url, self.token):
-            entered_operation_name, ok = QtWidgets.QInputDialog.getText(
-                self.ui,
-                self.ui.tr("Rename Operation"),
-                self.ui.tr(
-                    f"You're about to rename the operation - '{self.active_operation_name}' "
-                    f"Enter new operation name: "
-                ),
-=======
     def set_operation_desc_label(self, op_desc):
         self.active_operation_desc = op_desc
         desc_count = len(str(self.active_operation_desc))
@@ -978,49 +959,23 @@
                     "\nEnter new operation description: "
                 ),
                 text=self.active_operation_desc
->>>>>>> 82f8bbd5
             )
             if ok:
                 data = {
                     "token": self.token,
                     "op_id": self.active_op_id,
-<<<<<<< HEAD
-                    "attribute": 'path',
-                    "value": entered_operation_name
-=======
                     "attribute": 'description',
                     "value": entered_operation_desc
->>>>>>> 82f8bbd5
                 }
                 url = url_join(self.mscolab_server_url, 'update_operation')
                 r = requests.post(url, data=data)
                 if r.text == "True":
-<<<<<<< HEAD
-                    # Update active operation name
-                    self.active_operation_name = entered_operation_name
-
-                    # Update active operation description
-                    self.active_operation_desc.replace(str(self.active_operation_desc), entered_operation_name)
-                    desc_count = len(str(self.active_operation_desc))
-                    if desc_count < 95:
-                        self.ui.activeOperationDesc.setText(
-                            self.ui.tr(f"{self.active_operation_name}: {self.active_operation_desc}"))
-                    else:
-                        self.ui.activeOperationDesc.setText(
-                            "Description is too long to show here, for long descriptions go "
-                            "to operations menu.")
-                    self.reload_operation_list()
-                    self.reload_windows_slot()
-                    self.error_dialog = QtWidgets.QErrorMessage()
-                    self.error_dialog.showMessage("Operation is renamed successfully.")
-=======
                     # Update active operation description label
                     self.set_operation_desc_label(entered_operation_desc)
 
                     self.reload_operation_list()
                     self.error_dialog = QtWidgets.QErrorMessage()
                     self.error_dialog.showMessage("Description is updated successfully.")
->>>>>>> 82f8bbd5
         else:
             show_popup(self.ui, "Error", "Your Connection is expired. New Login required!")
             self.logout()
