# -*- coding: utf-8 -*-
"""

    mslib.msui.mscolab
    ~~~~~~~~~~~~~~~~~~~~~~~~~

    Window to display authentication and operation details for mscolab


    To better understand of the code, look at the 'ships' example from
    chapter 14/16 of 'Rapid GUI Programming with Python and Qt: The
    Definitive Guide to PyQt Programming' (Mark Summerfield).

    This file is part of MSS.

    :copyright: Copyright 2019- Shivashis Padhi
    :copyright: Copyright 2019-2024 by the MSS team, see AUTHORS.
    :license: APACHE-2.0, see LICENSE for details.

    Licensed under the Apache License, Version 2.0 (the "License");
    you may not use this file except in compliance with the License.
    You may obtain a copy of the License at

       http://www.apache.org/licenses/LICENSE-2.0

    Unless required by applicable law or agreed to in writing, software
    distributed under the License is distributed on an "AS IS" BASIS,
    WITHOUT WARRANTIES OR CONDITIONS OF ANY KIND, either express or implied.
    See the License for the specific language governing permissions and
    limitations under the License.
"""
import os
import io
import sys
import json
import hashlib
import logging
import types
import fs
import requests
import re
import webbrowser
import mimetypes
import urllib.request
from urllib.parse import urljoin

from fs import open_fs
from PIL import Image, UnidentifiedImageError
from keyring.errors import NoKeyringError, PasswordSetError, InitError

from mslib.msui import flighttrack as ft
from mslib.msui import mscolab_chat as mc
from mslib.msui import mscolab_admin_window as maw
from mslib.msui import mscolab_version_history as mvh
from mslib.msui import socket_control as sc

import PyQt5
from PyQt5 import QtCore, QtGui, QtWidgets
from PyQt5.QtWidgets import QFileDialog, QMessageBox
from PyQt5.QtGui import QPixmap

from mslib.utils.auth import get_password_from_keyring, save_password_to_keyring
from mslib.utils.verify_user_token import verify_user_token
from mslib.utils.qt import get_open_filename, get_save_filename, dropEvent, dragEnterEvent, show_popup
from mslib.msui.qt5 import ui_mscolab_help_dialog as msc_help_dialog
from mslib.msui.qt5 import ui_add_operation_dialog as add_operation_ui
from mslib.msui.qt5 import ui_mscolab_merge_waypoints_dialog as merge_wp_ui
from mslib.msui.qt5 import ui_mscolab_connect_dialog as ui_conn
from mslib.msui.qt5 import ui_mscolab_profile_dialog as ui_profile
from mslib.msui.qt5 import ui_operation_archive as ui_opar
from mslib.msui import constants
from mslib.utils.config import config_loader, modify_config_file


class MSColab_OperationArchiveBrowser(QtWidgets.QDialog, ui_opar.Ui_OperationArchiveBrowser):
    def __init__(self, parent=None, mscolab=None):
        super().__init__(parent)
        self.setupUi(self)
        self.parent = parent
        self.mscolab = mscolab
        self.pbClose.clicked.connect(self.hide)
        self.pbUnarchiveOperation.setEnabled(False)
        self.pbUnarchiveOperation.clicked.connect(self.unarchive_operation)
        self.listArchivedOperations.itemClicked.connect(self.select_archived_operation)
        self.setModal(True)

    def select_archived_operation(self, item):
        logging.debug('select_inactive_operation')
        if item.access_level == "creator":
            self.archived_op_id = item.op_id
            self.pbUnarchiveOperation.setEnabled(True)
        else:
            self.archived_op_id = None
            self.pbUnarchiveOperation.setEnabled(False)

    def unarchive_operation(self):
        logging.debug('unarchive_operation')
        if verify_user_token(self.mscolab.mscolab_server_url, self.mscolab.token):
            # set last used date for operation
            data = {
                "token": self.mscolab.token,
                "op_id": self.archived_op_id,
            }
            url = urljoin(self.mscolab.mscolab_server_url, 'set_last_used')
            try:
                res = requests.post(url, data=data, timeout=tuple(config_loader(dataset="MSCOLAB_timeout")))
            except requests.exceptions.RequestException as e:
                logging.debug(e)
                show_popup(self.parent, "Error", "Some error occurred! Could not unarchive operation.")
            else:
                if res.text != "False":
                    res = res.json()
                    if res["success"]:
                        self.mscolab.reload_operations()
                    else:
                        show_popup(self.parent, "Error", "Some error occurred! Could not activate operation")
                else:
                    show_popup(self.parent, "Error", "Session expired, new login required")
                    self.mscolab.logout()
        else:
            show_popup(self.ui, "Error", "Your Connection is expired. New Login required!")
            self.mscolab.logout()


class MSColab_ConnectDialog(QtWidgets.QDialog, ui_conn.Ui_MSColabConnectDialog):
    """MSColab connect window class. Provides user interface elements to connect/disconnect,
       login, add new user to an MSColab Server. Also implements HTTP Server Authentication prompt.
    """

    def __init__(self, parent=None, mscolab=None):
        """
        Arguments:
        parent -- Qt widget that is parent to this widget.
        """
        super().__init__(parent)
        self.setupUi(self)
        self.parent = parent
        self.mscolab = mscolab

        # initialize server url as none
        self.mscolab_server_url = None
        self.auth = None

        self.setFixedSize(self.size())
        self.stackedWidget.setCurrentWidget(self.httpAuthPage)

        # disable widgets in login frame
        self.loginEmailLe.setEnabled(False)
        self.loginPasswordLe.setEnabled(False)
        self.loginBtn.setEnabled(False)
        self.addUserBtn.setEnabled(False)

        # add urls from settings to the combobox
        self.add_mscolab_urls()
        self.mscolab_url_changed(self.urlCb.currentText())

        # connect login, adduser, connect, login with idp, auth token submit buttons
        self.connectBtn.clicked.connect(self.connect_handler)
        self.connectBtn.setFocus()
        self.disconnectBtn.clicked.connect(self.disconnect_handler)
        self.disconnectBtn.hide()
        self.loginBtn.clicked.connect(self.login_handler)
        self.loginWithIDPBtn.clicked.connect(self.idp_login_handler)
        self.idpAuthTokenSubmitBtn.clicked.connect(self.idp_auth_token_submit_handler)
        self.addUserBtn.clicked.connect(lambda: self.stackedWidget.setCurrentWidget(self.newuserPage))

        # enable login button only if email and password are entered
        self.loginEmailLe.textChanged[str].connect(self.mscolab_login_changed)
        self.loginPasswordLe.textChanged[str].connect(self.enable_login_btn)

        self.urlCb.editTextChanged.connect(self.mscolab_url_changed)

        # connect new user dialogbutton
        self.newUserBb.accepted.connect(self.new_user_handler)
        self.newUserBb.rejected.connect(lambda: self.stackedWidget.setCurrentWidget(self.loginPage))

        # connecting slot to clear all input widgets while switching tabs
        self.stackedWidget.currentChanged.connect(self.page_switched)

    def mscolab_url_changed(self, text):
        self.httpPasswordLe.setText(
            get_password_from_keyring("MSCOLAB_AUTH_" + text, config_loader(dataset="MSCOLAB_auth_user_name")))

    def mscolab_login_changed(self, text):
        self.loginPasswordLe.setText(
            get_password_from_keyring(self.mscolab_server_url, text))

    def page_switched(self, index):
        # clear all text in add user widget
        self.newUsernameLe.setText("")
        self.newEmailLe.setText("")
        self.newPasswordLe.setText("")
        self.newConfirmPasswordLe.setText("")

    def set_status(self, _type="Error", msg=""):
        if _type == "Error":
            msg = "⚠ " + msg
            self.statusLabel.setOpenExternalLinks(True)
            self.statusLabel.setStyleSheet("color: red;")
        elif _type == "Success":
            self.statusLabel.setStyleSheet("color: green;")
            msg = "✓ " + msg
        else:
            self.statusLabel.setStyleSheet("")
            msg = "ⓘ  " + msg
        self.statusLabel.setText(msg)
        logging.debug("set_status: %s", msg)
        QtWidgets.QApplication.processEvents()

    def add_mscolab_urls(self):
        url_list = config_loader(dataset="default_MSCOLAB")
        combo_box_urls = [self.urlCb.itemText(_i) for _i in range(self.urlCb.count())]
        for url in (_url for _url in url_list if _url not in combo_box_urls):
            self.urlCb.addItem(url)

    def enable_login_btn(self):
        self.loginBtn.setEnabled(self.loginEmailLe.text() != "" and self.loginPasswordLe.text() != "")

    def connect_handler(self):
        try:
            url = str(self.urlCb.currentText())
            auth = config_loader(dataset="MSCOLAB_auth_user_name"), self.httpPasswordLe.text()
            s = requests.Session()
            s.auth = auth
            s.headers.update({'x-test': 'true'})
            r = s.get(urljoin(url, 'status'), timeout=tuple(tuple(config_loader(dataset="MSCOLAB_timeout"))))
            if r.status_code == 401:
                self.set_status("Error", 'Server authentication data were incorrect.')
            elif r.status_code == 200:
                self.stackedWidget.setCurrentWidget(self.loginPage)
                self.set_status("Success", "Successfully connected to MSColab server.")
                # disable url input
                self.urlCb.setEnabled(False)

                # enable/disable appropriate widgets in login frame
                self.loginBtn.setEnabled(False)
                self.addUserBtn.setEnabled(True)
                self.loginEmailLe.setEnabled(True)
                self.loginPasswordLe.setEnabled(True)

                try:
                    idp_enabled = json.loads(r.text)["use_saml2"]
                except (json.decoder.JSONDecodeError, KeyError):
                    idp_enabled = False

                try:
                    direct_login = json.loads(r.text)["direct_login"]
                except (json.decoder.JSONDecodeError, KeyError):
                    direct_login = True

                if not direct_login:
                    # Hide user creation when this is disabled on the server
                    self.addUserBtn.setHidden(True)
                    self.clickNewUserLabel.setHidden(True)

                if not idp_enabled:
                    # Hide login by identity provider if IDP login disabled
                    self.loginWithIDPBtn.setHidden(True)

                self.mscolab_server_url = url
                self.auth = auth
                save_password_to_keyring("MSCOLAB_AUTH_" + url, auth[0], auth[1])

                url_list = config_loader(dataset="default_MSCOLAB")
                if self.mscolab_server_url not in url_list:
                    ret = PyQt5.QtWidgets.QMessageBox.question(
                        self, self.tr("Update Server List"),
                        self.tr("You are using a new MSColab server. "
                                "Should your settings file be updated by adding the new server?"),
                        QtWidgets.QMessageBox.Yes | QtWidgets.QMessageBox.No, QtWidgets.QMessageBox.No)
                    if ret == QtWidgets.QMessageBox.Yes:
                        url_list = [self.mscolab_server_url] + url_list
                        modify_config_file({"default_MSCOLAB": url_list})

                # Fill Email and Password fields from config
                self.loginEmailLe.setText(
                    config_loader(dataset="MSS_auth").get(self.mscolab_server_url))
                self.mscolab_login_changed(self.loginEmailLe.text())
                self.enable_login_btn()
                self.loginBtn.setFocus()

                # Change connect button text and connect disconnect handler
                self.connectBtn.hide()
                self.disconnectBtn.show()
            else:
                logging.error("Error %s", r)
                self.set_status("Error", "Some unexpected error occurred. Please try again.")
        except requests.exceptions.SSLError:
            logging.debug("Certificate Verification Failed")
            self.set_status("Error", "Certificate Verification Failed.")
        except requests.exceptions.InvalidSchema:
            logging.debug("invalid schema of url")
            self.set_status("Error", "Invalid Url Scheme.")
        except requests.exceptions.InvalidURL:
            logging.debug("invalid url")
            self.set_status("Error", "Invalid URL.")
        except requests.exceptions.ConnectionError:
            logging.debug("MSColab server isn't active")
            self.set_status("Error", "MSColab server isn't active.")
        except Exception as e:
            logging.error("Error %s %s", type(e), str(e))
            self.set_status("Error", "Some unexpected error occurred. Please try again.")

    def disconnect_handler(self):
        self.urlCb.setEnabled(True)

        # enable/disable appropriate widgets in login frame
        self.loginBtn.setEnabled(False)
        self.addUserBtn.setEnabled(False)
        self.loginEmailLe.setEnabled(False)
        self.loginPasswordLe.setEnabled(False)

        # clear text
        self.stackedWidget.setCurrentWidget(self.httpAuthPage)

        self.mscolab_server_url = None
        self.auth = None

        self.connectBtn.show()
        self.connectBtn.setFocus()
        self.disconnectBtn.hide()
        self.set_status("Info", 'Disconnected from server.')

    def login_handler(self):
        data = {
            "email": self.loginEmailLe.text(),
            "password": self.loginPasswordLe.text()
        }
        s = requests.Session()
        s.auth = self.auth
        s.headers.update({'x-test': 'true'})
        url = urljoin(self.mscolab_server_url, "token")
        url_recover_password = urljoin(self.mscolab_server_url, "reset_request")
        try:
            r = s.post(url, data=data, timeout=tuple(config_loader(dataset="MSCOLAB_timeout")))
            if r.status_code == 401:
                raise requests.exceptions.ConnectionError
        except requests.exceptions.RequestException as ex:
            logging.error("unexpected error: %s %s %s", type(ex), url, ex)
            self.set_status(
                "Error",
                f'Failed to establish a new connection to "{self.mscolab_server_url}". Try again in a moment.',
            )
            self.disconnect_handler()
            return

        if r.text == "False":
            # show status indicating about wrong credentials
            self.set_status("Error", 'Invalid credentials. Fix them, create a new user, or '
                            f'<a href="{url_recover_password}">recover your password</a>.')
        else:
            self.save_user_credentials_to_config_file(data["email"], data["password"])
            self.mscolab.after_login(data["email"], self.mscolab_server_url, r)

    def idp_login_handler(self):
        """Handle IDP login Button"""
        url_idp_login = urljoin(self.mscolab_server_url, "available_idps")
        webbrowser.open(url_idp_login, new=2)
        self.stackedWidget.setCurrentWidget(self.idpAuthPage)

    def idp_auth_token_submit_handler(self):
        """Handle IDP authentication token submission"""
        url_idp_login_auth = urljoin(self.mscolab_server_url, "idp_login_auth")
        user_token = self.idpAuthPasswordLe.text()

        try:
            data = {'token': user_token}
            response = requests.post(url_idp_login_auth, json=data, timeout=(2, 10))
            if response.status_code == 401:
                self.set_status("Error", 'Invalid token or token expired. Please try again')
                self.stackedWidget.setCurrentWidget(self.loginPage)

            elif response.status_code == 200:
                _json = json.loads(response.text)
                token = _json["token"]
                user = _json["user"]

                data = {
                    "email": user["emailid"],
                    "password": token,
                }

                s = requests.Session()
                s.auth = self.auth
                s.headers.update({'x-test': 'true'})
                url = urljoin(self.mscolab_server_url, "token")

                r = s.post(url, data=data, timeout=(2, 10))
                if r.status_code == 401:
                    raise requests.exceptions.ConnectionError
                if r.text == "False":
                    # show status indicating about wrong credentials
                    self.set_status("Error", 'Invalid token. Please enter correct token')
                else:
                    self.mscolab.after_login(data["email"], self.mscolab_server_url, r)
                    self.set_status("Success", 'Succesfully logged into mscolab server')

        except requests.exceptions.RequestException as error:
            logging.error("unexpected error: %s %s %s", type(error), url, error)

    def save_user_credentials_to_config_file(self, emailid, password):
        try:
            save_password_to_keyring(service_name=self.mscolab_server_url, username=emailid, password=password)
        except (NoKeyringError, PasswordSetError, InitError) as ex:
            logging.warning("Can't use Keyring on your system:  %s" % ex)
        mss_auth = config_loader(dataset="MSS_auth")
        if mss_auth.get(self.mscolab_server_url) != emailid:
            ret = QtWidgets.QMessageBox.question(
                self, self.tr("Update Credentials"),
                self.tr("You are using new credentials. "
                        "Should your settings file be updated with the new credentials?"),
                QtWidgets.QMessageBox.Yes | QtWidgets.QMessageBox.No, QtWidgets.QMessageBox.No)
            if ret == QtWidgets.QMessageBox.Yes:
                mss_auth[self.mscolab_server_url] = emailid
                modify_config_file({"MSS_auth": mss_auth})

    def new_user_handler(self):
        # get mscolab /token http auth credentials from cache
        emailid = self.newEmailLe.text()
        password = self.newPasswordLe.text()
        re_password = self.newConfirmPasswordLe.text()
        username = self.newUsernameLe.text()
        if password != re_password:
            self.set_status("Error", 'Your passwords don\'t match.')
            return

        data = {
            "email": emailid,
            "password": password,
            "username": username
        }
        s = requests.Session()
        s.auth = self.auth
        s.headers.update({'x-test': 'true'})
        url = urljoin(self.mscolab_server_url, "register")
        try:
            r = s.post(url, data=data, timeout=tuple(config_loader(dataset="MSCOLAB_timeout")))
        except requests.exceptions.RequestException as ex:
            logging.error("unexpected error: %s %s %s", type(ex), url, ex)
            self.set_status(
                "Error",
                f'Failed to establish a new connection to "{self.mscolab_server_url}". Try again in a moment.',
            )
            self.disconnect_handler()
            return

        if r.status_code == 204:
            self.set_status("Success", 'You are registered, confirm your email before logging in.')
            self.save_user_credentials_to_config_file(emailid, password)
            self.stackedWidget.setCurrentWidget(self.loginPage)
            self.loginEmailLe.setText(emailid)
            self.loginPasswordLe.setText(password)
        elif r.status_code == 201:
            self.set_status("Success", 'You are registered.')
            self.save_user_credentials_to_config_file(emailid, password)
            self.loginEmailLe.setText(emailid)
            self.loginPasswordLe.setText(password)
            self.login_handler()
        else:
            try:
                error_msg = json.loads(r.text)["message"]
            except Exception as e:
                logging.debug("Unexpected error occurred %s", e)
                error_msg = "Unexpected error occurred. Please try again."
            self.set_status("Error", error_msg)


class MSUIMscolab(QtCore.QObject):
    """
    Class for implementing MSColab functionalities
    """
    name = "Mscolab"

    signal_unarchive_operation = QtCore.pyqtSignal(int, name="signal_unarchive_operation")
    signal_operation_added = QtCore.pyqtSignal(int, str, name="signal_operation_added")
    signal_operation_removed = QtCore.pyqtSignal(int, name="signal_operation_removed")
    signal_login_mscolab = QtCore.pyqtSignal(str, str, name="signal_login_mscolab")
    signal_logout_mscolab = QtCore.pyqtSignal(name="signal_logout_mscolab")
    signal_listFlighttrack_doubleClicked = QtCore.pyqtSignal()
    signal_permission_revoked = QtCore.pyqtSignal(int)
    signal_render_new_permission = QtCore.pyqtSignal(int, str)

    def __init__(self, parent=None, data_dir=None):
        super().__init__(parent)
        self.ui = parent

        self.operation_archive_browser = MSColab_OperationArchiveBrowser(self.ui, self)
        self.operation_archive_browser.hide()
        self.ui.listInactiveOperationsMSC = self.operation_archive_browser.listArchivedOperations

        # connect mscolab help action from help menu
        self.ui.actionMSColabHelp.triggered.connect(self.open_help_dialog)
        self.ui.pbOpenOperationArchive.clicked.connect(self.open_operation_archive)

        # hide mscolab related widgets
        self.ui.usernameLabel.hide()
        self.ui.userOptionsTb.hide()
        self.ui.actionAddOperation.setEnabled(False)
        self.ui.activeOperationDesc.setHidden(True)
        self.hide_operation_options()

        # reset operation description label for flight tracks and open views
        self.ui.listFlightTracks.itemDoubleClicked.connect(self.listFlighttrack_itemDoubleClicked)
        self.ui.listViews.itemDoubleClicked.connect(
            lambda: self.ui.activeOperationDesc.setText("Select Operation to View Description."))

        # connect operation options menu actions
        self.ui.actionAddOperation.triggered.connect(self.add_operation_handler)
        self.ui.actionChat.triggered.connect(self.operation_options_handler)
        self.ui.actionVersionHistory.triggered.connect(self.operation_options_handler)
        self.ui.actionManageUsers.triggered.connect(self.operation_options_handler)
        self.ui.actionDeleteOperation.triggered.connect(self.operation_options_handler)
        self.ui.actionLeaveOperation.triggered.connect(self.operation_options_handler)
        self.ui.actionChangeCategory.triggered.connect(self.change_category_handler)
        self.ui.actionChangeDescription.triggered.connect(self.change_description_handler)
        self.ui.actionRenameOperation.triggered.connect(self.rename_operation_handler)
        self.ui.actionArchiveOperation.triggered.connect(self.archive_operation)
        self.ui.actionViewDescription.triggered.connect(self.view_description)

        self.ui.filterCategoryCb.currentIndexChanged.connect(self.operation_category_handler)
        # connect slot for handling operation options combobox
        self.ui.workLocallyCheckbox.stateChanged.connect(self.handle_work_locally_toggle)
        self.ui.serverOptionsCb.currentIndexChanged.connect(self.server_options_handler)

        # set up user menu and add to toolbutton
        self.user_menu = QtWidgets.QMenu()
        self.profile_action = self.user_menu.addAction("Profile", self.open_profile_window)
        self.user_menu.addSeparator()
        self.logout_action = self.user_menu.addAction("Logout", self.logout)
        self.ui.userOptionsTb.setPopupMode(QtWidgets.QToolButton.InstantPopup)
        self.ui.userOptionsTb.setMenu(self.user_menu)
        # self.ui.userOptionsTb.setAutoRaise(True)
        # self.ui.userOptionsTb.setToolButtonStyle(QtCore.Qt.ToolButtonTextBesideIcon)

        # if token is None, not authorized, else authorized
        self.token = None
        # int to store new pid
        self.new_op_id = None
        # int to store active pid
        self.active_op_id = None
        # storing access_level to save network call
        self.access_level = None
        # storing operation_name to save network call
        self.active_operation_name = None
        # storing operation category to save network call
        self.active_operation_category = None
        # Storing operation list to pass to admin window
        self.operations = None
        # store active_flight_path here as object
        self.waypoints_model = None
        # Store active operation's file path
        self.local_ftml_file = None
        # Store active_operation_description
        self.active_operation_description = None
        # connection object to interact with sockets
        self.conn = None
        # operation window
        self.chat_window = None
        # Admin Window
        self.admin_window = None
        # Version History Window
        self.version_window = None
        # Merge waypoints dialog
        self.merge_dialog = None
        # Mscolab help dialog
        self.help_dialog = None
        # Profile dialog
        self.prof_diag = None
        # Mscolab Server URL
        self.mscolab_server_url = None
        # User email
        self.email = None
        # Display all categories by default
        self.selected_category = "*ANY*"
        # Gravatar image path
        self.gravatar = None

        # set data dir, uri
        if data_dir is None:
            self.data_dir = config_loader(dataset="mss_dir")
        else:
            self.data_dir = data_dir
        self.create_dir()

    def view_description(self):
        data = {
            "token": self.token,
            "op_id": self.active_op_id
        }
        url = urljoin(self.mscolab_server_url, "creator_of_operation")
        r = requests.get(url, data=data, timeout=tuple(config_loader(dataset="MSCOLAB_timeout")))
        creator_name = "unknown"
        if r.text != "False":
            _json = json.loads(r.text)
            creator_name = _json["username"]
        QtWidgets.QMessageBox.information(
            self.ui, "Operation Description",
            f"<html>Creator: <b>{creator_name}</b><p>"
            f"Category: <b>{self.active_operation_category}</b><p>"
            "<p>"
            f"{self.active_operation_description}</html>")

    def open_operation_archive(self):
        self.operation_archive_browser.show()

    def create_dir(self):
        # ToDo this needs to be done earlier
        if '://' in self.data_dir:
            try:
                _ = fs.open_fs(self.data_dir)
            except fs.errors.CreateFailed:
                logging.error('Make sure that the FS url "%s" exists', self.data_dir)
                show_popup(self.ui, "Error", f'FS Url: "{self.data_dir}" does not exist!')
                sys.exit()
            except fs.opener.errors.UnsupportedProtocol:
                logging.error('FS url "%s" not supported', self.data_dir)
                show_popup(self.ui, "Error", f'FS Url: "{self.data_dir}" not supported!')
                sys.exit()
        else:
            _dir = os.path.expanduser(self.data_dir)
            if not os.path.exists(_dir):
                os.makedirs(_dir)

    def close_help_dialog(self):
        self.help_dialog = None

    def open_help_dialog(self):
        if self.help_dialog is not None:
            self.help_dialog.raise_()
            self.help_dialog.activateWindow()
        else:
            self.help_dialog = MscolabHelpDialog(self.ui)
            self.help_dialog.setAttribute(QtCore.Qt.WA_DeleteOnClose)
            self.help_dialog.destroyed.connect(self.close_help_dialog)
            self.help_dialog.show()

    def open_connect_window(self):
        self.connect_window = MSColab_ConnectDialog(parent=self.ui, mscolab=self)
        self.connect_window.setModal(True)
        self.connect_window.exec_()

    def after_login(self, emailid, url, r):
        logging.debug("after login %s %s", emailid, url)
        # emailid by direct call
        self.email = emailid
        self.connect_window.close()
        self.connect_window = None
        QtWidgets.QApplication.processEvents()
        # fill value of mscolab url if found in QSettings storage

        _json = json.loads(r.text)
        self.token = _json["token"]
        self.user = _json["user"]
        self.mscolab_server_url = url

        # create socket connection here
        try:
            self.conn = sc.ConnectionManager(self.token, user=self.user, mscolab_server_url=self.mscolab_server_url)
        except Exception as ex:
            logging.debug("Couldn't create a socket connection: %s", ex)
            show_popup(self.ui, "Error", "Couldn't create a socket connection. Maybe the MSColab server is too old. "
                                         "New Login required!")
            self.logout()
        else:
            self.conn.signal_operation_list_updated.connect(self.reload_operation_list)
            self.conn.signal_reload.connect(self.reload_window)
            self.conn.signal_new_permission.connect(self.render_new_permission)
            self.conn.signal_update_permission.connect(self.handle_update_permission)
            self.conn.signal_revoke_permission.connect(self.handle_revoke_permission)
            self.conn.signal_operation_deleted.connect(self.handle_operation_deleted)
            self.conn.signal_active_user_update.connect(self.update_active_user_label)

            self.ui.connectBtn.hide()
            self.ui.openOperationsGb.show()
            # display connection status
            transport_layer = self.conn.sio.transport()
            self.ui.mscStatusLabel.setText(self.ui.tr(
                f"Status: connected to '{self.mscolab_server_url}' by transport layer '{transport_layer}'"))
            # display username beside useroptions toolbutton
            self.ui.usernameLabel.setText(f"{self.user['username']}")
            self.ui.usernameLabel.show()
            self.ui.userOptionsTb.show()
            self.fetch_profile_image()
            # enable add operation menu action
            self.ui.actionAddOperation.setEnabled(True)

            # Populate open operations list
            ops = self.add_operations_to_ui()
            # Show category list
            self.show_categories_to_ui(ops)

            self.ui.activeOperationDesc.setHidden(False)
            self.ui.actionChangeCategory.setEnabled(False)
            self.ui.actionChangeDescription.setEnabled(False)
            self.ui.actionDeleteOperation.setEnabled(False)
            self.ui.filterCategoryCb.setEnabled(True)
            self.ui.actionViewDescription.setEnabled(False)

            self.signal_login_mscolab.emit(self.mscolab_server_url, self.token)

    def set_profile_pixmap(self, img_data):
        pixmap = QPixmap()
        pixmap.loadFromData(img_data)
        resized_pixmap = pixmap.scaled(64, 64)

        # ToDo : verify by a test if the condition can be simplified
        if (hasattr(self, 'profile_dialog') and self.profile_dialog is not None and
                hasattr(self.profile_dialog, 'gravatarLabel') and self.profile_dialog.gravatarLabel is not None):
            self.profile_dialog.gravatarLabel.setPixmap(resized_pixmap)

        icon = QtGui.QIcon()
        icon.addPixmap(resized_pixmap, QtGui.QIcon.Normal, QtGui.QIcon.Off)
        self.ui.userOptionsTb.setIcon(icon)

    def fetch_profile_image(self, refresh=False):
        # Display custom profile picture if exists
        url = urljoin(self.mscolab_server_url, 'fetch_profile_image')
        data = {
            "user_id": str(self.user["id"]),
            "token": self.token
        }
        response = requests.get(url, data=data)
        if response.status_code == 200:
            self.set_profile_pixmap(response.content)
        else:
            self.fetch_gravatar(refresh)

    def fetch_gravatar(self, refresh):
        # Display default gravatar if custom profile image is not set
        email_hash = hashlib.md5(bytes(self.email.encode('utf-8')).lower()).hexdigest()
        email_in_config = self.email in config_loader(dataset="gravatar_ids")
        gravatar_img_path = fs.path.join(constants.GRAVATAR_DIR_PATH, f"{email_hash}.png")
        config_fs = fs.open_fs(constants.MSUI_CONFIG_PATH)

        # refresh is used to fetch new gravatar associated with the email
        if refresh or email_in_config:
            # create directory to store cached gravatar images
            if not config_fs.exists("gravatars"):
                try:
                    config_fs.makedirs("gravatars")
                except fs.errors.CreateFailed:
                    logging.error('Creation of gravatar directory failed')
                    return
                except fs.opener.errors.UnsupportedProtocol:
                    logging.error('FS url not supported')
                    return

            # use cached image if refresh not requested
            if not refresh and email_in_config and \
                    config_fs.exists(fs.path.join("gravatars", f"{email_hash}.png")):
                self.set_gravatar(gravatar_img_path)
                return

            # fetch gravatar image
            gravatar_url = f"https://www.gravatar.com/avatar/{email_hash}.png?s=80&d=404"
            try:
                urllib.request.urlretrieve(gravatar_url, gravatar_img_path)
                img = Image.open(gravatar_img_path)
                img.save(gravatar_img_path)
            except urllib.error.HTTPError:
                if refresh:
                    show_popup(self.prof_diag, "Error", "Gravatar not found")
                return
            except urllib.error.URLError:
                if refresh:
                    show_popup(self.prof_diag, "Error", "Could not fetch Gravatar")
                return

        if refresh and not email_in_config:
            show_popup(
                self.prof_diag,
                "Information",
                "Please add your email to the gravatar_ids section in your "
                "msui_settings.json to automatically fetch your gravatar",
                icon=1, )

        self.set_gravatar(gravatar_img_path)

    def set_gravatar(self, gravatar=None):
        self.gravatar = gravatar
        pixmap = QtGui.QPixmap(self.gravatar)
        # check if pixmap has correct image
        if pixmap.isNull():
            user_name = self.user["username"]
            try:
                # find the first alphabet in the user name to set appropriate gravatar
                first_alphabet = user_name[user_name.find(next(filter(str.isalpha, user_name)))].lower()
            except StopIteration:
                # fallback to default gravatar logo if no alphabets found in the user name
                first_alphabet = "default"
            pixmap = QtGui.QPixmap(f":/gravatars/default-gravatars/{first_alphabet}.png")
            self.gravatar = None
        icon = QtGui.QIcon()
        icon.addPixmap(pixmap, QtGui.QIcon.Normal, QtGui.QIcon.Off)

        # set icon for user options toolbutton
        self.ui.userOptionsTb.setIcon(icon)

        # set icon for profile window
        if self.prof_diag is not None:
            self.profile_dialog.gravatarLabel.setPixmap(pixmap)

    def remove_gravatar(self):
        if self.gravatar is None:
            return

        # remove cached gravatar image if not found in config
        config_fs = fs.open_fs(constants.MSUI_CONFIG_PATH)
        if config_fs.exists("gravatars"):
            if fs.open_fs(constants.GRAVATAR_DIR_PATH).exists(fs.path.basename(self.gravatar)):
                fs.open_fs(constants.GRAVATAR_DIR_PATH).remove(fs.path.basename(self.gravatar))
                if self.email in config_loader(dataset="gravatar_ids"):
                    show_popup(
                        self.prof_diag,
                        "Information",
                        "Please remove your email from gravatar_ids section in your "
                        "msui_settings.json to not fetch gravatar automatically",
                        icon=1, )

        self.set_gravatar()

    def open_profile_window(self):
        def on_context_menu(point):
            self.gravatar_menu.exec_(self.profile_dialog.gravatarLabel.mapToGlobal(point))

        self.prof_diag = QtWidgets.QDialog()
        self.profile_dialog = ui_profile.Ui_ProfileWindow()
        self.profile_dialog.setupUi(self.prof_diag)
        self.profile_dialog.buttonBox.accepted.connect(lambda: self.prof_diag.close())
        self.profile_dialog.usernameLabel_2.setText(self.user['username'])
        self.profile_dialog.mscolabURLLabel_2.setText(self.mscolab_server_url)
        self.profile_dialog.emailLabel_2.setText(self.email)
        self.profile_dialog.deleteAccountBtn.clicked.connect(self.delete_account)
        self.profile_dialog.uploadImageBtn.clicked.connect(self.upload_image)

        # add context menu for right click on image
        self.gravatar_menu = QtWidgets.QMenu()
        self.gravatar_menu.addAction('Fetch Gravatar', lambda: self.fetch_profile_image(refresh=True))
        self.gravatar_menu.addAction('Remove Gravatar', lambda: self.remove_gravatar())
        self.profile_dialog.gravatarLabel.setContextMenuPolicy(QtCore.Qt.CustomContextMenu)
        self.profile_dialog.gravatarLabel.customContextMenuRequested.connect(on_context_menu)

        self.prof_diag.show()
        self.fetch_profile_image()

    def upload_image(self):
        file_name, _ = QFileDialog.getOpenFileName(self.prof_diag, "Open Image", "",
                                                   "Image (*.png *.gif *.jpg *.jpeg *.bpm)")
        if file_name:
            # Determine the image format
            mime_type, _ = mimetypes.guess_type(file_name)
            file_format = mime_type.split('/')[1].upper()
            try:
                # Resize the image and set profile image pixmap
                image = Image.open(file_name)
                image = image.resize((64, 64), Image.ANTIALIAS)
                img_byte_arr = io.BytesIO()
                image.save(img_byte_arr, format=file_format)
                img_byte_arr.seek(0)
                self.set_profile_pixmap(img_byte_arr.getvalue())

                # Prepare the file data for upload
                try:
                    img_byte_arr.seek(0)  # Reset buffer position
                    files = {'image': (os.path.basename(file_name), img_byte_arr, mime_type)}
                    data = {
                        "user_id": str(self.user["id"]),
                        "token": self.token
                    }
                    url = urljoin(self.mscolab_server_url, 'upload_profile_image')
                    response = requests.post(url, files=files, data=data)

                    # Check response status
                    if response.status_code == 200:
                        QMessageBox.information(self.prof_diag, "Success", "Image uploaded successfully")
                        self.fetch_profile_image(refresh=True)
                    else:
                        QMessageBox.critical(self.prof_diag, "Error", f"Failed to upload image: {response.text}")

                except requests.exceptions.RequestException as e:
                    QMessageBox.critical(self.prof_diag, "Error", f"Error occurred: {e}")

            except UnidentifiedImageError as e:
                QMessageBox.critical(self.prof_diag, "Error",
                                     f'Cannot identify image file. Please check the file format. Error : {e}')
            except OSError as e:
                QMessageBox.critical(self.prof_diag, "Error",
                                     f'Cannot identify image file. Please check the file format. Error: {e}')

    def delete_account(self):
        # ToDo rename to delete_own_account
        if verify_user_token(self.mscolab_server_url, self.token):
            w = QtWidgets.QWidget()
            qm = QtWidgets.QMessageBox
            reply = qm.question(w, self.tr('Continue?'),
                                self.tr("You're about to delete your account. You cannot undo this operation!"),
                                qm.Yes, qm.No)
            if reply == QtWidgets.QMessageBox.No:
                return
            data = {
                "token": self.token
            }

            try:
                url = urljoin(self.mscolab_server_url, "delete_own_account")
                r = requests.post(url, data=data,
                                  timeout=tuple(config_loader(dataset="MSCOLAB_timeout")))
            except requests.exceptions.RequestException as e:
                logging.error(e)
                show_popup(self.ui, "Error", "Some error occurred! Please reconnect.")
                self.logout()
            else:
                if r.status_code == 200 and json.loads(r.text)["success"] is True:
                    self.logout()
        else:
            show_popup(self, "Error", "Your Connection is expired. New Login required!")
            self.logout()

    def add_operation_handler(self):
        if verify_user_token(self.mscolab_server_url, self.token):
            def check_and_enable_operation_accept():
                if (self.add_proj_dialog.path.text() != "" and
                        self.add_proj_dialog.description.toPlainText() != "" and
                        self.add_proj_dialog.category.text() != ""):
                    self.add_proj_dialog.buttonBox.button(QtWidgets.QDialogButtonBox.Ok).setEnabled(True)
                else:
                    self.add_proj_dialog.buttonBox.button(QtWidgets.QDialogButtonBox.Ok).setEnabled(False)

            def browse():
                import_type = self.add_proj_dialog.cb_ImportType.currentText()
                file_type = ["Flight track (*.ftml)"]
                if import_type != 'FTML':
                    file_type = [f"Flight track (*.{self.ui.import_plugins[import_type][1]})"]

                file_path = get_open_filename(
                    self.ui, "Open Flighttrack file", "", ';;'.join(file_type))
                if file_path is not None:
                    file_name = fs.path.basename(file_path)
                    if file_path.endswith('ftml'):
                        with open_fs(fs.path.dirname(file_path)) as file_dir:
                            file_content = file_dir.readtext(file_name)
                    else:
                        function = self.ui.import_plugins[import_type][0]
                        ft_name, waypoints = function(file_path)
                        model = ft.WaypointsTableModel(waypoints=waypoints)
                        xml_doc = model.get_xml_doc()
                        file_content = xml_doc.toprettyxml(indent="  ", newl="\n")
                    self.add_proj_dialog.f_content = file_content
                    self.add_proj_dialog.selectedFile.setText(file_name)

            self.proj_diag = QtWidgets.QDialog()
            self.add_proj_dialog = add_operation_ui.Ui_addOperationDialog()
            self.add_proj_dialog.setupUi(self.proj_diag)
            self.add_proj_dialog.f_content = None
            self.add_proj_dialog.buttonBox.accepted.connect(self.add_operation)
            self.add_proj_dialog.buttonBox.button(QtWidgets.QDialogButtonBox.Ok).setEnabled(False)
            self.add_proj_dialog.path.textChanged.connect(check_and_enable_operation_accept)
            self.add_proj_dialog.description.textChanged.connect(check_and_enable_operation_accept)
            self.add_proj_dialog.category.textChanged.connect(check_and_enable_operation_accept)
            self.add_proj_dialog.browse.clicked.connect(browse)
            self.add_proj_dialog.category.setText(config_loader(dataset="MSCOLAB_category"))

            # sets types from defined import menu
            import_menu = self.ui.menuImportFlightTrack
            for im_action in import_menu.actions():
                self.add_proj_dialog.cb_ImportType.addItem(im_action.text())
            self.proj_diag.show()
        else:
            show_popup(self.ui, "Error", "Your Connection is expired. New Login required!")
            self.logout()

    def add_operation(self):
        logging.debug("add_operation")
        path = self.add_proj_dialog.path.text()
        description = self.add_proj_dialog.description.toPlainText()
        category = self.add_proj_dialog.category.text()
        if not path:
            self.error_dialog = QtWidgets.QErrorMessage()
            self.error_dialog.showMessage('Path can\'t be empty')
            return
        elif not description:
            self.error_dialog = QtWidgets.QErrorMessage()
            self.error_dialog.showMessage('Description can\'t be empty')
            return
        # same regex as for path validation
        elif not re.match("^[a-zA-Z0-9_-]*$", category):
            self.error_dialog = QtWidgets.QErrorMessage()
            self.error_dialog.showMessage('Category can\'t contain spaces or special characters')
            return
        # regex checks if the whole path from beginning to end only contains alphanumerical characters or _ and -
        elif not re.match("^[a-zA-Z0-9_-]*$", path):
            self.error_dialog = QtWidgets.QErrorMessage()
            self.error_dialog.showMessage('Path can\'t contain spaces or special characters')
            return

        data = {
            "token": self.token,
            "path": path,
            "description": description,
            "category": category
        }
        if self.add_proj_dialog.f_content is not None:
            data["content"] = self.add_proj_dialog.f_content
        try:
            url = urljoin(self.mscolab_server_url, "create_operation")
            r = requests.post(url, data=data,
                              timeout=tuple(config_loader(dataset="MSCOLAB_timeout")))
        except requests.exceptions.RequestException as e:
            logging.error(e)
            show_popup(self.ui, "Error", "Some error occurred! Please reconnect.")
            self.logout()
        else:
            if r.text == "True":
                QtWidgets.QMessageBox.information(
                    self.ui,
                    "Creation successful",
                    "Your operation was created successfully.",
                )
                op_id = self.get_recent_op_id()
                self.new_op_id = op_id
                self.conn.handle_new_operation(op_id)
                self.signal_operation_added.emit(op_id, path)
            else:
                self.error_dialog = QtWidgets.QErrorMessage()
                self.error_dialog.showMessage('The path already exists')

    def get_recent_op_id(self):
        logging.debug('get_recent_op_id')
        if verify_user_token(self.mscolab_server_url, self.token):
            """
            get most recent operation's op_id
            """
            skip_archived = config_loader(dataset="MSCOLAB_skip_archived_operations")
            data = {
                "token": self.token,
                "skip_archived": skip_archived
            }
            url = urljoin(self.mscolab_server_url, "operations")
            r = requests.get(url, data=data)
            if r.text != "False":
                _json = json.loads(r.text)
                operations = _json["operations"]
                op_id = None
                if operations:
                    op_id = operations[-1]["op_id"]
                logging.debug("recent op_id %s", op_id)
                return op_id
            else:
                show_popup(self.ui, "Error", "Session expired, new login required")
                self.signal_logout_mscolab()
        else:
            show_popup(self.ui, "Error", "Your Connection is expired. New Login required!")
            self.logout()

    def operation_options_handler(self):
        if self.sender() == self.ui.actionChat:
            self.open_chat_window()
        elif self.sender() == self.ui.actionVersionHistory:
            self.open_version_history_window()
        elif self.sender() == self.ui.actionManageUsers:
            self.open_admin_window()
        elif self.sender() == self.ui.actionDeleteOperation:
            self.handle_delete_operation()
        elif self.sender() == self.ui.actionLeaveOperation:
            self.handle_leave_operation()

    def open_chat_window(self):
        if verify_user_token(self.mscolab_server_url, self.token):
            if self.active_op_id is None:
                return

            if self.chat_window is not None:
                self.chat_window.activateWindow()
                return

            self.chat_window = mc.MSColabChatWindow(
                self.token,
                self.active_op_id,
                self.user,
                self.active_operation_name,
                self.access_level,
                self.conn,
                mscolab_server_url=self.mscolab_server_url,
            )
            self.chat_window.setAttribute(QtCore.Qt.WA_DeleteOnClose)
            self.chat_window.viewCloses.connect(self.close_chat_window)
            self.chat_window.reloadWindows.connect(self.reload_windows_slot)
            self.chat_window.show()
        else:
            show_popup(self.ui, "Error", "Your Connection is expired. New Login required!")
            self.logout()

    def close_chat_window(self):
        self.chat_window.close()
        self.chat_window = None

    def open_admin_window(self):
        if verify_user_token(self.mscolab_server_url, self.token):
            if self.active_op_id is None:
                return

            if self.admin_window is not None:
                self.admin_window.activateWindow()
                return

            operations = [operation for operation in self.operations if operation["active"] is True]

            self.admin_window = maw.MSColabAdminWindow(
                self.token,
                self.active_op_id,
                self.user,
                self.active_operation_name,
                operations,
                self.conn,
                mscolab_server_url=self.mscolab_server_url,
            )
            self.admin_window.setAttribute(QtCore.Qt.WA_DeleteOnClose)
            self.admin_window.viewCloses.connect(self.close_admin_window)
            self.admin_window.show()
        else:
            show_popup(self.ui, "Error", "Your Connection is expired. New Login required!")
            self.logout()

    def close_admin_window(self):
        self.admin_window.close()
        self.admin_window = None

    def open_version_history_window(self):
        if verify_user_token(self.mscolab_server_url, self.token):
            if self.active_op_id is None:
                return

            if self.version_window is not None:
                self.version_window.activateWindow()
                return

            self.version_window = mvh.MSColabVersionHistory(self.token, self.active_op_id, self.user,
                                                            self.active_operation_name, self.conn,
                                                            mscolab_server_url=self.mscolab_server_url)
            self.version_window.setAttribute(QtCore.Qt.WA_DeleteOnClose)
            self.version_window.viewCloses.connect(self.close_version_history_window)
            self.version_window.reloadWindows.connect(self.reload_windows_slot)
            self.version_window.show()
        else:
            show_popup(self.ui, "Error", "Your Connection is expired. New Login required!")
            self.logout()

    def close_version_history_window(self):
        self.version_window.close()
        self.version_window = None

    def update_views(self):
        """
        used on permission revoke to update waypoint model to defaults
        """
        locations = config_loader(dataset="new_flighttrack_template")
        initial_waypoints = [ft.Waypoint(location=locations[0]), ft.Waypoint(location=locations[1])]
        waypoints_model = ft.WaypointsTableModel(name="", waypoints=initial_waypoints)
        self.waypoints_model = waypoints_model
        self.reload_view_windows()

    def close_external_windows(self):
        if self.prof_diag is not None:
            self.prof_diag.close()
            self.prof_diag = None
        if self.chat_window is not None:
            self.chat_window.close()
            self.chat_window = None
        if self.admin_window is not None:
            self.admin_window.close()
            self.admin_window = None
        if self.version_window is not None:
            self.version_window.close()
            self.version_window = None

    def handle_delete_operation(self):
        logging.debug("handle_delete_operation")
        if verify_user_token(self.mscolab_server_url, self.token):
            entered_operation_name, ok = QtWidgets.QInputDialog.getText(
                self.ui,
                self.ui.tr("Delete Operation"),
                self.ui.tr(
                    f"You're about to delete the operation - '{self.active_operation_name}'. "
                    f"Enter the operation name to confirm: "
                ),
            )
            if ok:
                if entered_operation_name == self.active_operation_name:
                    data = {
                        "token": self.token,
                        "op_id": self.active_op_id
                    }
                    url = urljoin(self.mscolab_server_url, 'delete_operation')
                    try:
                        res = requests.post(url, data=data, timeout=tuple(config_loader(dataset="MSCOLAB_timeout")))
                    except requests.exceptions.RequestException as e:
                        logging.debug(e)
                        show_popup(self.ui, "Error", "Some error occurred! Please reconnect.")
                        self.logout()
                    else:
                        res.raise_for_status()
                        self.reload_operations()
                        self.signal_operation_removed.emit(self.active_op_id)
                        logging.debug("activate local")
                        self.ui.listFlightTracks.setCurrentRow(0)
                        self.ui.activate_selected_flight_track()
                else:
                    show_popup(self.ui, "Error", "Entered operation name did not match!")
        else:
            show_popup(self.ui, "Error", "Your Connection is expired. New Login required!")
            self.logout()

    def handle_leave_operation(self):
        logging.debug("handle_leave_operation")
        w = QtWidgets.QWidget()
        qm = QtWidgets.QMessageBox
        reply = qm.question(w, self.tr('Mission Support System'),
                            self.tr("Do you want to leave this operation?"),
                            qm.Yes, qm.No)
        if reply == QtWidgets.QMessageBox.Yes:
            if verify_user_token(self.mscolab_server_url, self.token):
                data = {
                    "token": self.token,
                    "op_id": self.active_op_id,
                    "selected_userids": json.dumps([self.user["id"]])
                }
                url = urljoin(self.mscolab_server_url, "delete_bulk_permissions")
                try:
                    res = requests.post(url, data=data, timeout=tuple(config_loader(dataset="MSCOLAB_timeout")))
                except requests.exceptions.RequestException as e:
                    logging.error(e)
                    show_popup(self.ui, "Error", "Some error occurred! Please reconnect.")
                    self.logout()
                if res.text != "False":
                    res = res.json()
                    if res["success"]:
                        for window in self.ui.get_active_views():
                            window.handle_force_close()
                        self.reload_operations()
                    else:
                        show_popup(self.ui, "Error", "Some error occurred! Could not leave operation.")
                else:
                    show_popup(self.ui, "Error", "Your Connection is expired. New Login required!")
                    self.logout()
            else:
                show_popup(self.ui, "Error", "Your Connection is expired. New Login required!")
                self.logout()

    def set_operation_desc_label(self, op_desc):
        self.active_operation_description = op_desc
        desc_count = len(str(self.active_operation_description))
        if desc_count < 95:
            self.ui.activeOperationDesc.setText(
                self.ui.tr(f"{self.active_operation_name}: {self.active_operation_description}"))
        else:
            self.ui.activeOperationDesc.setText(
                "Description is too long to show here, for long descriptions go "
                "to operations menu.")

    def change_category_handler(self):
        # only after login
        if verify_user_token(self.mscolab_server_url, self.token):
            entered_operation_category, ok = QtWidgets.QInputDialog.getText(
                self.ui,
                self.ui.tr(f"{self.active_operation_name} - Change Category"),
                self.ui.tr(
                    "You're about to change the operation category\n"
                    "Enter new operation category: "
                ),
                text=self.active_operation_category
            )
            if ok:
                data = {
                    "token": self.token,
                    "op_id": self.active_op_id,
                    "attribute": 'category',
                    "value": entered_operation_category
                }
                url = urljoin(self.mscolab_server_url, 'update_operation')
                try:
                    r = requests.post(url, data=data, timeout=tuple(config_loader(dataset="MSCOLAB_timeout")))
                except requests.exceptions.RequestException as e:
                    logging.error(e)
                    show_popup(self.ui, "Error", "Some error occurred! Please reconnect.")
                    self.logout()
                else:
                    if r.text == "True":
                        self.active_operation_category = entered_operation_category
                        self.reload_operation_list()
                        QtWidgets.QMessageBox.information(
                            self.ui,
                            "Update successful",
                            "Category is updated successfully.",
                        )
                    else:
                        show_popup(self.ui, "Error", "Your Connection is expired. New Login required!")
                        self.logout()
        else:
            show_popup(self.ui, "Error", "Your Connection is expired. New Login required!")
            self.logout()

    def change_description_handler(self):
        # only after login
        if verify_user_token(self.mscolab_server_url, self.token):
            entered_operation_desc, ok = QtWidgets.QInputDialog.getText(
                self.ui,
                self.ui.tr(f"{self.active_operation_name} - Change Description"),
                self.ui.tr(
                    "You're about to change the operation description\n"
                    "Enter new operation description: "
                ),
                text=self.active_operation_description
            )
            if ok:
                data = {
                    "token": self.token,
                    "op_id": self.active_op_id,
                    "attribute": 'description',
                    "value": entered_operation_desc
                }

                url = urljoin(self.mscolab_server_url, 'update_operation')
                try:
                    r = requests.post(url, data=data, timeout=tuple(config_loader(dataset="MSCOLAB_timeout")))
                except requests.exceptions.RequestException as e:
                    logging.error(e)
                    show_popup(self.ui, "Error", "Some error occurred! Please reconnect.")
                    self.logout()
                else:
                    if r.text == "True":
                        # Update active operation description label
                        self.set_operation_desc_label(entered_operation_desc)

                        self.reload_operation_list()
                        QtWidgets.QMessageBox.information(
                            self.ui,
                            "Update successful",
                            "Description is updated successfully.",
                        )
                    else:
                        show_popup(self.ui, "Error", "Your Connection is expired. New Login required!")
                        self.logout()
        else:
            show_popup(self.ui, "Error", "Your Connection is expired. New Login required!")
            self.logout()

    def rename_operation_handler(self):
        # only after login
        if verify_user_token(self.mscolab_server_url, self.token):
            entered_operation_name, ok = QtWidgets.QInputDialog.getText(
                self.ui,
                self.ui.tr("Rename Operation"),
                self.ui.tr(
                    f"You're about to rename the operation - '{self.active_operation_name}' "
                    f"Enter new operation name: "
                ),
                text=f"{self.active_operation_name}",
            )
            if ok:
                data = {
                    "token": self.token,
                    "op_id": self.active_op_id,
                    "attribute": 'path',
                    "value": entered_operation_name
                }
                url = urljoin(self.mscolab_server_url, 'update_operation')
                try:
                    r = requests.post(url, data=data, timeout=tuple(config_loader(dataset="MSCOLAB_timeout")))
                except requests.exceptions.RequestException as e:
                    logging.error(e)
                    show_popup(self.ui, "Error", "Some error occurred! Please reconnect.")
                    self.logout()
                else:
                    if r.text == "True":
                        # Update active operation name
                        self.active_operation_name = entered_operation_name

                        # Update active operation description
                        self.set_operation_desc_label(self.active_operation_description)
                        self.reload_operation_list()
                        self.reload_windows_slot()
                        # Update other user's operation list
                        self.conn.signal_operation_list_updated.connect(self.reload_operation_list)

                        QtWidgets.QMessageBox.information(
                            self.ui,
                            "Rename successful",
                            "Operation is renamed successfully.",
                        )
                    else:
                        show_popup(self.ui, "Error", "Your Connection is expired. New Login required!")
                        self.logout()
        else:
            show_popup(self.ui, "Error", "Your Connection is expired. New Login required!")
            self.logout()

    def handle_work_locally_toggle(self):
        if verify_user_token(self.mscolab_server_url, self.token):
            if self.ui.workLocallyCheckbox.isChecked():
                if self.version_window is not None:
                    self.version_window.close()
                self.create_local_operation_file()
                self.local_ftml_file = fs.path.combine(
                    self.data_dir,
                    fs.path.join(
                        "local_mscolab_data", self.user["username"],
                        self.active_operation_name, "mscolab_operation.ftml"),
                )
                self.ui.workingStatusLabel.setText(
                    self.ui.tr(
                        "Working Asynchronously.\nYour changes are only available to you. "
                        "Use the 'Server Options' drop-down menu below to Save to or Fetch from the server.")
                )
                self.ui.serverOptionsCb.show()
                self.reload_local_wp()
            else:
                self.local_ftml_file = None
                self.ui.workingStatusLabel.setText(
                    self.ui.tr(
                        "Working Online.\nAll your changes will be shared with everyone. "
                        "You can work on the operation asynchronously by checking the 'Work Asynchronously' box.")
                )
                self.ui.serverOptionsCb.hide()
                self.waypoints_model = None
                self.load_wps_from_server()
            self.show_operation_options()
            self.reload_view_windows()
        else:
            show_popup(self.ui, "Error", "Your Connection is expired. New Login required!")
            self.logout()

    def create_local_operation_file(self):
        with open_fs(self.data_dir) as mss_dir:
            rel_file_path = fs.path.join('local_mscolab_data', self.user['username'],
                                         self.active_operation_name, 'mscolab_operation.ftml')
            if mss_dir.exists(rel_file_path) is True:
                return
            mss_dir.makedirs(fs.path.dirname(rel_file_path))
            server_data = self.waypoints_model.get_xml_content()
            mss_dir.writetext(rel_file_path, server_data)

    def reload_local_wp(self):
        self.waypoints_model = ft.WaypointsTableModel(filename=self.local_ftml_file, data_dir=self.data_dir)
        self.waypoints_model.dataChanged.connect(self.handle_waypoints_changed)
        self.reload_view_windows()

    def operation_category_handler(self, update_operations=True):
        # only after_login
        if self.mscolab_server_url is not None:
            self.selected_category = self.ui.filterCategoryCb.currentText()
            if update_operations:
                self.add_operations_to_ui()
            if self.selected_category != "*ANY*":
                items = [self.ui.listOperationsMSC.item(i) for i in range(self.ui.listOperationsMSC.count())]
                row = 0
                for item in items:
                    if item.operation_category != self.selected_category:
                        self.ui.listOperationsMSC.takeItem(row)
                    else:
                        row += 1
            else:
                self.add_operations_to_ui()

    def server_options_handler(self, index):
        selected_option = self.ui.serverOptionsCb.currentText()
        self.ui.serverOptionsCb.blockSignals(True)
        self.ui.serverOptionsCb.setCurrentIndex(0)
        self.ui.serverOptionsCb.blockSignals(False)

        if selected_option == "Fetch From Server":
            self.fetch_wp_mscolab()
        elif selected_option == "Save To Server":
            self.save_wp_mscolab()

    def fetch_wp_mscolab(self):
        if verify_user_token(self.mscolab_server_url, self.token):
            server_xml = self.request_wps_from_server()
            server_waypoints_model = ft.WaypointsTableModel(xml_content=server_xml)
            self.merge_dialog = MscolabMergeWaypointsDialog(self.waypoints_model, server_waypoints_model, True, self.ui)
            self.merge_dialog.saveBtn.setDisabled(True)
            if self.merge_dialog.exec_():
                xml_content = self.merge_dialog.get_values()
                if xml_content is not None:
                    self.waypoints_model = ft.WaypointsTableModel(xml_content=xml_content)
                    self.waypoints_model.save_to_ftml(self.local_ftml_file)
                    self.waypoints_model.dataChanged.connect(self.handle_waypoints_changed)
                    self.reload_view_windows()
                    show_popup(self.ui, "Success", "New Waypoints Fetched To Local File!", icon=1)
            self.merge_dialog.close()
            self.merge_dialog = None
        else:
            show_popup(self.ui, "Error", "Your Connection is expired. New Login required!")
            self.logout()

    def save_wp_mscolab(self, comment=None):
        if verify_user_token(self.mscolab_server_url, self.token):
            server_xml = self.request_wps_from_server()
            server_waypoints_model = ft.WaypointsTableModel(xml_content=server_xml)
            self.merge_dialog = MscolabMergeWaypointsDialog(self.waypoints_model,
                                                            server_waypoints_model, parent=self.ui)
            self.merge_dialog.saveBtn.setDisabled(True)
            if self.merge_dialog.exec_():
                xml_content = self.merge_dialog.get_values()
                if xml_content is not None:
                    self.conn.save_file(self.token, self.active_op_id, xml_content, comment=comment)
                    self.waypoints_model = ft.WaypointsTableModel(xml_content=xml_content)
                    self.waypoints_model.save_to_ftml(self.local_ftml_file)
                    self.waypoints_model.dataChanged.connect(self.handle_waypoints_changed)
                    self.reload_view_windows()
                    show_popup(self.ui, "Success", "New Waypoints Saved To Server!", icon=1)
            self.merge_dialog.close()
            self.merge_dialog = None
        else:
            show_popup(self.ui, "Error", "Your Connection is expired. New Login required!")
            self.logout()

    def get_recent_operation(self):
        """
        get most recent operation
        """
        logging.debug('get_recent_operation')
        if verify_user_token(self.mscolab_server_url, self.token):
            data = {
                "token": self.token
            }
            url = urljoin(self.mscolab_server_url, "operations")
            r = requests.get(url, data=data, timeout=tuple(config_loader(dataset="MSCOLAB_timeout")))
            if r.text != "False":
                _json = json.loads(r.text)
                operations = _json["operations"]
                recent_operation = None
                if operations:
                    recent_operation = operations[-1]
                return recent_operation
            else:
                show_popup(self.ui, "Error", "Session expired, new login required")
        else:
            show_popup(self.ui, "Error", "Your Connection is expired. New Login required!")
            self.logout()

    @QtCore.pyqtSlot()
    def reload_operation_list(self):
        if self.mscolab_server_url is not None:
            self.reload_operations()

    @QtCore.pyqtSlot(int)
    def reload_window(self, value):
        if self.active_op_id != value or self.ui.workLocallyCheckbox.isChecked():
            return
        self.reload_wps_from_server()

    @QtCore.pyqtSlot()
    def reload_windows_slot(self):
        self.reload_window(self.active_op_id)

    @QtCore.pyqtSlot(int, int)
    def render_new_permission(self, op_id, u_id):
        """
        op_id: operation id
        u_id: user id

        to render new permission if added
        """
        data = {
            'token': self.token
        }
        url = urljoin(self.mscolab_server_url, "user")
        r = requests.get(url, data=data, timeout=tuple(config_loader(dataset="MSCOLAB_timeout")))
        if r.text != "False":
            _json = json.loads(r.text)
            if _json['user']['id'] == u_id:
                operation = self.get_recent_operation()
                operation_desc = f'{operation["path"]} - {operation["access_level"]}'
                widgetItem = QtWidgets.QListWidgetItem(operation_desc, parent=self.ui.listOperationsMSC)
                widgetItem.op_id = operation["op_id"]
                widgetItem.operation_category = operation["category"]
                widgetItem.operation_path = operation["path"]
                widgetItem.access_level = operation["access_level"]
                widgetItem.active_operation_description = operation["description"]
                self.ui.listOperationsMSC.addItem(widgetItem)
                self.signal_render_new_permission.emit(operation["op_id"], operation["path"])
            if self.chat_window is not None:
                self.chat_window.load_users()
        else:
            show_popup(self.ui, "Error", "Your Connection is expired. New Login required!")
            self.logout()

    @QtCore.pyqtSlot(int, int, str)
    def handle_update_permission(self, op_id, u_id, access_level):
        """
        op_id: operation id
        u_id: user id
        access_level: updated access level

        function updates existing permissions and related control availability
        """
        if u_id == self.user["id"]:
            # update table of operations
            operation_name = None
            for i in range(self.ui.listOperationsMSC.count()):
                item = self.ui.listOperationsMSC.item(i)
                if item.op_id == op_id:
                    operation_name = item.operation_path
                    item.access_level = access_level
                    item.setText(f'{operation_name} - {item.access_level}')
                    break
            if operation_name is not None:
                show_popup(self.ui, "Permission Updated",
                           f"Your access level to operation - {operation_name} was updated to {access_level}!", 1)
            if op_id != self.active_op_id:
                return

            self.access_level = access_level
            # Close mscolab windows based on new access_level and update their buttons
            self.show_operation_options()

            # update view window nav elements if open
            for window in self.ui.get_active_views():
                if self.access_level == "viewer":
                    window.disable_navbar_action_buttons()
                else:
                    window.enable_navbar_action_buttons()

        # update chat window if open
        if self.chat_window is not None:
            self.chat_window.load_users()

    def delete_operation_from_list(self, op_id):
        logging.debug('delete operation op_id: %s and active_id is: %s' % (op_id, self.active_op_id))
        if self.active_op_id == op_id:
            logging.debug('delete_operation_from_list doing: %s' % op_id)
            self.update_views()
            self.active_op_id = None
            self.access_level = None
            self.active_operation_name = None
            # self.ui.workingStatusLabel.setEnabled(False)
            self.close_external_windows()
            self.hide_operation_options()
            # reset operation_description label text
            self.ui.activeOperationDesc.setText("Select Operation to View Description.")

        # Update operation list
        remove_item = None
        for i in range(self.ui.listOperationsMSC.count()):
            item = self.ui.listOperationsMSC.item(i)
            if item.op_id == op_id:
                remove_item = item
                break
        if remove_item is not None:
            logging.debug("remove_item: %s", remove_item)
            self.ui.listOperationsMSC.takeItem(self.ui.listOperationsMSC.row(remove_item))
            return remove_item.operation_path

    @QtCore.pyqtSlot(int, int)
    def handle_revoke_permission(self, op_id, u_id):
        if u_id == self.user["id"]:
            revoked_operation_currently_active = True if self.active_op_id == op_id else False
            operation_name = self.delete_operation_from_list(op_id)
            if operation_name is not None:
                if revoked_operation_currently_active:
                    self.ui.userCountLabel.hide()
                show_popup(self.ui, "Permission Revoked",
                           f'Your access to operation - "{operation_name}" was revoked!', icon=1)
                # on import permissions revoked name can not taken from the operation list,
                # because we update the list first by reloading it.
                show_popup(self.ui, "Permission Revoked", "Access to an operation was revoked")
                self.signal_permission_revoked.emit(op_id)

            if self.active_op_id == op_id:
                self.ui.listFlightTracks.setCurrentRow(0)
                self.ui.activate_selected_flight_track()

    @QtCore.pyqtSlot(int)
    def handle_operation_deleted(self, op_id):
        logging.debug('handle_operation_deleted')
        old_operation_name = self.active_operation_name
        old_active_id = self.active_op_id
        operation_name = self.delete_operation_from_list(op_id)
        if op_id == old_active_id and operation_name is None:
            operation_name = old_operation_name
        show_popup(self.ui, "Success", f'Operation "{operation_name}" was deleted!', icon=1)

    @QtCore.pyqtSlot(int, int)
    def update_active_user_label(self, op_id, count):
        # Update UI component which displays the number of active users
        if self.active_op_id == op_id:
            self.ui.userCountLabel.setText(f"Active Users: {count}")

    def show_categories_to_ui(self, ops=None):
        """
        adds the list of operation categories to the UI
        """
        logging.debug('show_categories_to_ui')
        if verify_user_token(self.mscolab_server_url, self.token) or ops:
            r = None
            if ops is not None:
                r = ops
            else:
                data = {
                    "token": self.token
                }
                url = urljoin(self.mscolab_server_url, "operations")
                try:
                    r = requests.get(url, data=data, timeout=tuple(config_loader(dataset="MSCOLAB_timeout")))
                except requests.exceptions.MissingSchema:
                    show_popup(self.ui, "Error", "Session expired, new login required")
            if r is not None and r.text != "False":
                _json = json.loads(r.text)
                operations = _json["operations"]
                self.ui.filterCategoryCb.currentIndexChanged.disconnect(self.operation_category_handler)
                self.ui.filterCategoryCb.clear()
                categories = set(["*ANY*"])
                for operation in operations:
                    categories.add(operation["category"])
                categories.remove("*ANY*")
                categories = ["*ANY*"] + sorted(categories)
                category = config_loader(dataset="MSCOLAB_category")
                self.ui.filterCategoryCb.addItems(categories)
                if category in categories:
                    index = categories.index(category)
                    self.ui.filterCategoryCb.setCurrentIndex(index)
                self.operation_category_handler(update_operations=False)
                self.ui.filterCategoryCb.currentIndexChanged.connect(self.operation_category_handler)

    def add_operations_to_ui(self):
        logging.debug('add_operations_to_ui')
        r = None
        if verify_user_token(self.mscolab_server_url, self.token):
            skip_archived = config_loader(dataset="MSCOLAB_skip_archived_operations")
            data = {
                "token": self.token,
                "skip_archived": skip_archived
            }
            url = urljoin(self.mscolab_server_url, "operations")
            r = requests.get(url, data=data, timeout=tuple(config_loader(dataset="MSCOLAB_timeout")))
            if r.text != "False":
                _json = json.loads(r.text)
                self.operations = _json["operations"]
                logging.debug("adding operations to ui")
                operations = sorted(self.operations, key=lambda k: k["path"].lower())
                self.ui.listOperationsMSC.clear()
                self.operation_archive_browser.listArchivedOperations.clear()
                new_operation = None
                active_operation = None
                for operation in operations:
                    operation_desc = f'{operation["path"]} - {operation["access_level"]}'
                    widgetItem = QtWidgets.QListWidgetItem(operation_desc)
                    widgetItem.op_id = operation["op_id"]
                    widgetItem.operation_category = operation["category"]
                    widgetItem.operation_path = operation["path"]
                    widgetItem.access_level = operation["access_level"]
                    widgetItem.active_operation_description = operation["description"]
                    try:
                        # compatibility to 7.x
                        # a newer server can distinguish older operations and move those into inactive state
                        widgetItem.active = operation["active"]
                    except KeyError:
                        widgetItem.active = True
                    if widgetItem.active:
                        self.ui.listOperationsMSC.addItem(widgetItem)
                        if widgetItem.op_id == self.active_op_id:
                            active_operation = widgetItem
                        if widgetItem.op_id == self.new_op_id:
                            new_operation = widgetItem
                    else:
                        self.operation_archive_browser.listArchivedOperations.addItem(widgetItem)
                if new_operation is not None:
                    logging.debug("%s %s %s", new_operation, self.new_op_id, self.active_op_id)
                    self.ui.listOperationsMSC.itemActivated.emit(new_operation)
                elif active_operation is not None:
                    logging.debug("%s %s %s", new_operation, self.new_op_id, self.active_op_id)
                    self.ui.listOperationsMSC.itemActivated.emit(active_operation)
                self.ui.listOperationsMSC.itemActivated.connect(self.set_active_op_id)
                self.new_op_id = None
            else:
                show_popup(self.ui, "Error", "Session expired, new login required")
                self.logout()
        else:
            show_popup(self.ui, "Error", "Your Connection is expired. New Login required!")
            self.logout()
        return r

    def show_operation_options_in_inactivated_state(self, access_level):
        self.ui.actionUnarchiveOperation.setEnabled(False)
        if access_level in ["creator", "admin"]:
            self.ui.actionUnarchiveOperation.setEnabled(True)

    def archive_operation(self):
        logging.debug("handle_archive_operation")
        if verify_user_token(self.mscolab_server_url, self.token):
            ret = QtWidgets.QMessageBox.warning(
                self.ui, self.tr("Mission Support System"),
                self.tr(f"Do you want to archive this operation '{self.active_operation_name}'?"),
                QtWidgets.QMessageBox.Yes | QtWidgets.QMessageBox.No,
                QtWidgets.QMessageBox.No)
            if ret == QtWidgets.QMessageBox.Yes:
                data = {
                    "token": self.token,
                    "op_id": self.active_op_id,
                    # when a user archives an operation we set the max “natural” integer in days
                    "days": sys.maxsize,
                }
                url = urljoin(self.mscolab_server_url, 'set_last_used')
                try:
                    res = requests.post(url, data=data, timeout=tuple(config_loader(dataset="MSCOLAB_timeout")))
                except requests.exceptions.RequestException as e:
                    logging.debug(e)
                    show_popup(self.ui, "Error", "Some error occurred! Could not archive operation.")
                else:
                    res.raise_for_status()
                    self.reload_operations()
                    self.signal_operation_removed.emit(self.active_op_id)
                    logging.debug("activate local")
                    self.ui.listFlightTracks.setCurrentRow(0)
                    self.ui.activate_selected_flight_track()
        else:
            show_popup(self.ui, "Error", "Your Connection is expired. New Login required!")
            self.logout()

    def set_active_op_id(self, item):
        logging.debug('set_active_op_id %s %s %s', item, item.op_id, self.active_op_id)
        if verify_user_token(self.mscolab_server_url, self.token):
            if not self.ui.local_active:
                if item.op_id == self.active_op_id:
                    font = QtGui.QFont()
                    font.setBold(True)
                    item.setFont(font)
                    return

            # close all hanging window
            self.close_external_windows()
            self.hide_operation_options()

            # Turn off work locally toggle
            self.ui.workLocallyCheckbox.blockSignals(True)
            self.ui.workLocallyCheckbox.setChecked(False)
            self.ui.workLocallyCheckbox.blockSignals(False)

            # set active_op_id here
            self.active_op_id = item.op_id
            self.access_level = item.access_level
            self.active_operation_name = item.operation_path
            self.active_operation_description = item.active_operation_description
            self.active_operation_category = item.operation_category
            self.waypoints_model = None

            self.signal_unarchive_operation.emit(self.active_op_id)

            self.inactive_op_id = None
            font = QtGui.QFont()
            for i in range(self.ui.listOperationsMSC.count()):
                self.ui.listOperationsMSC.item(i).setFont(font)
            font.setBold(False)

            # Set active operation description
            self.set_operation_desc_label(self.active_operation_description)
            # set active flightpath here
            self.load_wps_from_server()
            # display working status
            self.ui.workingStatusLabel.setText(
                self.ui.tr(
                    "Working Online.\nAll your changes will be shared with everyone. "
                    "You can work on the operation asynchronously by checking the 'Work Asynchronously' box.")
            )
            # self.ui.workingStatusLabel.show()
            # enable access level specific widgets
            self.show_operation_options()

            # change font style for selected
            font = QtGui.QFont()
            for i in range(self.ui.listOperationsMSC.count()):
                self.ui.listOperationsMSC.item(i).setFont(font)
            font.setBold(True)
            item.setFont(font)

            # set new waypoints model to open views
            for window in self.ui.get_active_views():
                window.setFlightTrackModel(self.waypoints_model)
                if self.access_level == "viewer":
                    window.disable_navbar_action_buttons()
                else:
                    window.enable_navbar_action_buttons()

            self.ui.switch_to_mscolab()

            # Enable the active user count label
            self.ui.userCountLabel.show()

            # call select operation method from connection manager to emit signal
            self.conn.select_operation(item.op_id)
        else:
            if self.mscolab_server_url is not None:
                show_popup(self.ui, "Error", "Your Connection is expired. New Login required!")
                self.logout()

    def switch_to_local(self):
        logging.debug('switch_to_local')
        self.ui.local_active = True
        if self.active_op_id is not None:
            if verify_user_token(self.mscolab_server_url, self.token):
                # change font style for selected
                font = QtGui.QFont()

                for i in range(self.ui.listOperationsMSC.count()):
                    self.ui.listOperationsMSC.item(i).setFont(font)

                # close all hanging operation option windows
                self.close_external_windows()
                self.hide_operation_options()
                self.ui.menu_handler()
            else:
                show_popup(self.ui, "Error", "Your Connection is expired. New Login required!")
                self.logout()

    def show_operation_options(self):
        self.ui.actionChat.setEnabled(False)
        self.ui.actionVersionHistory.setEnabled(False)
        self.ui.actionManageUsers.setEnabled(False)
        self.ui.actionRenameOperation.setEnabled(False)
        self.ui.actionLeaveOperation.setEnabled(True)
        self.ui.actionDeleteOperation.setEnabled(False)
        self.ui.actionChangeCategory.setEnabled(False)
        self.ui.actionChangeDescription.setEnabled(False)
        self.ui.actionArchiveOperation.setEnabled(False)
        self.ui.actionViewDescription.setEnabled(True)
        self.ui.menuProperties.setEnabled(True)

        if self.access_level == "viewer":
            self.ui.menuImportFlightTrack.setEnabled(False)
            return

        if self.access_level in ["creator", "admin", "collaborator"]:
            if self.ui.workLocallyCheckbox.isChecked():
                self.ui.actionChat.setEnabled(True)
            else:
                self.ui.actionChat.setEnabled(True)
                self.ui.actionVersionHistory.setEnabled(True)
            self.ui.workLocallyCheckbox.setEnabled(True)
        else:
            if self.version_window is not None:
                self.version_window.close()
            if self.chat_window is not None:
                self.chat_window.close()
            self.ui.workLocallyCheckbox.setEnabled(False)
            self.ui.serverOptionsCb.hide()

        if self.access_level in ["creator", "admin"]:
            self.ui.actionManageUsers.setEnabled(True)
            self.ui.actionChangeCategory.setEnabled(True)
            self.ui.actionChangeDescription.setEnabled(True)
            self.ui.filterCategoryCb.setEnabled(True)
            self.ui.actionRenameOperation.setEnabled(True)
        else:
            if self.admin_window is not None:
                self.admin_window.close()

        if self.access_level in ["creator"]:
            self.ui.actionDeleteOperation.setEnabled(True)
            self.ui.actionLeaveOperation.setEnabled(False)
            self.ui.actionArchiveOperation.setEnabled(True)

        self.ui.menuImportFlightTrack.setEnabled(True)

    def hide_operation_options(self):
        self.ui.actionChat.setEnabled(False)
        self.ui.actionVersionHistory.setEnabled(False)
        self.ui.actionManageUsers.setEnabled(False)
        self.ui.actionViewDescription.setEnabled(False)
        self.ui.actionLeaveOperation.setEnabled(False)
        self.ui.actionRenameOperation.setEnabled(False)
        self.ui.actionArchiveOperation.setEnabled(False)
        self.ui.actionChangeCategory.setEnabled(False)
        self.ui.actionChangeDescription.setEnabled(False)
        self.ui.actionDeleteOperation.setEnabled(False)
        self.ui.workLocallyCheckbox.setEnabled(False)
        self.ui.menuProperties.setEnabled(False)
        self.ui.serverOptionsCb.hide()
        # change working status label
        self.ui.workingStatusLabel.setText(self.ui.tr("\n\nNo Operation Selected"))

    def request_wps_from_server(self):
        if verify_user_token(self.mscolab_server_url, self.token):
            data = {
                "token": self.token,
                "op_id": self.active_op_id
            }
            url = urljoin(self.mscolab_server_url, "get_operation_by_id")
            r = requests.get(url, data=data)
            if r.text != "False":
                xml_content = json.loads(r.text)["content"]
                return xml_content
            else:
                show_popup(self.ui, "Error", "Session expired, new login required")
        else:
            show_popup(self.ui, "Error", "Your Connection is expired. New Login required!")
            self.logout()

    def load_wps_from_server(self):
        if self.ui.workLocallyCheckbox.isChecked():
            return
        xml_content = self.request_wps_from_server()
        if xml_content is not None:
            self.waypoints_model = ft.WaypointsTableModel(xml_content=xml_content)
            self.waypoints_model.name = self.active_operation_name
            self.waypoints_model.dataChanged.connect(self.handle_waypoints_changed)

    def reload_operations(self):
        ops = self.add_operations_to_ui()
        selected_category = self.ui.filterCategoryCb.currentText()
        self.show_categories_to_ui(ops)
        index = self.ui.filterCategoryCb.findText(selected_category, QtCore.Qt.MatchFixedString)
        if index >= 0:
            self.ui.filterCategoryCb.setCurrentIndex(index)

    def reload_wps_from_server(self):
        if self.active_op_id is None:
            return
        self.load_wps_from_server()
        self.reload_view_windows()

    def handle_waypoints_changed(self):
        logging.debug("handle_waypoints_changed")
        if verify_user_token(self.mscolab_server_url, self.token):
            if self.ui.workLocallyCheckbox.isChecked():
                self.waypoints_model.save_to_ftml(self.local_ftml_file)
            else:
                xml_content = self.waypoints_model.get_xml_content()
                self.conn.save_file(self.token, self.active_op_id, xml_content, comment=None)
        else:
            show_popup(self.ui, "Error", "Your Connection is expired. New Login required!")
            self.logout()

    def reload_view_windows(self):
        logging.debug("reload_view_windows")
        if self.ui.local_active:
            return

        for window in self.ui.get_active_views():
            window.setFlightTrackModel(self.waypoints_model)
            if hasattr(window, 'mpl'):
                if window.name in ("Top View", "Table View"):
                    # Make Roundtrip Button
                    window.btRoundtrip.setEnabled(window.is_roundtrip_possible())
                try:
                    window.mpl.canvas.waypoints_interactor.redraw_figure()
                except AttributeError as err:
                    logging.error("%s" % err)

    def handle_import_msc(self, file_path, extension, function, pickertype):
        logging.debug("handle_import_msc")
        if verify_user_token(self.mscolab_server_url, self.token):
            if self.active_op_id is None:
                return
            if file_path is None:
                return
            dir_path, file_name = fs.path.split(file_path)
            file_name = fs.path.basename(file_path)
            name, file_ext = fs.path.splitext(file_name)
            if function is None:
                with open_fs(dir_path) as file_dir:
                    xml_content = file_dir.readtext(file_name)
                try:
                    model = ft.WaypointsTableModel(xml_content=xml_content)
                except SyntaxError:
                    show_popup(self.ui, "Import Failed", f"The file - {file_name}, does not contain valid XML")
                    return
            else:
                # _function = self.ui.import_plugins[file_ext[1:]]
                _, new_waypoints = function(file_path)
                model = ft.WaypointsTableModel(waypoints=new_waypoints)
                xml_doc = self.waypoints_model.get_xml_doc()
                xml_content = xml_doc.toprettyxml(indent="  ", newl="\n")
            self.waypoints_model.dataChanged.disconnect(self.handle_waypoints_changed)
            self.waypoints_model = model
            self.handle_waypoints_changed()
            self.waypoints_model.dataChanged.connect(self.handle_waypoints_changed)
            self.reload_view_windows()
            show_popup(self.ui, "Import Success", f"The file - {file_name}, was imported successfully!", 1)
        else:
            show_popup(self.ui, "Error", "Your Connection is expired. New Login required!")
            self.logout()

    def handle_export_msc(self, extension, function, pickertype):
        logging.debug("handle_export_msc")
        if verify_user_token(self.mscolab_server_url, self.token):
            if self.active_op_id is None:
                return

            # Setting default filename path for filedialogue
            default_filename = f'{self.active_operation_name}.{extension}'
            file_name = get_save_filename(
                self.ui, "Export From Server",
                default_filename, f"Flight track (*.{extension})",
                pickertype=pickertype)
            if file_name is None:
                return
            if function is None:
                xml_doc = self.waypoints_model.get_xml_doc()
                dir_path, file_name = fs.path.split(file_name)
                with open_fs(dir_path).open(file_name, 'w') as file:
                    xml_doc.writexml(file, indent="  ", addindent="  ", newl="\n", encoding="utf-8")
            else:
                name = fs.path.basename(file_name)
                function(file_name, name, self.waypoints_model.waypoints)
                show_popup(self.ui, "Export Success", f"The file - {file_name}, was exported successfully!", 1)
        else:
            show_popup(self.ui, "Error", "Your Connection is expired. New Login required!")
            self.logout()

    def listFlighttrack_itemDoubleClicked(self):
        logging.debug("listFlighttrack_itemDoubleClicked")
        self.ui.activeOperationDesc.setText("Select Operation to View Description.")
        self.signal_listFlighttrack_doubleClicked.emit()

    def logout(self):
        if self.mscolab_server_url is None:
            return
        self.ui.local_active = True
        self.ui.menu_handler()

        # disconnect socket
        if self.conn is not None:
            self.conn.disconnect()
            self.conn = None

        # close all hanging window
        self.close_external_windows()
        self.hide_operation_options()
        # delete token and show login widget-items
        self.token = None
        # delete active-operation-id
        self.active_op_id = None
        # delete active access_level
        self.access_level = None
        # delete active operation_name
        self.active_operation_name = None
        # delete local file name
        self.local_ftml_file = None
        # clear operation listing
        self.ui.listOperationsMSC.clear()
        # clear inactive operation listing
        self.operation_archive_browser.listArchivedOperations.clear()
        # clear mscolab url
        self.mscolab_server_url = None
        # clear operations list here
        self.ui.mscStatusLabel.setText(self.ui.tr("status: disconnected"))
        self.ui.usernameLabel.hide()
        self.ui.userOptionsTb.hide()
        self.ui.connectBtn.show()
        self.ui.connectBtn.setFocus()
        self.ui.openOperationsGb.hide()
        self.ui.actionAddOperation.setEnabled(False)
        # hide operation description
        self.ui.activeOperationDesc.setHidden(True)
        # reset description label text
        self.ui.activeOperationDesc.setText(self.ui.tr("Select Operation to View Description."))
        # set usernameLabel back to default
        self.ui.usernameLabel.setText("User")
        # Turn off work locally toggle
        self.ui.workLocallyCheckbox.blockSignals(True)
        self.ui.workLocallyCheckbox.setChecked(False)
        self.ui.workLocallyCheckbox.blockSignals(False)

        # remove temporary gravatar image
        config_fs = fs.open_fs(constants.MSUI_CONFIG_PATH)
        if config_fs.exists("gravatars") and self.gravatar is not None:
            if self.email not in config_loader(dataset="gravatar_ids") and \
                    fs.open_fs(constants.GRAVATAR_DIR_PATH).exists(fs.path.basename(self.gravatar)):
                fs.open_fs(constants.GRAVATAR_DIR_PATH).remove(fs.path.basename(self.gravatar))
        # clear gravatar image path
        self.gravatar = None
        # clear user email
        self.email = None

        # disable category change selector
        self.ui.filterCategoryCb.setEnabled(False)
        self.signal_logout_mscolab.emit()

        self.operation_archive_browser.hide()

<<<<<<< HEAD
        # reset profile image pixmap
=======
>>>>>>> 6915b068
        if hasattr(self, 'profile_dialog'):
            del self.profile_dialog
            self.profile_dialog = None

<<<<<<< HEAD
        # reset the user count label to 0
        self.ui.userCountLabel.setText("Active Users: 0")

=======
>>>>>>> 6915b068
        # activate first local flighttrack after logging out
        self.ui.listFlightTracks.setCurrentRow(0)
        self.ui.activate_selected_flight_track()


class MscolabMergeWaypointsDialog(QtWidgets.QDialog, merge_wp_ui.Ui_MergeWaypointsDialog):
    def __init__(self, local_waypoints_model, server_waypoints_model, fetch=False, parent=None):
        super().__init__(parent)
        self.setupUi(self)

        self.local_waypoints_model = local_waypoints_model
        self.server_waypoints_model = server_waypoints_model
        self.merge_waypoints_model = ft.WaypointsTableModel()
        self.localWaypointsTable.setModel(self.local_waypoints_model)
        self.serverWaypointsTable.setModel(self.server_waypoints_model)
        self.mergedWaypointsTable.setModel(self.merge_waypoints_model)
        self.mergedWaypointsTable.dropEvent = types.MethodType(dropEvent, self.mergedWaypointsTable)
        self.mergedWaypointsTable.dragEnterEvent = types.MethodType(dragEnterEvent, self.mergedWaypointsTable)

        self.xml_content = None
        self.local_waypoints_dict = {}
        self.server_waypoints_dict = {}
        self.merge_waypoints_list = []

        # Event Listeners
        self.overwriteBtn.clicked.connect(lambda: self.save_waypoints(self.local_waypoints_model))
        self.keepServerBtn.clicked.connect(lambda: self.save_waypoints(self.server_waypoints_model))
        self.saveBtn.clicked.connect(lambda: self.save_waypoints(self.merge_waypoints_model))
        self.localWaypointsTable.selectionModel().selectionChanged.connect(
            lambda selected, deselected:
            self.handle_selection(selected, deselected, self.local_waypoints_model, self.local_waypoints_dict)
        )
        self.serverWaypointsTable.selectionModel().selectionChanged.connect(
            lambda selected, deselected:
            self.handle_selection(selected, deselected, self.server_waypoints_model, self.server_waypoints_dict)
        )

        if fetch is True:
            self.setWindowTitle(self.tr("Fetch Waypoints From Server"))
            btn_size_policy = self.overwriteBtn.sizePolicy()
            btn_size_policy.setRetainSizeWhenHidden(True)
            self.overwriteBtn.setSizePolicy(btn_size_policy)
            self.overwriteBtn.setVisible(False)
            self.saveBtn.setText(self.tr("Save Waypoints To Local File"))

    def handle_selection(self, selected, deselected, wp_model, wp_dict):
        len_selected = len(selected.indexes())
        len_deselected = len(deselected.indexes())
        columns = self.localWaypointsTable.model().columnCount()

        for index in range(0, len_selected, columns):
            row = selected.indexes()[index].row()
            waypoint = wp_model.waypoint_data(row)
            wp_dict[row] = waypoint
            self.merge_waypoints_list.append(waypoint)

        for index in range(0, len_deselected, columns):
            row = deselected.indexes()[index].row()
            delete_waypoint = wp_dict[row]
            self.merge_waypoints_list.remove(delete_waypoint)
        if len(self.merge_waypoints_list) > 1:
            self.saveBtn.setDisabled(False)
        else:
            self.saveBtn.setDisabled(True)
        self.merge_waypoints_model = ft.WaypointsTableModel(waypoints=self.merge_waypoints_list)
        self.mergedWaypointsTable.setModel(self.merge_waypoints_model)

    def save_waypoints(self, waypoints_model):
        if waypoints_model.rowCount() == 0:
            return
        self.xml_content = waypoints_model.get_xml_content()
        self.accept()

    def get_values(self):
        return self.xml_content


class MscolabHelpDialog(QtWidgets.QDialog, msc_help_dialog.Ui_mscolabHelpDialog):

    def __init__(self, parent=None):
        super().__init__(parent)
        self.setupUi(self)
        self.okayBtn.clicked.connect(lambda: self.close())<|MERGE_RESOLUTION|>--- conflicted
+++ resolved
@@ -2178,20 +2178,14 @@
 
         self.operation_archive_browser.hide()
 
-<<<<<<< HEAD
         # reset profile image pixmap
-=======
->>>>>>> 6915b068
         if hasattr(self, 'profile_dialog'):
             del self.profile_dialog
             self.profile_dialog = None
 
-<<<<<<< HEAD
         # reset the user count label to 0
         self.ui.userCountLabel.setText("Active Users: 0")
 
-=======
->>>>>>> 6915b068
         # activate first local flighttrack after logging out
         self.ui.listFlightTracks.setCurrentRow(0)
         self.ui.activate_selected_flight_track()
