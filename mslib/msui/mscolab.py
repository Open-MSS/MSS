# -*- coding: utf-8 -*-
"""

    mslib.msui.mscolab
    ~~~~~~~~~~~~~~~~~~~~~~~~~

    Window to display authentication and project details for mscolab


    To better understand of the code, look at the 'ships' example from
    chapter 14/16 of 'Rapid GUI Programming with Python and Qt: The
    Definitive Guide to PyQt Programming' (Mark Summerfield).

    This file is part of mss.

    :copyright: Copyright 2019- Shivashis Padhi
    :license: APACHE-2.0, see LICENSE for details.

    Licensed under the Apache License, Version 2.0 (the "License");
    you may not use this file except in compliance with the License.
    You may obtain a copy of the License at

       http://www.apache.org/licenses/LICENSE-2.0

    Unless required by applicable law or agreed to in writing, software
    distributed under the License is distributed on an "AS IS" BASIS,
    WITHOUT WARRANTIES OR CONDITIONS OF ANY KIND, either express or implied.
    See the License for the specific language governing permissions and
    limitations under the License.
"""
import os
import sys
import json
import logging
import types
import fs
import requests
import re
import importlib
from fs import open_fs
from werkzeug.urls import url_join

from mslib.msui import flighttrack as ft
from mslib.msui import mscolab_project as mp
from mslib.msui import mscolab_admin_window as maw
from mslib.msui import mscolab_version_history as mvh
from mslib.msui import sideview, tableview, topview
from mslib.msui import socket_control as sc

from PyQt5 import QtCore, QtGui, QtWidgets
from mslib.msui.mss_qt import get_open_filename, get_save_filename
from mslib.msui.qt5 import ui_mscolab_help_dialog as msc_help_dialog
from mslib.msui.qt5 import ui_add_project_dialog as add_project_ui
from mslib.msui.qt5 import ui_add_user_dialog as add_user_ui
from mslib.msui.qt5 import ui_mscolab_window as ui
from mslib.msui.qt5 import ui_wms_password_dialog as ui_pw
from mslib.msui.qt5 import ui_mscolab_merge_waypoints_dialog
from mslib.utils import load_settings_qsettings, save_settings_qsettings, dropEvent, dragEnterEvent, show_popup
from mslib.msui import constants
from mslib.utils import config_loader

MSCOLAB_URL_LIST = QtGui.QStandardItemModel()


def add_mscolab_urls(combo_box, url_list):
    combo_box_urls = [combo_box.itemText(_i) for _i in range(combo_box.count())]
    for url in (_url for _url in url_list if _url not in combo_box_urls):
        combo_box.addItem(url)


class MSSMscolabWindow(QtWidgets.QMainWindow, ui.Ui_MSSMscolabWindow):
    """
    PyQt window implementing mscolab window
    """
    name = "Mscolab"
    identifier = None
    viewCloses = QtCore.pyqtSignal(name="viewCloses")

    # ToDo refactor tests, mscolab_server_url not used
    def __init__(self, parent=None, data_dir=None, mscolab_server_url=None):
        """
        Set up user interface
        """
        super(MSSMscolabWindow, self).__init__(parent)
        self.setupUi(self)
        self.loggedInWidget.hide()
        # if token is None, not authorized, else authorized
        self.token = None
        # User related signals
        self.toggleConnectionBtn.clicked.connect(self.connect_handler)
        self.addUser.clicked.connect(self.add_user_handler)
        self.loginButton.clicked.connect(self.authorize)
        self.logoutButton.clicked.connect(self.logout)
        self.deleteAccountButton.clicked.connect(self.delete_account)
        self.helpBtn.clicked.connect(self.open_help_dialog)
        # Project related signals
        self.addProject.clicked.connect(self.add_project_handler)
        self.importBtn.clicked.connect(self.handle_import)
        self.exportBtn.clicked.connect(self.handle_export)
        self.workLocallyCheckBox.stateChanged.connect(self.handle_work_locally_toggle)
        self.save_ft.clicked.connect(self.save_wp_mscolab)
        self.fetch_ft.clicked.connect(self.fetch_wp_mscolab)
        self.chatWindowBtn.clicked.connect(self.open_chat_window)
        self.adminWindowBtn.clicked.connect(self.open_admin_window)
        self.versionHistoryBtn.clicked.connect(self.open_version_history_window)
        self.deleteProjectBtn.clicked.connect(self.handle_delete_project)
        # View related signals
        self.topview.clicked.connect(self.open_topview)
        self.sideview.clicked.connect(self.open_sideview)
        self.tableview.clicked.connect(self.open_tableview)
        # int to store active pid
        self.active_pid = None
        # storing access_level to save network call
        self.access_level = None
        # storing project_name to save network call
        self.active_project_name = None
        # Storing project list to pass to admin window
        self.projects = None
        # store active_flight_path here as object
        self.waypoints_model = None
        # Store active project's file path
        self.local_ftml_file = None
        # store a reference of window in class
        self.open_windows_mscolab = []
        # connection object to interact with sockets
        self.conn = None
        # store window instances
        self.active_windows = []
        # assign ids to view-window
        self.id_count = 0
        # project window
        self.chat_window = None
        # Admin Window
        self.admin_window = None
        # Version History Window
        self.version_window = None
        # Merge waypoints dialog
        self.merge_dialog = None
        # Mscolab help dialog
        self.help_dialog = None
        # set data dir, uri
        if data_dir is None:
            self.data_dir = config_loader(dataset="mss_dir")
        else:
            self.data_dir = data_dir
        self.export_plugins = self.add_plugins(dataset="export_plugins")
        self.import_plugins = self.add_plugins(dataset="import_plugins")
        self.create_dir()
        self.mscolab_server_url = None
        self.disable_action_buttons()
        # disabling login, add user button. they are enabled when url is connected
        self.loginButton.setEnabled(False)
        self.addUser.setEnabled(False)
        self.url.setEditable(True)
        self.url.setModel(MSCOLAB_URL_LIST)
        # fill value of mscolab url from config
        default_MSCOLAB = config_loader(dataset="default_MSCOLAB")
        add_mscolab_urls(self.url, default_MSCOLAB)
        self.emailid.setEnabled(False)
        self.password.setEnabled(False)

        # fill value of mscolab url if found in QSettings storage
        self.settings = load_settings_qsettings(
            'mscolab', default_settings={'auth': {}, 'server_settings': {}})

    def add_plugins(self, dataset="export_plugins"):
        plugins = {}
        self._plugins = config_loader(dataset=dataset)
        for name in self._plugins:
            extension, module, function = self._plugins[name][:3]
            try:
                imported_module = importlib.import_module(module)
                plugins[extension] = getattr(imported_module, function)
            # wildcard exception to be resilient against error introduced by user code
            except Exception as ex:
                logging.error("Error on import: %s: %s", type(ex), ex)
                QtWidgets.QMessageBox.critical(
                    self, self.tr("file io plugin error import plugins"),
                    self.tr(f"ERROR: Configuration\n\n{self._plugins,}\n\nthrows {type(ex)} error:\n{ex}"))
                continue
        return plugins

    def create_dir(self):
        # ToDo this needs to be done earlier
        if '://' in self.data_dir:
            try:
                _ = fs.open_fs(self.data_dir)
            except fs.errors.CreateFailed:
                logging.error(f'Make sure that the FS url "{self.data_dir}" exists')
                show_popup(self, "Error", f'FS Url: "{self.data_dir}" does not exist!')
                sys.exit()
            except fs.opener.errors.UnsupportedProtocol:
                logging.error(f'FS url "{self.data_dir}" not supported')
                show_popup(self, "Error", f'FS Url: "{self.data_dir}" not supported!')
                sys.exit()
        else:
            _dir = os.path.expanduser(self.data_dir)
            if not os.path.exists(_dir):
                os.makedirs(_dir)

    def disconnect_handler(self):
        self.logout()
        self.status.setText("Status: disconnected")
        self.emailid.setEnabled(False)
        self.password.setEnabled(False)
        # enable and disable right buttons
        self.loginButton.setEnabled(False)
        self.addUser.setEnabled(False)
        self.emailid.setEnabled(False)
        self.password.setEnabled(False)
        self.emailid.textChanged[str].disconnect(self.text_changed)
        self.password.textChanged[str].disconnect(self.text_changed)
        # toggle to connect button
        self.toggleConnectionBtn.setText('Connect')
        self.toggleConnectionBtn.clicked.disconnect(self.disconnect_handler)
        self.toggleConnectionBtn.clicked.connect(self.connect_handler)
        self.url.setEnabled(True)
        # set mscolab_server_url to None
        self.mscolab_server_url = None

    def show_info(self, text):
        self.error_dialog = QtWidgets.QErrorMessage()
        self.error_dialog.showMessage(text)

    def connect_handler(self):
        try:
            url = str(self.url.currentText())
            r = requests.get(url_join(url, 'status'))
            if r.text == "Mscolab server":
                # delete mscolab http_auth settings for the url
                if self.mscolab_server_url in self.settings["auth"].keys():
                    del self.settings["auth"][self.mscolab_server_url]
                # assign new url to self.mscolab_server_url
                self.mscolab_server_url = url
                self.status.setText("Status: connected")
                # enable and disable right buttons
                self.loginButton.setEnabled(False)
                self.addUser.setEnabled(True)
                self.emailid.setEnabled(True)
                self.password.setEnabled(True)
                # activate login button after email and password are entered
                self.emailid.textChanged[str].connect(self.text_changed)
                self.password.textChanged[str].connect(self.text_changed)
                # toggle to disconnect button
                self.toggleConnectionBtn.setText('Disconnect')
                self.toggleConnectionBtn.clicked.disconnect(self.connect_handler)
                self.toggleConnectionBtn.clicked.connect(self.disconnect_handler)
                self.url.setEnabled(False)
                if self.mscolab_server_url not in self.settings["server_settings"].keys():
                    self.settings["server_settings"].update({self.mscolab_server_url: {}})
                save_settings_qsettings('mscolab', self.settings)
                self.emailid.setEnabled(True)
                self.password.setEnabled(True)
                emailid = config_loader(dataset="MSCOLAB_mailid")
                self.emailid.setText(emailid)
                password = config_loader(dataset="MSCOLAB_password")
                self.password.setText(password)
                if len(emailid) > 0 and len(password) > 0:
                    self.loginButton.setEnabled(True)
            else:
                show_popup(self, "Error", "Some unexpected error occurred. Please try again.")
        except requests.exceptions.ConnectionError:
            logging.debug("MSColab server isn't active")
            show_popup(self, "Error", "MSColab server isn't active")
        except requests.exceptions.InvalidSchema:
            logging.debug("invalid schema of url")
            show_popup(self, "Error", "Invalid Url Scheme!")
        except requests.exceptions.InvalidURL:
            logging.debug("invalid url")
            show_popup(self, "Error", "Invalid URL")
        except requests.exceptions.SSLError:
            logging.debug("Certificate Verification Failed")
            show_popup(self, "Error", "Certificate Verification Failed")
        except Exception as e:
            logging.debug("Error %s", str(e))
            show_popup(self, "Error", "Some unexpected error occurred. Please try again.")

    def text_changed(self):
        self.loginButton.setEnabled(self.emailid.text() != "" and self.password.text() != "")

    def handle_import(self):
<<<<<<< HEAD
        if self.verify_user_token():
            if self.workLocallyCheckBox.isChecked():
                file_path = get_open_filename(self, "Select a file", "", "Flight track (*.ftml)")
            else:
                file_type = ["Flight track (*.ftml)"] + [f"Flight track (*.{ext})"
                                                         for ext in self.import_plugins.keys()]
                file_path = get_open_filename(self, "Select a file", "", ';;'.join(file_type))
            if file_path is None:
                return
            dir_path, file_name = fs.path.split(file_path)
            file_name = fs.path.basename(file_path)
            name, file_ext = fs.path.splitext(file_name)
            if file_ext[1:] == "ftml":
                with open_fs(dir_path) as file_dir:
                    xml_content = file_dir.readtext(file_name)
                try:
                    model = ft.WaypointsTableModel(xml_content=xml_content)
                except SyntaxError:
                    show_popup(self, "Import Failed", f"The file - {file_name}, does not contain valid XML")
                    return
                self.waypoints_model = model
                if self.workLocallyCheckBox.isChecked():
                    self.waypoints_model.save_to_ftml(self.local_ftml_file)
                    self.waypoints_model.dataChanged.connect(self.handle_waypoints_changed)
                else:
                    self.conn.save_file(self.token, self.active_pid, xml_content, comment=None)
                    self.waypoints_model.dataChanged.connect(self.handle_waypoints_changed)
            else:
                _function = self.import_plugins[file_ext[1:]]
                _, new_waypoints = _function(file_path)
                model = ft.WaypointsTableModel(waypoints=new_waypoints)
                self.waypoints_model = model
                xml_doc = self.waypoints_model.get_xml_doc()
                xml_content = xml_doc.toprettyxml(indent="  ", newl="\n")
                self.conn.save_file(self.token, self.active_pid, xml_content, comment=None)
                self.waypoints_model.dataChanged.connect(self.handle_waypoints_changed)
            self.reload_view_windows()
            show_popup(self, "Import Success", f"The file - {file_name}, was imported successfully!", 1)
        else:
            show_popup(self, "Error", "Your Connection is expired. New Login required!")
            self.logout()

    def handle_export(self):
        if self.verify_user_token():
            # Setting default filename path for filedialogue
            default_filename = self.active_project_name + ".ftml"
            file_type = ["Flight track (*.ftml)"] + [f"Flight track (*.{ext})" for ext in self.export_plugins.keys()]
            file_path = get_save_filename(self, "Save Flight track", default_filename, ';;'.join(file_type))
            if file_path is None:
                return
            file_name = fs.path.basename(file_path)
            file_name, file_ext = fs.path.splitext(file_name)
            if file_ext[1:] == "ftml":
                xml_doc = self.waypoints_model.get_xml_doc()
                dir_path, file_name = fs.path.split(file_path)
                with open_fs(dir_path).open(file_name, 'w') as file:
                    xml_doc.writexml(file, indent="  ", addindent="  ", newl="\n", encoding="utf-8")
            else:
                _function = self.export_plugins[file_ext[1:]]
                _function(file_path, file_name, self.waypoints_model.waypoints)
                show_popup(self, "Export Success", f"The file - {file_name}, was exported successfully!", 1)
        else:
            show_popup(self, "Error", "Your Connection is expired. New Login required!")
            self.logout()
=======
        if self.workLocallyCheckBox.isChecked():
            file_path = get_open_filename(self, "Select a file", "", "Flight track (*.ftml)")
        else:
            file_type = ["Flight track (*.ftml)"] + [f"Flight track (*.{ext})" for ext in self.import_plugins.keys()]
            file_path = get_open_filename(self, "Select a file", "", ';;'.join(file_type))
        if file_path is None:
            return
        dir_path, file_name = fs.path.split(file_path)
        file_name = fs.path.basename(file_path)
        name, file_ext = fs.path.splitext(file_name)
        if file_ext[1:] == "ftml":
            with open_fs(dir_path) as file_dir:
                xml_content = file_dir.readtext(file_name)
            try:
                model = ft.WaypointsTableModel(xml_content=xml_content)
            except SyntaxError:
                show_popup(self, "Import Failed", f"The file - {file_name}, does not contain valid XML")
                return
            self.waypoints_model = model
            if self.workLocallyCheckBox.isChecked():
                self.waypoints_model.save_to_ftml(self.local_ftml_file)
                self.waypoints_model.dataChanged.connect(self.handle_waypoints_changed)
            else:
                self.conn.save_file(self.token, self.active_pid, xml_content, comment=None)
                self.waypoints_model.dataChanged.connect(self.handle_waypoints_changed)
        else:
            _function = self.import_plugins[file_ext[1:]]
            _, new_waypoints = _function(file_path)
            model = ft.WaypointsTableModel(waypoints=new_waypoints)
            self.waypoints_model = model
            xml_doc = self.waypoints_model.get_xml_doc()
            xml_content = xml_doc.toprettyxml(indent="  ", newl="\n")
            self.conn.save_file(self.token, self.active_pid, xml_content, comment=None)
            self.waypoints_model.dataChanged.connect(self.handle_waypoints_changed)
        self.reload_view_windows()
        show_popup(self, "Import Success", f"The file - {file_name}, was imported successfully!", 1)

    def handle_export(self):
        # Setting default filename path for filedialogue
        default_filename = self.active_project_name + ".ftml"
        file_type = ["Flight track (*.ftml)"] + [f"Flight track (*.{ext})" for ext in self.export_plugins.keys()]
        file_path = get_save_filename(self, "Save Flight track", default_filename, ';;'.join(file_type))
        if file_path is None:
            return
        file_name = fs.path.basename(file_path)
        file_name, file_ext = fs.path.splitext(file_name)
        if file_ext[1:] == "ftml":
            xml_doc = self.waypoints_model.get_xml_doc()
            dir_path, file_name = fs.path.split(file_path)
            with open_fs(dir_path).open(file_name, 'w') as file:
                xml_doc.writexml(file, indent="  ", addindent="  ", newl="\n", encoding="utf-8")
        else:
            _function = self.export_plugins[file_ext[1:]]
            _function(file_path, file_name, self.waypoints_model.waypoints)
            show_popup(self, "Export Success", f"The file - {file_name}, was exported successfully!", 1)
>>>>>>> 8e4cc1e2

    def disable_project_buttons(self):
        self.save_ft.setEnabled(False)
        self.fetch_ft.setEnabled(False)
        self.topview.setEnabled(False)
        self.sideview.setEnabled(False)
        self.tableview.setEnabled(False)
        self.workLocallyCheckBox.setEnabled(False)
        self.importBtn.setEnabled(False)
        self.exportBtn.setEnabled(False)
        self.chatWindowBtn.setEnabled(False)
        self.adminWindowBtn.setEnabled(False)
        self.versionHistoryBtn.setEnabled(False)
        self.deleteProjectBtn.setEnabled(False)
        self.helperTextLabel.setVisible(False)
        self.emailid.setEnabled(False)
        self.password.setEnabled(False)

    def handle_mscolab_buttons(self):
        # disable some buttons and close windows based on access level
        allow_version_access = self.access_level in ["collaborator", "creator", "admin"]
        self.versionHistoryBtn.setEnabled(allow_version_access)
        self.chatWindowBtn.setEnabled(allow_version_access)
        self.workLocallyCheckBox.setEnabled(allow_version_access)
        self.importBtn.setEnabled(allow_version_access)
        if not allow_version_access and self.version_window is not None:
            self.version_window.close()
        if not allow_version_access and self.chat_window is not None:
            self.chat_window.close()

        allow_version_access = self.access_level in ["creator", "admin"]
        self.adminWindowBtn.setEnabled(allow_version_access)
        if not allow_version_access and self.admin_window is not None:
            self.admin_window.close()

        allow_version_access = self.access_level in ["creator"]
        self.deleteProjectBtn.setEnabled(allow_version_access)

    def disable_action_buttons(self):
        # disable some buttons to be activated after successful login or project activate
        self.addProject.setEnabled(False)
        self.disable_project_buttons()

    def authenticate(self, data, r, url):
        if r.status_code == 401:
            dlg = MSCOLAB_AuthenticationDialog(parent=self)
            dlg.setModal(True)
            if dlg.exec_() == QtWidgets.QDialog.Accepted:
                username, password = dlg.getAuthInfo()
                self.settings["auth"][self.mscolab_server_url] = (username, password)
                # save to cache
                save_settings_qsettings('mscolab', self.settings)
                s = requests.Session()
                s.auth = (username, password)
                s.headers.update({'x-test': 'true'})
                r = s.post(url, data=data)
        return r

    def add_project_handler(self):
        if self.token is None:
            self.error_dialog = QtWidgets.QErrorMessage()
            self.error_dialog.showMessage('Please login to use this feature')
            return
        else:
            logging.debug(self.token)
        if self.verify_user_token():
            self.proj_diag = QtWidgets.QDialog()
            self.add_proj_dialog = add_project_ui.Ui_addProjectDialog()
            self.add_proj_dialog.setupUi(self.proj_diag)
            self.add_proj_dialog.f_content = None
            self.add_proj_dialog.buttonBox.accepted.connect(self.add_project)
            self.add_proj_dialog.buttonBox.button(QtWidgets.QDialogButtonBox.Ok).setEnabled(False)
            self.add_proj_dialog.path.textChanged.connect(self.check_and_enable_project_accept)
            self.add_proj_dialog.description.textChanged.connect(self.check_and_enable_project_accept)
            self.add_proj_dialog.browse.clicked.connect(self.set_exported_file)
            self.proj_diag.show()
        else:
            show_popup(self, "Error", "Your Connection is expired. New Login required!")
            self.logout()

    def check_and_enable_project_accept(self):
        if self.add_proj_dialog.path.text() != "" and self.add_proj_dialog.description.toPlainText() != "":
            self.add_proj_dialog.buttonBox.button(QtWidgets.QDialogButtonBox.Ok).setEnabled(True)
        else:
            self.add_proj_dialog.buttonBox.button(QtWidgets.QDialogButtonBox.Ok).setEnabled(False)

    def set_exported_file(self):
        file_path = get_open_filename(
            self, "Open ftml file", "", "Flight Track Files (*.ftml)")
        if file_path is not None:
            file_name = fs.path.basename(file_path)
            with open_fs(fs.path.dirname(file_path)) as file_dir:
                file_content = file_dir.readtext(file_name)
            self.add_proj_dialog.f_content = file_content
            self.add_proj_dialog.selectedFile.setText(file_name)

    def add_project(self):
        path = self.add_proj_dialog.path.text()
        description = self.add_proj_dialog.description.toPlainText()
        if not path:
            self.error_dialog = QtWidgets.QErrorMessage()
            self.error_dialog.showMessage('Path can\'t be empty')
            return
        elif not description:
            self.error_dialog = QtWidgets.QErrorMessage()
            self.error_dialog.showMessage('Description can\'t be empty')
            return
        # regex checks if the whole path from beginning to end only contains alphanumerical characters or _ and -
        elif not re.match("^[a-zA-Z0-9_-]*$", path):
            self.error_dialog = QtWidgets.QErrorMessage()
            self.error_dialog.showMessage('Path can\'t contain spaces or special characters')
            return

        data = {
            "token": self.token,
            "path": path,
            "description": description
        }
        if self.add_proj_dialog.f_content is not None:
            data["content"] = self.add_proj_dialog.f_content
        r = requests.post(f'{self.mscolab_server_url}/create_project', data=data)
        if r.text == "True":
            self.error_dialog = QtWidgets.QErrorMessage()
            self.error_dialog.showMessage('Your project was created successfully')
            self.add_projects()
            p_id = self.get_recent_pid()
            self.conn.handle_new_room(p_id)
        else:
            self.error_dialog = QtWidgets.QErrorMessage()
            self.error_dialog.showMessage('The path already exists')

    def add_user_handler(self):
        self.user_diag = QtWidgets.QDialog()
        self.add_user_dialog = add_user_ui.Ui_addUserDialog()
        self.add_user_dialog.setupUi(self.user_diag)
        self.add_user_dialog.buttonBox.accepted.connect(self.add_user)
        self.user_diag.show()

    def add_user(self):
        for key, value in config_loader(dataset="MSC_login").items():
            if key not in constants.MSC_LOGIN_CACHE:
                constants.MSC_LOGIN_CACHE[key] = value
        auth = constants.MSC_LOGIN_CACHE.get(self.mscolab_server_url, (None, None))

        emailid = self.add_user_dialog.emailid.text()
        password = self.add_user_dialog.password.text()
        re_password = self.add_user_dialog.rePassword.text()
        username = self.add_user_dialog.username.text()
        if password == re_password:
            data = {
                "email": emailid,
                "password": password,
                "username": username
            }
            s = requests.Session()
            s.auth = (auth[0], auth[1])
            s.headers.update({'x-test': 'true'})
            url = f'{self.mscolab_server_url}/register'
            r = s.post(url, data=data)
            if r.status_code == 401:
                r = self.authenticate(data, r, url)
                if r.status_code == 201:
                    constants.MSC_LOGIN_CACHE[self.mscolab_server_url] = (username, password)
            if r.status_code == 201:
                self.error_dialog = QtWidgets.QErrorMessage()
                self.error_dialog.showMessage('You are registered, you can now log in.')
            else:
                self.error_dialog = QtWidgets.QErrorMessage()
                self.error_dialog.showMessage('Oh no, server authentication were incorrect.')
        else:
            self.error_dialog = QtWidgets.QErrorMessage()
            self.error_dialog.showMessage('Oh no, your passwords don\'t match')

    def close_help_dialog(self):
        self.help_dialog = None

    def open_help_dialog(self):
        if self.help_dialog is not None:
            self.help_dialog.raise_()
            self.help_dialog.activateWindow()
        else:
            self.help_dialog = MscolabHelpDialog(self)
            self.help_dialog.setAttribute(QtCore.Qt.WA_DeleteOnClose)
            self.help_dialog.viewCloses.connect(self.close_help_dialog)
            self.help_dialog.show()

    def handle_delete_project(self):
        if self.verify_user_token():
            entered_project_name, ok = QtWidgets.QInputDialog.getText(
                self,
                self.tr('Delete Project'),
                self.tr(f"You're about to delete the project - '{self.active_project_name}'. "
                        f"Enter the project name to confirm: "))
            if ok:
                if entered_project_name == self.active_project_name:
                    data = {
                        "token": self.token,
                        "p_id": self.active_pid
                    }
                    url = url_join(self.mscolab_server_url, 'delete_project')
                    try:
                        res = requests.post(url, data=data)
                        res.raise_for_status()
                    except requests.exceptions.RequestException as e:
                        logging.debug(e)
                        show_popup(self, "Error", "Some error occurred! Could not delete project.")
                else:
                    show_popup(self, "Error", "Entered project name did not match!")
        else:
            show_popup(self, "Error", "Your Connection is expired. New Login required!")
            self.logout()

    def open_chat_window(self):
        if self.verify_user_token():
            if self.active_pid is None:
                return

            if self.chat_window is not None:
                self.chat_window.raise_()
                self.chat_window.activateWindow()
                return

            self.chat_window = mp.MSColabProjectWindow(self.token, self.active_pid, self.user, self.active_project_name,
                                                       self.access_level, self.conn,
                                                       mscolab_server_url=self.mscolab_server_url)
            self.chat_window.setAttribute(QtCore.Qt.WA_DeleteOnClose)
            self.chat_window.viewCloses.connect(self.close_chat_window)
            self.chat_window.reloadWindows.connect(self.reload_windows_slot)
            self.chat_window.show()
        else:
            show_popup(self, "Error", "Your Connection is expired. New Login required!")
            self.logout()

    def close_chat_window(self):
        self.raise_()
        self.chat_window = None

    def open_admin_window(self):
        if self.verify_user_token():
            if self.active_pid is None:
                return

            if self.admin_window is not None:
                self.admin_window.raise_()
                self.admin_window.activateWindow()
                return

            self.admin_window = maw.MSColabAdminWindow(self.token, self.active_pid, self.user,
                                                       self.active_project_name, self.projects, self.conn,
                                                       mscolab_server_url=self.mscolab_server_url)
            self.admin_window.setAttribute(QtCore.Qt.WA_DeleteOnClose)
            self.admin_window.viewCloses.connect(self.close_admin_window)
            self.admin_window.show()
        else:
            show_popup(self, "Error", "Your Connection is expired. New Login required!")
            self.logout()

    def close_admin_window(self):
        self.raise_()
        self.admin_window = None

    def open_version_history_window(self):
        if self.verify_user_token():
            if self.active_pid is None:
                return

            if self.version_window is not None:
                self.version_window.raise_()
                self.version_window.activateWindow()
                return

            self.version_window = mvh.MSColabVersionHistory(self.token, self.active_pid, self.user,
                                                            self.active_project_name, self.conn,
                                                            mscolab_server_url=self.mscolab_server_url)
            self.version_window.setAttribute(QtCore.Qt.WA_DeleteOnClose)
            self.version_window.viewCloses.connect(self.close_version_history_window)
            self.version_window.reloadWindows.connect(self.reload_windows_slot)
            self.version_window.show()
        else:
            show_popup(self, "Error", "Your Connection is expired. New Login required!")
            self.logout()

    def close_version_history_window(self):
        self.raise_()
        self.version_window = None

    def create_local_project_file(self):
        with open_fs(self.data_dir) as mss_dir:
            rel_file_path = fs.path.join('local_mscolab_data', self.user['username'],
                                         self.active_project_name, 'mscolab_project.ftml')
            if mss_dir.exists(rel_file_path) is True:
                return
            mss_dir.makedirs(fs.path.dirname(rel_file_path))
            server_data = self.waypoints_model.get_xml_content()
            mss_dir.writetext(rel_file_path, server_data)

    def handle_work_locally_toggle(self):
        if self.verify_user_token():
            if self.workLocallyCheckBox.isChecked():
                if self.version_window is not None:
                    self.version_window.close()
                self.create_local_project_file()
                self.local_ftml_file = fs.path.combine(self.data_dir,
                                                       fs.path.join('local_mscolab_data',
                                                                    self.user['username'], self.active_project_name,
                                                                    'mscolab_project.ftml'))
                self.helperTextLabel.setText(
                    self.tr("Working On: Local File. Your changes are only available to you."
                            "To save your changes with everyone, use the \"Save to Server\" button."))
                self.save_ft.setEnabled(True)
                self.fetch_ft.setEnabled(True)
                self.versionHistoryBtn.setEnabled(False)
                self.reload_local_wp()

            else:
                self.local_ftml_file = None
                self.helperTextLabel.setText(
                    self.tr("Working On: Shared File. All your changes will be shared with everyone."
                            "Turn on work locally to work on local flight track file"))
                self.save_ft.setEnabled(False)
                self.fetch_ft.setEnabled(False)
                if self.access_level in ["admin", "creator", "collaborator"]:
                    self.versionHistoryBtn.setEnabled(True)
                self.waypoints_model = None
                self.load_wps_from_server()
            self.reload_view_windows()
        else:
<<<<<<< HEAD
            show_popup(self, "Error", "Your Connection is expired. New Login required!")
            self.logout()

    def verify_user_token(self):
        data = {
            "token": self.token
        }
        try:
            r = requests.get(f'{self.mscolab_server_url}/test_authorized', data=data)
        except requests.exceptions.ConnectionError as ex:
            logging.error("unexpected error: %s %s", type(ex), ex)
            return False
        return r.text == "True"
=======
            self.local_ftml_file = None
            self.helperTextLabel.setText(
                self.tr("Working On: Shared File. All your changes will be shared with everyone."
                        "Turn on work locally to work on local flight track file"))
            self.save_ft.setEnabled(False)
            self.fetch_ft.setEnabled(False)
            if self.access_level in ["admin", "creator", "collaborator"]:
                self.versionHistoryBtn.setEnabled(True)
            self.waypoints_model = None
            self.load_wps_from_server()
        self.reload_view_windows()
>>>>>>> 8e4cc1e2

    def authorize(self):
        for key, value in config_loader(dataset="MSC_login").items():
            if key not in constants.MSC_LOGIN_CACHE:
                constants.MSC_LOGIN_CACHE[key] = value
        auth = constants.MSC_LOGIN_CACHE.get(self.mscolab_server_url, (None, None))
        # get mscolab /token http auth credentials from cache
        emailid = self.emailid.text()
        password = self.password.text()
        data = {
            "email": emailid,
            "password": password
        }
        s = requests.Session()
        s.auth = (auth[0], auth[1])
        s.headers.update({'x-test': 'true'})
        url = self.mscolab_server_url + '/token'
        try:
            r = s.post(url, data=data)
        except requests.exceptions.ConnectionError as ex:
            logging.error("unexpected error: %s %s %s", type(ex), url, ex)
            # popup that Failed to establish a connection
            self.error_dialog = QtWidgets.QErrorMessage()
            self.error_dialog.showMessage('Failed to establish a new connection'
                                          f' to "{self.mscolab_server_url}". Try in a moment again.')
            return
        if r.status_code == 401:
            r = self.authenticate(data, r, url)
            if r.status_code == 200 and not r.text == "False":
                constants.MSC_LOGIN_CACHE[self.mscolab_server_url] = (auth[0], auth[1])
            else:
                self.error_dialog = QtWidgets.QErrorMessage()
                self.error_dialog.showMessage('Oh no, server authentication were incorrect.')
        if r.text == "False" or r.text == "Unauthorized Access":
            # popup that has wrong credentials
            self.error_dialog = QtWidgets.QErrorMessage()
            self.error_dialog.showMessage('Oh no, your credentials were incorrect.')
        else:
            # remove the login modal and put text there
            self.after_authorize(emailid, r)

    def after_authorize(self, emailid, r):
        _json = json.loads(r.text)
        self.token = _json["token"]
        self.user = _json["user"]
        self.label.setText(self.tr(f"Welcome, {self.user['username']}"))
        self.loggedInWidget.show()
        self.loginWidget.hide()
        self.add_projects()
        # create socket connection here
        self.conn = sc.ConnectionManager(self.token, user=self.user, mscolab_server_url=self.mscolab_server_url)
        self.conn.signal_reload.connect(self.reload_window)
        self.conn.signal_new_permission.connect(self.render_new_permission)
        self.conn.signal_update_permission.connect(self.handle_update_permission)
        self.conn.signal_revoke_permission.connect(self.handle_revoke_permission)
        self.conn.signal_project_deleted.connect(self.handle_project_deleted)
        # activate add project button here
        self.addProject.setEnabled(True)
        save_settings_qsettings('mscolab', self.settings)

    def add_projects(self):
        # add projects
<<<<<<< HEAD
        if self.verify_user_token():
            data = {
                "token": self.token
            }
            r = requests.get(self.mscolab_server_url + '/projects', data=data)
            if r.text != "False":
                _json = json.loads(r.text)
                self.projects = _json["projects"]
                self.add_projects_to_ui(self.projects)
            else:
                show_popup(self, "Error", "Session expired, new login required")
        else:
            show_popup(self, "Error", "Your Connection is expired. New Login required!")
            self.logout()
=======
        data = {
            "token": self.token
        }
        r = requests.get(self.mscolab_server_url + '/projects', data=data)
        if r.text != "False":
            _json = json.loads(r.text)
            self.projects = _json["projects"]
            self.add_projects_to_ui(self.projects)
        else:
            show_popup(self, "Error", "Session expired, new login required")
>>>>>>> 8e4cc1e2

    def get_recent_pid(self):
        """
        get most recent project's p_id
        """
<<<<<<< HEAD
        if self.verify_user_token():
            data = {
                "token": self.token
            }
            r = requests.get(self.mscolab_server_url + '/projects', data=data)
            if r.text != "False":
                _json = json.loads(r.text)
                projects = _json["projects"]
                p_id = None
                if projects:
                    p_id = projects[-1]["p_id"]
                return p_id
            else:
                show_popup(self, "Error", "Session expired, new login required")
        else:
            show_popup(self, "Error", "Your Connection is expired. New Login required!")
            self.logout()
=======
        data = {
            "token": self.token
        }
        r = requests.get(self.mscolab_server_url + '/projects', data=data)
        if r.text != "False":
            _json = json.loads(r.text)
            projects = _json["projects"]
            p_id = None
            if projects:
                p_id = projects[-1]["p_id"]
            return p_id
        else:
            show_popup(self, "Error", "Session expired, new login required")
>>>>>>> 8e4cc1e2

    def get_recent_project(self):
        """
        get most recent project
        """
<<<<<<< HEAD
        if self.verify_user_token():
            data = {
                "token": self.token
            }
            r = requests.get(self.mscolab_server_url + '/projects', data=data)
            if r.text != "False":
                _json = json.loads(r.text)
                projects = _json["projects"]
                recent_project = None
                if projects:
                    recent_project = projects[-1]
                return recent_project
            else:
                show_popup(self, "Error", "Session expired, new login required")
        else:
            show_popup(self, "Error", "Your Connection is expired. New Login required!")
            self.logout()
=======
        data = {
            "token": self.token
        }
        r = requests.get(self.mscolab_server_url + '/projects', data=data)
        if r.text != "False":
            _json = json.loads(r.text)
            projects = _json["projects"]
            recent_project = None
            if projects:
                recent_project = projects[-1]
            return recent_project
        else:
            show_popup(self, "Error", "Session expired, new login required")
>>>>>>> 8e4cc1e2

    def add_projects_to_ui(self, projects):
        logging.debug("adding projects to ui")
        projects = sorted(projects, key=lambda k: k["path"].lower())
        self.listProjects.clear()
        selectedProject = None
        for project in projects:
            project_desc = f'{project["path"]} - {project["access_level"]}'
            widgetItem = QtWidgets.QListWidgetItem(project_desc, parent=self.listProjects)
            widgetItem.p_id = project["p_id"]
            widgetItem.access_level = project["access_level"]
            if widgetItem.p_id == self.active_pid:
                selectedProject = widgetItem
            self.listProjects.addItem(widgetItem)
        if selectedProject is not None:
            self.listProjects.setCurrentItem(selectedProject)
            self.listProjects.itemActivated.emit(selectedProject)
        self.listProjects.itemActivated.connect(self.set_active_pid)

    def force_close_view_windows(self):
        for window in self.active_windows[:]:
            window.handle_force_close()
        self.active_windows = []

    def set_active_pid(self, item):
<<<<<<< HEAD
        if self.verify_user_token():
            if item.p_id == self.active_pid:
                return
            # close all hanging window
            self.force_close_view_windows()
            self.close_external_windows()
            # Turn off work locally toggle
            self.workLocallyCheckBox.blockSignals(True)
            self.workLocallyCheckBox.setChecked(False)
            self.workLocallyCheckBox.blockSignals(False)
            self.save_ft.setEnabled(False)
            self.fetch_ft.setEnabled(False)
            # set active_pid here
            self.active_pid = item.p_id
            self.access_level = item.access_level
            self.active_project_name = item.text().split("-")[0].strip()
            self.waypoints_model = None
            # set active flightpath here
            self.load_wps_from_server()
            # enable project specific buttons
            self.helperTextLabel.setVisible(True)
            self.helperTextLabel.setText(self.tr("Working On: Shared File."
                                                 "All your changes will be shared with everyone."
                                                 "Turn on work locally to work on local flight track file"))
            self.importBtn.setEnabled(True)
            self.exportBtn.setEnabled(True)
            self.topview.setEnabled(True)
            self.sideview.setEnabled(True)
            self.tableview.setEnabled(True)
            self.workLocallyCheckBox.setEnabled(True)
            # enable access level specific buttons
            self.handle_mscolab_buttons()
            # change font style for selected
            font = QtGui.QFont()
            for i in range(self.listProjects.count()):
                self.listProjects.item(i).setFont(font)
            font.setBold(True)
            item.setFont(font)
        else:
            show_popup(self, "Error", "Your Connection is expired. New Login required!")
            self.logout()
=======
        if item.p_id == self.active_pid:
            return
        # close all hanging window
        self.force_close_view_windows()
        self.close_external_windows()
        # Turn off work locally toggle
        self.workLocallyCheckBox.blockSignals(True)
        self.workLocallyCheckBox.setChecked(False)
        self.workLocallyCheckBox.blockSignals(False)
        self.save_ft.setEnabled(False)
        self.fetch_ft.setEnabled(False)

        # set active_pid here
        self.active_pid = item.p_id
        self.access_level = item.access_level
        self.active_project_name = item.text().split("-")[0].strip()
        self.waypoints_model = None
        # set active flightpath here
        self.load_wps_from_server()
        # enable project specific buttons
        self.helperTextLabel.setVisible(True)
        self.helperTextLabel.setText(self.tr("Working On: Shared File. All your changes will be shared with everyone."
                                             "Turn on work locally to work on local flight track file"))
        self.importBtn.setEnabled(True)
        self.exportBtn.setEnabled(True)
        self.topview.setEnabled(True)
        self.sideview.setEnabled(True)
        self.tableview.setEnabled(True)
        self.workLocallyCheckBox.setEnabled(True)

        # enable access level specific buttons
        self.handle_mscolab_buttons()

        # change font style for selected
        font = QtGui.QFont()
        for i in range(self.listProjects.count()):
            self.listProjects.item(i).setFont(font)
        font.setBold(True)
        item.setFont(font)
>>>>>>> 8e4cc1e2

    def reload_wps_from_server(self):
        if self.active_pid is None:
            return
        self.load_wps_from_server()
        self.reload_view_windows()

    def request_wps_from_server(self):
<<<<<<< HEAD
        if self.verify_user_token():
            data = {
                "token": self.token,
                "p_id": self.active_pid
            }
            r = requests.get(self.mscolab_server_url + '/get_project_by_id', data=data)
            if r.text != "False":
                xml_content = json.loads(r.text)["content"]
                return xml_content
            else:
                show_popup(self, "Error", "Session expired, new login required")
        else:
            show_popup(self, "Error", "Your Connection is expired. New Login required!")
            self.logout()
=======
        data = {
            "token": self.token,
            "p_id": self.active_pid
        }
        r = requests.get(self.mscolab_server_url + '/get_project_by_id', data=data)
        if r.text != "False":
            xml_content = json.loads(r.text)["content"]
            return xml_content
        else:
            show_popup(self, "Error", "Session expired, new login required")
>>>>>>> 8e4cc1e2

    def load_wps_from_server(self):
        if self.workLocallyCheckBox.isChecked():
            return
        xml_content = self.request_wps_from_server()
        if xml_content is not None:
            self.waypoints_model = ft.WaypointsTableModel(xml_content=xml_content)
            self.waypoints_model.dataChanged.connect(self.handle_waypoints_changed)

    def open_topview(self):
        # showing dummy info dialog
        if self.verify_user_token():
            if self.active_pid is None:
                return
            self.create_view_window("topview")
        else:
            show_popup(self, "Error", "Your Connection is expired. New Login required!")
            self.logout()

    def open_sideview(self):
        # showing dummy info dialog
        if self.verify_user_token():
            if self.active_pid is None:
                return
            self.create_view_window("sideview")
        else:
            show_popup(self, "Error", "Your Connection is expired. New Login required!")
            self.logout()

    def open_tableview(self):
        # showing dummy info dialog
        if self.verify_user_token():
            if self.active_pid is None:
                return
            self.create_view_window("tableview")
        else:
            show_popup(self, "Error", "Your Connection is expired. New Login required!")
            self.logout()

    def create_view_window(self, _type):
        for active_window in self.active_windows:
            if active_window.view_type == _type:
                active_window.raise_()
                active_window.activateWindow()
                return

        if _type == "topview":
            view_window = topview.MSSTopViewWindow(model=self.waypoints_model,
                                                   parent=self.listProjects,
                                                   _id=self.id_count)
            view_window.view_type = "topview"
        elif _type == "sideview":
            view_window = sideview.MSSSideViewWindow(model=self.waypoints_model,
                                                     parent=self.listProjects,
                                                     _id=self.id_count)
            view_window.view_type = "sideview"
        else:
            view_window = tableview.MSSTableViewWindow(model=self.waypoints_model,
                                                       parent=self.listProjects,
                                                       _id=self.id_count)
            view_window.view_type = "tableview"
        if self.access_level == "viewer":
            self.disable_navbar_action_buttons(_type, view_window)

        view_window.setAttribute(QtCore.Qt.WA_DeleteOnClose)
        view_window.show()
        view_window.viewClosesId.connect(self.handle_view_close)
        self.active_windows.append(view_window)

        # increment id_count
        self.id_count += 1

    def disable_navbar_action_buttons(self, _type, view_window):
        """
        _type: view type (topview, sideview, tableview)
        view_window: PyQt view window

        function disables some control, used if access_level is not appropriate
        """
        if _type == "topview" or _type == "sideview":
            actions = view_window.mpl.navbar.actions()
            for action in actions:
                action_text = action.text()
                if action_text == "Ins WP" or action_text == "Del WP" or action_text == "Mv WP":
                    action.setEnabled(False)
        else:
            # _type == tableview
            view_window.btAddWayPointToFlightTrack.setEnabled(False)
            view_window.btCloneWaypoint.setEnabled(False)
            view_window.btDeleteWayPoint.setEnabled(False)
            view_window.btInvertDirection.setEnabled(False)
            view_window.btRoundtrip.setEnabled(False)
            view_window.cbTools.setEnabled(False)
            view_window.tableWayPoints.setEnabled(False)

    def enable_navbar_action_buttons(self, _type, view_window):
        """
        _type: view type (topview, sideview, tableview)
        view_window: PyQt view window

        function enables some control, used if access_level is appropriate
        """
        if _type == "topview" or _type == "sideview":
            actions = view_window.mpl.navbar.actions()
            for action in actions:
                action_text = action.text()
                if action_text == "Ins WP" or action_text == "Del WP" or action_text == "Mv WP":
                    action.setEnabled(True)
        else:
            # _type == tableview
            view_window.btAddWayPointToFlightTrack.setEnabled(True)
            view_window.btCloneWaypoint.setEnabled(True)
            view_window.btDeleteWayPoint.setEnabled(True)
            view_window.btInvertDirection.setEnabled(True)
            view_window.btRoundtrip.setEnabled(True)
            view_window.cbTools.setEnabled(True)
            view_window.tableWayPoints.setEnabled(True)

    def logout(self):
        self.clean_up_window()
        self.emailid.setEnabled(True)
        self.password.setEnabled(True)

    def delete_account(self):
        if self.verify_user_token():
            w = QtWidgets.QWidget()
            qm = QtWidgets.QMessageBox
            reply = qm.question(w, self.tr('Continue?'),
                                self.tr("You're about to delete your account. You cannot undo this operation!"),
                                qm.Yes, qm.No)
            if reply == QtWidgets.QMessageBox.No:
                return
            data = {
                "token": self.token
            }
            requests.post(self.mscolab_server_url + '/delete_user', data=data)
            self.clean_up_window()
        else:
            show_popup(self, "Error", "Your Connection is expired. New Login required!")
            self.logout()

    def close_external_windows(self):
        if self.chat_window is not None:
            self.chat_window.close()
        if self.admin_window is not None:
            self.admin_window.close()
        if self.version_window is not None:
            self.version_window.close()

    def clean_up_window(self):
        # delete token and show login widget-items
        self.token = None
        # delete active-project-id
        self.active_pid = None
        # delete active access_level
        self.access_level = None
        # delete active project_name
        self.active_project_name = None
        # delete local file name
        self.local_ftml_file = None
        # clear projects list here
        self.loggedInWidget.hide()
        self.loginWidget.show()
        # clear project listing
        self.listProjects.clear()
        # disconnect socket
        if self.conn is not None:
            self.conn.disconnect()
            self.conn = None
        # close all hanging window
        self.force_close_view_windows()
        self.close_external_windows()
        self.disable_action_buttons()

        # delete mscolab http_auth settings for the url
        if self.mscolab_server_url in self.settings["auth"].keys():
            del self.settings["auth"][self.mscolab_server_url]
        save_settings_qsettings('mscolab', self.settings)

    def save_wp_mscolab(self, comment=None):
        if self.verify_user_token():
            server_xml = self.request_wps_from_server()
            server_waypoints_model = ft.WaypointsTableModel(xml_content=server_xml)
            self.merge_dialog = MscolabMergeWaypointsDialog(self.waypoints_model, server_waypoints_model, parent=self)
            self.merge_dialog.saveBtn.setDisabled(True)
            if self.merge_dialog.exec_():
                xml_content = self.merge_dialog.get_values()
                if xml_content is not None:
                    self.conn.save_file(self.token, self.active_pid, xml_content, comment=comment)
                    self.waypoints_model = ft.WaypointsTableModel(xml_content=xml_content)
                    self.waypoints_model.save_to_ftml(self.local_ftml_file)
                    self.waypoints_model.dataChanged.connect(self.handle_waypoints_changed)
                    self.reload_view_windows()
                    show_popup(self, "Success", "New Waypoints Saved To Server!", icon=1)
            self.merge_dialog = None
        else:
            show_popup(self, "Error", "Your Connection is expired. New Login required!")
            self.logout()

    def handle_waypoints_changed(self):
        if self.verify_user_token():
            if self.workLocallyCheckBox.isChecked():
                self.waypoints_model.save_to_ftml(self.local_ftml_file)
            else:
                xml_content = self.waypoints_model.get_xml_content()
                self.conn.save_file(self.token, self.active_pid, xml_content, comment=None)
        else:
            show_popup(self, "Error", "Your Connection is expired. New Login required!")
            self.logout()

    def reload_view_windows(self):
        for window in self.active_windows:
            window.setFlightTrackModel(self.waypoints_model)
            if hasattr(window, 'mpl'):
                try:
                    window.mpl.canvas.waypoints_interactor.redraw_figure()
                except AttributeError as err:
                    logging.error("%s" % err)

    def reload_local_wp(self):
        self.waypoints_model = ft.WaypointsTableModel(filename=self.local_ftml_file, data_dir=self.data_dir)
        self.waypoints_model.dataChanged.connect(self.handle_waypoints_changed)
        self.reload_view_windows()

    def fetch_wp_mscolab(self):
        if self.verify_user_token():
            server_xml = self.request_wps_from_server()
            server_waypoints_model = ft.WaypointsTableModel(xml_content=server_xml)
            self.merge_dialog = MscolabMergeWaypointsDialog(self.waypoints_model, server_waypoints_model, True, self)
            self.merge_dialog.saveBtn.setDisabled(True)
            if self.merge_dialog.exec_():
                xml_content = self.merge_dialog.get_values()
                if xml_content is not None:
                    self.waypoints_model = ft.WaypointsTableModel(xml_content=xml_content)
                    self.waypoints_model.save_to_ftml(self.local_ftml_file)
                    self.waypoints_model.dataChanged.connect(self.handle_waypoints_changed)
                    self.reload_view_windows()
                    show_popup(self, "Success", "New Waypoints Fetched To Local File!", icon=1)
            self.merge_dialog = None
        else:
            show_popup(self, "Error", "Your Connection is expired. New Login required!")
            self.logout()

    @QtCore.Slot(int, int, str)
    def handle_update_permission(self, p_id, u_id, access_level):
        """
        p_id: project id
        u_id: user id
        access_level: updated access level

        function updates existing permissions and related control availability
        """
        if u_id == self.user["id"]:
            # update table of projects
            project_name = None
            for i in range(self.listProjects.count()):
                item = self.listProjects.item(i)
                if item.p_id == p_id:
                    desc = item.text().split(' - ')
                    project_name = desc[0]
                    desc[-1] = access_level
                    desc = ' - '.join(desc)
                    item.setText(desc)
                    item.access_level = access_level
                    break
            if project_name is not None:
                show_popup(self, "Permission Updated",
                           f"Your access level to project - {project_name} was updated to {access_level}!", 1)
            if p_id != self.active_pid:
                return

            self.access_level = access_level
            # Close mscolab windows based on new access_level and update their buttons
            self.handle_mscolab_buttons()

            # update view window nav elements if open
            for window in self.active_windows:
                _type = window.view_type
                if self.access_level == "viewer":
                    self.disable_navbar_action_buttons(_type, window)
                else:
                    self.enable_navbar_action_buttons(_type, window)

        # update chat window if open
        if self.chat_window is not None:
            self.chat_window.load_users()

    def delete_project_from_list(self, p_id):
        logging.debug('delete project p_id: %s and active_id is: %s' % (p_id, self.active_pid))
        if self.active_pid == p_id:
            logging.debug('delete_project_from_list doing: %s' % p_id)
            self.active_pid = None
            self.access_level = None
            self.active_project_name = None
            self.helperTextLabel.setVisible(False)
            self.force_close_view_windows()
            self.close_external_windows()
            self.disable_project_buttons()

        # Update project list
        remove_item = None
        for i in range(self.listProjects.count()):
            item = self.listProjects.item(i)
            if item.p_id == p_id:
                remove_item = item
        if remove_item is not None:
            logging.debug("remove_item: %s" % remove_item)
            self.listProjects.takeItem(self.listProjects.row(remove_item))
            return remove_item.text().split(' - ')[0]

    @QtCore.Slot(int, int)
    def handle_revoke_permission(self, p_id, u_id):
        if u_id == self.user["id"]:
            project_name = self.delete_project_from_list(p_id)
            show_popup(self, "Permission Revoked", f'Your access to project - "{project_name}" was revoked!', icon=1)

    @QtCore.Slot()
    def reload_windows_slot(self):
        self.reload_window(self.active_pid)

    @QtCore.Slot(int, int)
    def render_new_permission(self, p_id, u_id):
        """
        p_id: project id
        u_id: user id

        to render new permission if added
        """
        data = {
            'token': self.token
        }
        r = requests.get(self.mscolab_server_url + '/user', data=data)
        if r.text != "False":
            _json = json.loads(r.text)
            if _json['user']['id'] == u_id:
                project = self.get_recent_project()
                project_desc = f'{project["path"]} - {project["access_level"]}'
                widgetItem = QtWidgets.QListWidgetItem(project_desc, parent=self.listProjects)
                widgetItem.p_id = project["p_id"]
                widgetItem.access_level = project["access_level"]
                self.listProjects.addItem(widgetItem)
            if self.chat_window is not None:
                self.chat_window.load_users()
        else:
<<<<<<< HEAD
            show_popup(self, "Error", "Your Connection is expired. New Login required!")
            self.logout()
=======
            show_popup(self, "Error", "Session expired, new login required")
>>>>>>> 8e4cc1e2

    @QtCore.Slot(int)
    def handle_project_deleted(self, p_id):
        project_name = self.delete_project_from_list(p_id)
        show_popup(self, "Success", f'Project "{project_name}" was deleted!', icon=1)

    @QtCore.Slot(int)
    def reload_window(self, value):
        if self.active_pid != value or self.workLocallyCheckBox.isChecked():
            return
        self.reload_wps_from_server()

    @QtCore.Slot(int)
    def handle_view_close(self, value):
        logging.debug("removing stale window")
        for index, window in enumerate(self.active_windows):
            if window._id == value:
                del self.active_windows[index]

    def setIdentifier(self, identifier):
        self.identifier = identifier

    def closeEvent(self, event):
        if self.help_dialog is not None:
            self.help_dialog.close()
        self.clean_up_window()
        self.viewCloses.emit()


class MscolabMergeWaypointsDialog(QtWidgets.QDialog, ui_mscolab_merge_waypoints_dialog.Ui_MergeWaypointsDialog):
    def __init__(self, local_waypoints_model, server_waypoints_model, fetch=False, parent=None):
        super(MscolabMergeWaypointsDialog, self).__init__(parent)
        self.setupUi(self)

        self.local_waypoints_model = local_waypoints_model
        self.server_waypoints_model = server_waypoints_model
        self.merge_waypoints_model = ft.WaypointsTableModel()
        self.localWaypointsTable.setModel(self.local_waypoints_model)
        self.serverWaypointsTable.setModel(self.server_waypoints_model)
        self.mergedWaypointsTable.setModel(self.merge_waypoints_model)
        self.mergedWaypointsTable.dropEvent = types.MethodType(dropEvent, self.mergedWaypointsTable)
        self.mergedWaypointsTable.dragEnterEvent = types.MethodType(dragEnterEvent, self.mergedWaypointsTable)

        self.xml_content = None
        self.local_waypoints_dict = {}
        self.server_waypoints_dict = {}
        self.merge_waypoints_list = []

        # Event Listeners
        self.overwriteBtn.clicked.connect(lambda: self.save_waypoints(self.local_waypoints_model))
        self.keepServerBtn.clicked.connect(lambda: self.save_waypoints(self.server_waypoints_model))
        self.saveBtn.clicked.connect(lambda: self.save_waypoints(self.merge_waypoints_model))
        self.localWaypointsTable.selectionModel().selectionChanged.connect(
            lambda selected, deselected:
            self.handle_selection(selected, deselected, self.local_waypoints_model, self.local_waypoints_dict)
        )
        self.serverWaypointsTable.selectionModel().selectionChanged.connect(
            lambda selected, deselected:
            self.handle_selection(selected, deselected, self.server_waypoints_model, self.server_waypoints_dict)
        )

        if fetch is True:
            self.setWindowTitle(self.tr("Fetch Waypoints From Server"))
            btn_size_policy = self.overwriteBtn.sizePolicy()
            btn_size_policy.setRetainSizeWhenHidden(True)
            self.overwriteBtn.setSizePolicy(btn_size_policy)
            self.overwriteBtn.setVisible(False)
            self.saveBtn.setText(self.tr("Save Waypoints To Local File"))

    def handle_selection(self, selected, deselected, wp_model, wp_dict):
        len_selected = len(selected.indexes())
        len_deselected = len(deselected.indexes())
        columns = self.localWaypointsTable.model().columnCount()

        for index in range(0, len_selected, columns):
            row = selected.indexes()[index].row()
            waypoint = wp_model.waypoint_data(row)
            wp_dict[row] = waypoint
            self.merge_waypoints_list.append(waypoint)

        for index in range(0, len_deselected, columns):
            row = deselected.indexes()[index].row()
            delete_waypoint = wp_dict[row]
            self.merge_waypoints_list.remove(delete_waypoint)
        if len(self.merge_waypoints_list) > 1:
            self.saveBtn.setDisabled(False)
        else:
            self.saveBtn.setDisabled(True)
        self.merge_waypoints_model = ft.WaypointsTableModel(waypoints=self.merge_waypoints_list)
        self.mergedWaypointsTable.setModel(self.merge_waypoints_model)

    def save_waypoints(self, waypoints_model):
        if waypoints_model.rowCount() == 0:
            return
        self.xml_content = waypoints_model.get_xml_content()
        self.accept()

    def get_values(self):
        return self.xml_content


class MSCOLAB_AuthenticationDialog(QtWidgets.QDialog, ui_pw.Ui_WMSAuthenticationDialog):
    """Dialog to ask the user for username/password should this be
       required by a WMS server.
    """

    def __init__(self, parent=None):
        """
        Arguments:
        parent -- Qt widget that is parent to this widget.
        """
        super(MSCOLAB_AuthenticationDialog, self).__init__(parent)
        self.setupUi(self)

    def getAuthInfo(self):
        """
        Return the entered username and password.
        """
        return (self.leUsername.text(),
                self.lePassword.text())


class MscolabHelpDialog(QtWidgets.QDialog, msc_help_dialog.Ui_mscolabHelpDialog):

    viewCloses = QtCore.pyqtSignal(name="viewCloses")

    def __init__(self, parent=None):
        super(MscolabHelpDialog, self).__init__(parent)
        self.setupUi(self)
        self.okayBtn.clicked.connect(lambda: self.close())

    def closeEvent(self, event):
        self.viewCloses.emit()<|MERGE_RESOLUTION|>--- conflicted
+++ resolved
@@ -279,7 +279,6 @@
         self.loginButton.setEnabled(self.emailid.text() != "" and self.password.text() != "")
 
     def handle_import(self):
-<<<<<<< HEAD
         if self.verify_user_token():
             if self.workLocallyCheckBox.isChecked():
                 file_path = get_open_filename(self, "Select a file", "", "Flight track (*.ftml)")
@@ -344,63 +343,6 @@
         else:
             show_popup(self, "Error", "Your Connection is expired. New Login required!")
             self.logout()
-=======
-        if self.workLocallyCheckBox.isChecked():
-            file_path = get_open_filename(self, "Select a file", "", "Flight track (*.ftml)")
-        else:
-            file_type = ["Flight track (*.ftml)"] + [f"Flight track (*.{ext})" for ext in self.import_plugins.keys()]
-            file_path = get_open_filename(self, "Select a file", "", ';;'.join(file_type))
-        if file_path is None:
-            return
-        dir_path, file_name = fs.path.split(file_path)
-        file_name = fs.path.basename(file_path)
-        name, file_ext = fs.path.splitext(file_name)
-        if file_ext[1:] == "ftml":
-            with open_fs(dir_path) as file_dir:
-                xml_content = file_dir.readtext(file_name)
-            try:
-                model = ft.WaypointsTableModel(xml_content=xml_content)
-            except SyntaxError:
-                show_popup(self, "Import Failed", f"The file - {file_name}, does not contain valid XML")
-                return
-            self.waypoints_model = model
-            if self.workLocallyCheckBox.isChecked():
-                self.waypoints_model.save_to_ftml(self.local_ftml_file)
-                self.waypoints_model.dataChanged.connect(self.handle_waypoints_changed)
-            else:
-                self.conn.save_file(self.token, self.active_pid, xml_content, comment=None)
-                self.waypoints_model.dataChanged.connect(self.handle_waypoints_changed)
-        else:
-            _function = self.import_plugins[file_ext[1:]]
-            _, new_waypoints = _function(file_path)
-            model = ft.WaypointsTableModel(waypoints=new_waypoints)
-            self.waypoints_model = model
-            xml_doc = self.waypoints_model.get_xml_doc()
-            xml_content = xml_doc.toprettyxml(indent="  ", newl="\n")
-            self.conn.save_file(self.token, self.active_pid, xml_content, comment=None)
-            self.waypoints_model.dataChanged.connect(self.handle_waypoints_changed)
-        self.reload_view_windows()
-        show_popup(self, "Import Success", f"The file - {file_name}, was imported successfully!", 1)
-
-    def handle_export(self):
-        # Setting default filename path for filedialogue
-        default_filename = self.active_project_name + ".ftml"
-        file_type = ["Flight track (*.ftml)"] + [f"Flight track (*.{ext})" for ext in self.export_plugins.keys()]
-        file_path = get_save_filename(self, "Save Flight track", default_filename, ';;'.join(file_type))
-        if file_path is None:
-            return
-        file_name = fs.path.basename(file_path)
-        file_name, file_ext = fs.path.splitext(file_name)
-        if file_ext[1:] == "ftml":
-            xml_doc = self.waypoints_model.get_xml_doc()
-            dir_path, file_name = fs.path.split(file_path)
-            with open_fs(dir_path).open(file_name, 'w') as file:
-                xml_doc.writexml(file, indent="  ", addindent="  ", newl="\n", encoding="utf-8")
-        else:
-            _function = self.export_plugins[file_ext[1:]]
-            _function(file_path, file_name, self.waypoints_model.waypoints)
-            show_popup(self, "Export Success", f"The file - {file_name}, was exported successfully!", 1)
->>>>>>> 8e4cc1e2
 
     def disable_project_buttons(self):
         self.save_ft.setEnabled(False)
@@ -728,7 +670,6 @@
                 self.load_wps_from_server()
             self.reload_view_windows()
         else:
-<<<<<<< HEAD
             show_popup(self, "Error", "Your Connection is expired. New Login required!")
             self.logout()
 
@@ -742,19 +683,6 @@
             logging.error("unexpected error: %s %s", type(ex), ex)
             return False
         return r.text == "True"
-=======
-            self.local_ftml_file = None
-            self.helperTextLabel.setText(
-                self.tr("Working On: Shared File. All your changes will be shared with everyone."
-                        "Turn on work locally to work on local flight track file"))
-            self.save_ft.setEnabled(False)
-            self.fetch_ft.setEnabled(False)
-            if self.access_level in ["admin", "creator", "collaborator"]:
-                self.versionHistoryBtn.setEnabled(True)
-            self.waypoints_model = None
-            self.load_wps_from_server()
-        self.reload_view_windows()
->>>>>>> 8e4cc1e2
 
     def authorize(self):
         for key, value in config_loader(dataset="MSC_login").items():
@@ -817,7 +745,6 @@
 
     def add_projects(self):
         # add projects
-<<<<<<< HEAD
         if self.verify_user_token():
             data = {
                 "token": self.token
@@ -832,24 +759,11 @@
         else:
             show_popup(self, "Error", "Your Connection is expired. New Login required!")
             self.logout()
-=======
-        data = {
-            "token": self.token
-        }
-        r = requests.get(self.mscolab_server_url + '/projects', data=data)
-        if r.text != "False":
-            _json = json.loads(r.text)
-            self.projects = _json["projects"]
-            self.add_projects_to_ui(self.projects)
-        else:
-            show_popup(self, "Error", "Session expired, new login required")
->>>>>>> 8e4cc1e2
 
     def get_recent_pid(self):
         """
         get most recent project's p_id
         """
-<<<<<<< HEAD
         if self.verify_user_token():
             data = {
                 "token": self.token
@@ -867,27 +781,11 @@
         else:
             show_popup(self, "Error", "Your Connection is expired. New Login required!")
             self.logout()
-=======
-        data = {
-            "token": self.token
-        }
-        r = requests.get(self.mscolab_server_url + '/projects', data=data)
-        if r.text != "False":
-            _json = json.loads(r.text)
-            projects = _json["projects"]
-            p_id = None
-            if projects:
-                p_id = projects[-1]["p_id"]
-            return p_id
-        else:
-            show_popup(self, "Error", "Session expired, new login required")
->>>>>>> 8e4cc1e2
 
     def get_recent_project(self):
         """
         get most recent project
         """
-<<<<<<< HEAD
         if self.verify_user_token():
             data = {
                 "token": self.token
@@ -905,21 +803,6 @@
         else:
             show_popup(self, "Error", "Your Connection is expired. New Login required!")
             self.logout()
-=======
-        data = {
-            "token": self.token
-        }
-        r = requests.get(self.mscolab_server_url + '/projects', data=data)
-        if r.text != "False":
-            _json = json.loads(r.text)
-            projects = _json["projects"]
-            recent_project = None
-            if projects:
-                recent_project = projects[-1]
-            return recent_project
-        else:
-            show_popup(self, "Error", "Session expired, new login required")
->>>>>>> 8e4cc1e2
 
     def add_projects_to_ui(self, projects):
         logging.debug("adding projects to ui")
@@ -945,7 +828,6 @@
         self.active_windows = []
 
     def set_active_pid(self, item):
-<<<<<<< HEAD
         if self.verify_user_token():
             if item.p_id == self.active_pid:
                 return
@@ -987,47 +869,6 @@
         else:
             show_popup(self, "Error", "Your Connection is expired. New Login required!")
             self.logout()
-=======
-        if item.p_id == self.active_pid:
-            return
-        # close all hanging window
-        self.force_close_view_windows()
-        self.close_external_windows()
-        # Turn off work locally toggle
-        self.workLocallyCheckBox.blockSignals(True)
-        self.workLocallyCheckBox.setChecked(False)
-        self.workLocallyCheckBox.blockSignals(False)
-        self.save_ft.setEnabled(False)
-        self.fetch_ft.setEnabled(False)
-
-        # set active_pid here
-        self.active_pid = item.p_id
-        self.access_level = item.access_level
-        self.active_project_name = item.text().split("-")[0].strip()
-        self.waypoints_model = None
-        # set active flightpath here
-        self.load_wps_from_server()
-        # enable project specific buttons
-        self.helperTextLabel.setVisible(True)
-        self.helperTextLabel.setText(self.tr("Working On: Shared File. All your changes will be shared with everyone."
-                                             "Turn on work locally to work on local flight track file"))
-        self.importBtn.setEnabled(True)
-        self.exportBtn.setEnabled(True)
-        self.topview.setEnabled(True)
-        self.sideview.setEnabled(True)
-        self.tableview.setEnabled(True)
-        self.workLocallyCheckBox.setEnabled(True)
-
-        # enable access level specific buttons
-        self.handle_mscolab_buttons()
-
-        # change font style for selected
-        font = QtGui.QFont()
-        for i in range(self.listProjects.count()):
-            self.listProjects.item(i).setFont(font)
-        font.setBold(True)
-        item.setFont(font)
->>>>>>> 8e4cc1e2
 
     def reload_wps_from_server(self):
         if self.active_pid is None:
@@ -1036,7 +877,6 @@
         self.reload_view_windows()
 
     def request_wps_from_server(self):
-<<<<<<< HEAD
         if self.verify_user_token():
             data = {
                 "token": self.token,
@@ -1051,18 +891,6 @@
         else:
             show_popup(self, "Error", "Your Connection is expired. New Login required!")
             self.logout()
-=======
-        data = {
-            "token": self.token,
-            "p_id": self.active_pid
-        }
-        r = requests.get(self.mscolab_server_url + '/get_project_by_id', data=data)
-        if r.text != "False":
-            xml_content = json.loads(r.text)["content"]
-            return xml_content
-        else:
-            show_popup(self, "Error", "Session expired, new login required")
->>>>>>> 8e4cc1e2
 
     def load_wps_from_server(self):
         if self.workLocallyCheckBox.isChecked():
@@ -1407,12 +1235,8 @@
             if self.chat_window is not None:
                 self.chat_window.load_users()
         else:
-<<<<<<< HEAD
-            show_popup(self, "Error", "Your Connection is expired. New Login required!")
-            self.logout()
-=======
-            show_popup(self, "Error", "Session expired, new login required")
->>>>>>> 8e4cc1e2
+            show_popup(self, "Error", "Your Connection is expired. New Login required!")
+            self.logout()
 
     @QtCore.Slot(int)
     def handle_project_deleted(self, p_id):
