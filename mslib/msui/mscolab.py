--- conflicted
+++ resolved
@@ -830,48 +830,6 @@
         self.active_windows = []
 
     def set_active_pid(self, item):
-<<<<<<< HEAD
-        if item.p_id == self.active_pid:
-            return
-        # close all hanging window
-        self.force_close_view_windows()
-        self.close_external_windows()
-        # Turn off work locally toggle
-        self.workLocallyCheckBox.blockSignals(True)
-        self.workLocallyCheckBox.setChecked(False)
-        self.workLocallyCheckBox.blockSignals(False)
-        self.save_ft.setEnabled(False)
-        self.fetch_ft.setEnabled(False)
-
-        # set active_pid here
-        self.active_pid = item.p_id
-        self.access_level = item.access_level
-        self.active_project_name = item.text().split("-")[0].strip()
-        self.waypoints_model = None
-        # set active flightpath here
-        self.load_wps_from_server()
-        # enable project specific buttons
-        self.helperTextLabel.setVisible(True)
-        self.helperTextLabel.setText(self.tr("Working On: Shared File. All your changes will be shared with everyone."
-                                             "Turn on work locally to work on local flight track file"))
-        self.importBtn.setEnabled(True)
-        self.exportBtn.setEnabled(True)
-        self.topview.setEnabled(True)
-        self.sideview.setEnabled(True)
-        self.tableview.setEnabled(True)
-        self.linearview.setEnabled(True)
-        self.workLocallyCheckBox.setEnabled(True)
-
-        # enable access level specific buttons
-        self.handle_mscolab_buttons()
-
-        # change font style for selected
-        font = QtGui.QFont()
-        for i in range(self.listProjects.count()):
-            self.listProjects.item(i).setFont(font)
-        font.setBold(True)
-        item.setFont(font)
-=======
         if self.verify_user_token():
             if item.p_id == self.active_pid:
                 return
@@ -913,7 +871,6 @@
         else:
             show_popup(self, "Error", "Your Connection is expired. New Login required!")
             self.logout()
->>>>>>> 9cf29bbb
 
     def reload_wps_from_server(self):
         if self.active_pid is None:
