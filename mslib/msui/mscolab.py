# -*- coding: utf-8 -*-
"""

    mslib.msui.mscolab
    ~~~~~~~~~~~~~~~~~~~~~~~~~

    Window to display authentication and operation details for mscolab


    To better understand of the code, look at the 'ships' example from
    chapter 14/16 of 'Rapid GUI Programming with Python and Qt: The
    Definitive Guide to PyQt Programming' (Mark Summerfield).

    This file is part of MSS.

    :copyright: Copyright 2019- Shivashis Padhi
    :copyright: Copyright 2019-2023 by the MSS team, see AUTHORS.
    :license: APACHE-2.0, see LICENSE for details.

    Licensed under the Apache License, Version 2.0 (the "License");
    you may not use this file except in compliance with the License.
    You may obtain a copy of the License at

       http://www.apache.org/licenses/LICENSE-2.0

    Unless required by applicable law or agreed to in writing, software
    distributed under the License is distributed on an "AS IS" BASIS,
    WITHOUT WARRANTIES OR CONDITIONS OF ANY KIND, either express or implied.
    See the License for the specific language governing permissions and
    limitations under the License.
"""
import os
import sys
import json
import hashlib
import logging
import types
import fs
import requests
import re
import urllib.request
from urllib.parse import urljoin

from fs import open_fs
from PIL import Image
from keyring.errors import NoKeyringError, PasswordSetError, InitError

from mslib.msui import flighttrack as ft
from mslib.msui import mscolab_chat as mc
from mslib.msui import mscolab_admin_window as maw
from mslib.msui import mscolab_version_history as mvh
from mslib.msui import socket_control as sc

import PyQt5
from PyQt5 import QtCore, QtGui, QtWidgets

from mslib.utils.auth import get_password_from_keyring, save_password_to_keyring
from mslib.utils.verify_user_token import verify_user_token
from mslib.utils.qt import get_open_filename, get_save_filename, dropEvent, dragEnterEvent, show_popup
from mslib.msui.qt5 import ui_mscolab_help_dialog as msc_help_dialog
from mslib.msui.qt5 import ui_add_operation_dialog as add_operation_ui
from mslib.msui.qt5 import ui_mscolab_merge_waypoints_dialog as merge_wp_ui
from mslib.msui.qt5 import ui_mscolab_connect_dialog as ui_conn
from mslib.msui.qt5 import ui_mscolab_profile_dialog as ui_profile
from mslib.msui.qt5 import ui_operation_archive as ui_opar
from mslib.msui import constants
from mslib.utils.config import config_loader, modify_config_file


class MSColab_OperationArchiveBrowser(QtWidgets.QDialog, ui_opar.Ui_OperationArchiveBrowser):
    def __init__(self, parent=None, mscolab=None):
        super().__init__(parent)
        self.setupUi(self)
        self.parent = parent
        self.mscolab = mscolab
        self.pbClose.clicked.connect(self.hide)
        self.pbUnarchiveOperation.setEnabled(False)
        self.pbUnarchiveOperation.clicked.connect(self.unarchive_operation)
        self.listArchivedOperations.itemClicked.connect(self.select_archived_operation)
        self.setModal(True)

    def select_archived_operation(self, item):
        logging.debug('select_inactive_operation')
        if item.access_level == "creator":
            self.archived_op_id = item.op_id
            self.pbUnarchiveOperation.setEnabled(True)
        else:
            self.archived_op_id = None
            self.pbUnarchiveOperation.setEnabled(False)

    def unarchive_operation(self):
        logging.debug('unarchive_operation')
        if verify_user_token(self.mscolab.mscolab_server_url, self.mscolab.token):
            # set last used date for operation
            data = {
                "token": self.mscolab.token,
                "op_id": self.archived_op_id,
            }
            url = urljoin(self.mscolab.mscolab_server_url, 'set_last_used')
            try:
                res = requests.post(url, data=data, timeout=(2, 10))
            except requests.exceptions.RequestException as e:
                logging.debug(e)
                show_popup(self.parent, "Error", "Some error occurred! Could not unarchive operation.")
            else:
                if res.text != "False":
                    res = res.json()
                    if res["success"]:
                        self.mscolab.reload_operations()
                    else:
                        show_popup(self.parent, "Error", "Some error occurred! Could not activate operation")
                else:
                    show_popup(self.parent, "Error", "Session expired, new login required")
                    self.mscolab.logout()
        else:
            show_popup(self.ui, "Error", "Your Connection is expired. New Login required!")
            self.mscolab.logout()


class MSColab_ConnectDialog(QtWidgets.QDialog, ui_conn.Ui_MSColabConnectDialog):
    """MSColab connect window class. Provides user interface elements to connect/disconnect,
       login, add new user to an MSColab Server. Also implements HTTP Server Authentication prompt.
    """

    def __init__(self, parent=None, mscolab=None):
        """
        Arguments:
        parent -- Qt widget that is parent to this widget.
        """
        super().__init__(parent)
        self.setupUi(self)
        self.parent = parent
        self.mscolab = mscolab

        # initialize server url as none
        self.mscolab_server_url = None
        self.auth = None

        self.setFixedSize(self.size())
        self.stackedWidget.setCurrentWidget(self.httpAuthPage)

        # disable widgets in login frame
        self.loginEmailLe.setEnabled(False)
        self.loginPasswordLe.setEnabled(False)
        self.loginBtn.setEnabled(False)
        self.addUserBtn.setEnabled(False)

        # add urls from settings to the combobox
        self.add_mscolab_urls()
        self.mscolab_url_changed(self.urlCb.currentText())

        # connect login, adduser, connect buttons
        self.connectBtn.clicked.connect(self.connect_handler)
        self.loginBtn.clicked.connect(self.login_handler)
        self.addUserBtn.clicked.connect(lambda: self.stackedWidget.setCurrentWidget(self.newuserPage))

        # enable login button only if email and password are entered
        self.loginEmailLe.textChanged[str].connect(self.mscolab_login_changed)
        self.loginPasswordLe.textChanged[str].connect(self.enable_login_btn)

        self.urlCb.editTextChanged.connect(self.mscolab_url_changed)

        # connect new user dialogbutton
        self.newUserBb.accepted.connect(self.new_user_handler)
        self.newUserBb.rejected.connect(lambda: self.stackedWidget.setCurrentWidget(self.loginPage))

        # connecting slot to clear all input widgets while switching tabs
        self.stackedWidget.currentChanged.connect(self.page_switched)

    def mscolab_url_changed(self, text):
        self.httpPasswordLe.setText(
            get_password_from_keyring("MSCOLAB_AUTH_" + text, "mscolab"))

    def mscolab_login_changed(self, text):
        self.loginPasswordLe.setText(
            get_password_from_keyring(self.mscolab_server_url, text))

    def page_switched(self, index):
        # clear all text in add user widget
        self.newUsernameLe.setText("")
        self.newEmailLe.setText("")
        self.newPasswordLe.setText("")
        self.newConfirmPasswordLe.setText("")

        if index == 1:
            self.connectBtn.setEnabled(False)
        else:
            self.connectBtn.setEnabled(True)

    def set_status(self, _type="Error", msg=""):
        if _type == "Error":
            msg = "⚠ " + msg
            self.statusLabel.setOpenExternalLinks(True)
            self.statusLabel.setStyleSheet("color: red;")
        elif _type == "Success":
            self.statusLabel.setStyleSheet("color: green;")
            msg = "✓ " + msg
        else:
            self.statusLabel.setStyleSheet("")
            msg = "ⓘ  " + msg
        self.statusLabel.setText(msg)
        logging.debug("set_status: %s", msg)
        QtWidgets.QApplication.processEvents()

    def add_mscolab_urls(self):
        url_list = config_loader(dataset="default_MSCOLAB")
        combo_box_urls = [self.urlCb.itemText(_i) for _i in range(self.urlCb.count())]
        for url in (_url for _url in url_list if _url not in combo_box_urls):
            self.urlCb.addItem(url)

    def enable_login_btn(self):
        self.loginBtn.setEnabled(self.loginEmailLe.text() != "" and self.loginPasswordLe.text() != "")

    def connect_handler(self):
        try:
            url = str(self.urlCb.currentText())
            auth = "mscolab", self.httpPasswordLe.text()
            s = requests.Session()
            s.auth = auth
            s.headers.update({'x-test': 'true'})
            r = s.get(urljoin(url, 'status_auth'), timeout=(2, 10))
            if r.status_code == 401:
                self.set_status("Error", 'Server authentication data were incorrect.')
            elif r.status_code == 200:
                self.stackedWidget.setCurrentWidget(self.loginPage)
                self.set_status("Success", "Successfully connected to MSColab server.")
                # disable url input
                self.urlCb.setEnabled(False)

                # enable/disable appropriate widgets in login frame
                self.loginBtn.setEnabled(False)
                self.addUserBtn.setEnabled(True)
                self.loginEmailLe.setEnabled(True)
                self.loginPasswordLe.setEnabled(True)

                self.mscolab_server_url = url
                self.auth = auth
                save_password_to_keyring("MSCOLAB_AUTH_" + url, auth[0], auth[1])

                url_list = config_loader(dataset="default_MSCOLAB")
                if self.mscolab_server_url not in url_list:
                    ret = PyQt5.QtWidgets.QMessageBox.question(
                        self, self.tr("Update Server List"),
                        self.tr("You are using a new MSColab server. "
                                "Should your settings file be updated by adding the new server?"),
                        QtWidgets.QMessageBox.Yes | QtWidgets.QMessageBox.No, QtWidgets.QMessageBox.No)
                    if ret == QtWidgets.QMessageBox.Yes:
                        url_list = [self.mscolab_server_url] + url_list
                        modify_config_file({"default_MSCOLAB": url_list})

                # Fill Email and Password fields from config
                self.loginEmailLe.setText(
                    config_loader(dataset="MSS_auth").get(self.mscolab_server_url))
                self.mscolab_login_changed(self.loginEmailLe.text())

                # Change connect button text and connect disconnect handler
                self.connectBtn.setText('Disconnect')
                try:
                    self.connectBtn.clicked.disconnect(self.connect_handler)
                except TypeError:
                    pass
                self.connectBtn.clicked.connect(self.disconnect_handler)
            else:
                logging.error("Error %s", r)
                self.set_status("Error", "Some unexpected error occurred. Please try again.")
        except requests.exceptions.SSLError:
            logging.debug("Certificate Verification Failed")
            self.set_status("Error", "Certificate Verification Failed.")
        except requests.exceptions.InvalidSchema:
            logging.debug("invalid schema of url")
            self.set_status("Error", "Invalid Url Scheme.")
        except requests.exceptions.InvalidURL:
            logging.debug("invalid url")
            self.set_status("Error", "Invalid URL.")
        except requests.exceptions.ConnectionError:
            logging.debug("MSColab server isn't active")
            self.set_status("Error", "MSColab server isn't active.")
        except Exception as e:
            logging.error("Error %s %s", type(e), str(e))
            self.set_status("Error", "Some unexpected error occurred. Please try again.")

    def disconnect_handler(self):
        self.urlCb.setEnabled(True)

        # enable/disable appropriate widgets in login frame
        self.loginBtn.setEnabled(False)
        self.addUserBtn.setEnabled(False)
        self.loginEmailLe.setEnabled(False)
        self.loginPasswordLe.setEnabled(False)

        # clear text
        self.stackedWidget.setCurrentWidget(self.httpAuthPage)

        self.mscolab_server_url = None
        self.auth = None

        self.connectBtn.setText('Connect')
        self.connectBtn.clicked.disconnect(self.disconnect_handler)
        self.connectBtn.clicked.connect(self.connect_handler)
        self.set_status("Info", 'Disconnected from server.')

    def login_handler(self):
        data = {
            "email": self.loginEmailLe.text(),
            "password": self.loginPasswordLe.text()
        }
        s = requests.Session()
        s.auth = self.auth
        s.headers.update({'x-test': 'true'})
        url = f'{self.mscolab_server_url}/token'
        url_recover_password = f'{self.mscolab_server_url}/reset_request'
        try:
            r = s.post(url, data=data, timeout=(2, 10))
            if r.status_code == 401:
                raise requests.exceptions.ConnectionError
        except requests.exceptions.ConnectionError as ex:
            logging.error("unexpected error: %s %s %s", type(ex), url, ex)
            self.set_status(
                "Error",
                f'Failed to establish a new connection to "{self.mscolab_server_url}". Try again in a moment.',
            )
            self.disconnect_handler()
            return

        if r.text == "False":
            # show status indicating about wrong credentials
            self.set_status("Error", 'Invalid credentials. Fix them, create a new user, or '
                            f'<a href="{url_recover_password}">recover your password</a>.')
        else:
            self.save_user_credentials_to_config_file(data["email"], data["password"])
            self.mscolab.after_login(data["email"], self.mscolab_server_url, r)

    def save_user_credentials_to_config_file(self, emailid, password):
        try:
            save_password_to_keyring(service_name=self.mscolab_server_url, username=emailid, password=password)
        except (NoKeyringError, PasswordSetError, InitError) as ex:
            logging.warning("Can't use Keyring on your system:  %s" % ex)
        mss_auth = config_loader(dataset="MSS_auth")
        if mss_auth.get(self.mscolab_server_url) != emailid:
            ret = QtWidgets.QMessageBox.question(
                self, self.tr("Update Credentials"),
                self.tr("You are using new credentials. "
                        "Should your settings file be updated with the new credentials?"),
                QtWidgets.QMessageBox.Yes | QtWidgets.QMessageBox.No, QtWidgets.QMessageBox.No)
            if ret == QtWidgets.QMessageBox.Yes:
                mss_auth[self.mscolab_server_url] = emailid
                modify_config_file({"MSS_auth": mss_auth})

    def new_user_handler(self):
        # get mscolab /token http auth credentials from cache
        emailid = self.newEmailLe.text()
        password = self.newPasswordLe.text()
        re_password = self.newConfirmPasswordLe.text()
        username = self.newUsernameLe.text()
        if password != re_password:
            self.set_status("Error", 'Your passwords don\'t match.')
            return

        data = {
            "email": emailid,
            "password": password,
            "username": username
        }
        s = requests.Session()
        s.auth = self.auth
        s.headers.update({'x-test': 'true'})
        url = f'{self.mscolab_server_url}/register'
        try:
            r = s.post(url, data=data, timeout=(2, 10))
        except requests.exceptions.ConnectionError as ex:
            logging.error("unexpected error: %s %s %s", type(ex), url, ex)
            self.set_status(
                "Error",
                f'Failed to establish a new connection to "{self.mscolab_server_url}". Try again in a moment.',
            )
            self.disconnect_handler()
            return

        if r.status_code == 204:
            self.set_status("Success", 'You are registered, confirm your email before logging in.')
            self.save_user_credentials_to_config_file(emailid, password)
            self.stackedWidget.setCurrentWidget(self.loginPage)
            self.loginEmailLe.setText(emailid)
            self.loginPasswordLe.setText(password)
        elif r.status_code == 201:
            self.set_status("Success", 'You are registered.')
            self.save_user_credentials_to_config_file(emailid, password)
            self.loginEmailLe.setText(emailid)
            self.loginPasswordLe.setText(password)
            self.login_handler()
        else:
            try:
                error_msg = json.loads(r.text)["message"]
            except Exception as e:
                logging.debug("Unexpected error occured %s", e)
                error_msg = "Unexpected error occured. Please try again."
            self.set_status("Error", error_msg)


class MSUIMscolab(QtCore.QObject):
    """
    Class for implementing MSColab functionalities
    """
    name = "Mscolab"

    signal_unarchive_operation = QtCore.Signal(int, name="signal_unarchive_operation")
    signal_operation_added = QtCore.Signal(int, str, name="signal_operation_added")
    signal_operation_removed = QtCore.Signal(int, name="signal_operation_removed")
    signal_login_mscolab = QtCore.Signal(str, str, name="signal_login_mscolab")
    signal_logout_mscolab = QtCore.Signal(name="signal_logout_mscolab")
    signal_listFlighttrack_doubleClicked = QtCore.Signal()
    signal_permission_revoked = QtCore.Signal(int)
    signal_render_new_permission = QtCore.Signal(int, str)

    def __init__(self, parent=None, data_dir=None):
        super().__init__(parent)
        self.ui = parent

        self.operation_archive_browser = MSColab_OperationArchiveBrowser(self.ui, self)
        self.operation_archive_browser.hide()
        self.ui.listInactiveOperationsMSC = self.operation_archive_browser.listArchivedOperations

        # connect mscolab help action from help menu
        self.ui.actionMSColabHelp.triggered.connect(self.open_help_dialog)
        self.ui.pbOpenOperationArchive.clicked.connect(self.open_operation_archive)

        # hide mscolab related widgets
        self.ui.usernameLabel.hide()
        self.ui.userOptionsTb.hide()
        self.ui.actionAddOperation.setEnabled(False)
        self.ui.activeOperationDesc.setHidden(True)
        self.hide_operation_options()

        # reset operation description label for flight tracks and open views
        self.ui.listFlightTracks.itemDoubleClicked.connect(self.listFlighttrack_itemDoubleClicked)
        self.ui.listViews.itemDoubleClicked.connect(
            lambda: self.ui.activeOperationDesc.setText("Select Operation to View Description."))

        # connect operation options menu actions
        self.ui.actionAddOperation.triggered.connect(self.add_operation_handler)
        self.ui.actionChat.triggered.connect(self.operation_options_handler)
        self.ui.actionVersionHistory.triggered.connect(self.operation_options_handler)
        self.ui.actionManageUsers.triggered.connect(self.operation_options_handler)
        self.ui.actionDeleteOperation.triggered.connect(self.operation_options_handler)
        self.ui.actionLeaveOperation.triggered.connect(self.operation_options_handler)
        self.ui.actionChangeCategory.triggered.connect(self.change_category_handler)
        self.ui.actionChangeDescription.triggered.connect(self.change_description_handler)
        self.ui.actionRenameOperation.triggered.connect(self.rename_operation_handler)
        self.ui.actionArchiveOperation.triggered.connect(self.archive_operation)
        self.ui.actionViewDescription.triggered.connect(
            lambda: QtWidgets.QMessageBox.information(
                None, "Operation Description",
                f"Category: {self.active_operation_category}\n"
                f"{self.active_operation_description}"))

        self.ui.filterCategoryCb.currentIndexChanged.connect(self.operation_category_handler)
        # connect slot for handling operation options combobox
        self.ui.workLocallyCheckbox.stateChanged.connect(self.handle_work_locally_toggle)
        self.ui.serverOptionsCb.currentIndexChanged.connect(self.server_options_handler)

        # set up user menu and add to toolbutton
        self.user_menu = QtWidgets.QMenu()
        self.profile_action = self.user_menu.addAction("Profile", self.open_profile_window)
        self.user_menu.addSeparator()
        self.logout_action = self.user_menu.addAction("Logout", self.logout)
        self.ui.userOptionsTb.setPopupMode(QtWidgets.QToolButton.InstantPopup)
        self.ui.userOptionsTb.setMenu(self.user_menu)
        # self.ui.userOptionsTb.setAutoRaise(True)
        # self.ui.userOptionsTb.setToolButtonStyle(QtCore.Qt.ToolButtonTextBesideIcon)

        # if token is None, not authorized, else authorized
        self.token = None
        # int to store new pid
        self.new_op_id = None
        # int to store active pid
        self.active_op_id = None
        # storing access_level to save network call
        self.access_level = None
        # storing operation_name to save network call
        self.active_operation_name = None
        # storing operation category to save network call
        self.active_operation_category = None
        # Storing operation list to pass to admin window
        self.operations = None
        # store active_flight_path here as object
        self.waypoints_model = None
        # Store active operation's file path
        self.local_ftml_file = None
        # Store active_operation_description
        self.active_operation_description = None
        # connection object to interact with sockets
        self.conn = None
        # operation window
        self.chat_window = None
        # Admin Window
        self.admin_window = None
        # Version History Window
        self.version_window = None
        # Merge waypoints dialog
        self.merge_dialog = None
        # Mscolab help dialog
        self.help_dialog = None
        # Profile dialog
        self.prof_diag = None
        # Mscolab Server URL
        self.mscolab_server_url = None
        # User email
        self.email = None
        # Display all categories by default
        self.selected_category = "ANY"
        # Gravatar image path
        self.gravatar = None

        # set data dir, uri
        if data_dir is None:
            self.data_dir = config_loader(dataset="mss_dir")
        else:
            self.data_dir = data_dir
        self.create_dir()

    def open_operation_archive(self):
        self.operation_archive_browser.show()

    def create_dir(self):
        # ToDo this needs to be done earlier
        if '://' in self.data_dir:
            try:
                _ = fs.open_fs(self.data_dir)
            except fs.errors.CreateFailed:
                logging.error('Make sure that the FS url "%s" exists', self.data_dir)
                show_popup(self.ui, "Error", f'FS Url: "{self.data_dir}" does not exist!')
                sys.exit()
            except fs.opener.errors.UnsupportedProtocol:
                logging.error('FS url "%s" not supported', self.data_dir)
                show_popup(self.ui, "Error", f'FS Url: "{self.data_dir}" not supported!')
                sys.exit()
        else:
            _dir = os.path.expanduser(self.data_dir)
            if not os.path.exists(_dir):
                os.makedirs(_dir)

    def close_help_dialog(self):
        self.help_dialog = None

    def open_help_dialog(self):
        if self.help_dialog is not None:
            self.help_dialog.raise_()
            self.help_dialog.activateWindow()
        else:
            self.help_dialog = MscolabHelpDialog(self.ui)
            self.help_dialog.setAttribute(QtCore.Qt.WA_DeleteOnClose)
            self.help_dialog.destroyed.connect(self.close_help_dialog)
            self.help_dialog.show()

    def open_connect_window(self):
        self.connect_window = MSColab_ConnectDialog(parent=self.ui, mscolab=self)
        self.connect_window.setModal(True)
        self.connect_window.exec_()

    def after_login(self, emailid, url, r):
        logging.debug("after login %s %s", emailid, url)
        # emailid by direct call
        self.email = emailid
        self.connect_window.close()
        self.connect_window = None
        QtWidgets.QApplication.processEvents()
        # fill value of mscolab url if found in QSettings storage

        _json = json.loads(r.text)
        self.token = _json["token"]
        self.user = _json["user"]
        self.mscolab_server_url = url

        # create socket connection here
        try:
            self.conn = sc.ConnectionManager(self.token, user=self.user, mscolab_server_url=self.mscolab_server_url)
        except Exception as ex:
            logging.debug("Couldn't create a socket connection: %s", ex)
            show_popup(self.ui, "Error", "Couldn't create a socket connection. Maybe the MSColab server is too old. "
                                         "New Login required!")
            self.logout()
        else:
            # Update Last Used
            data = {
                "token": self.token
            }
            r = requests.post(f"{self.mscolab_server_url}/update_last_used", data=data, timeout=(2, 10))
            self.conn.signal_operation_list_updated.connect(self.reload_operation_list)
            self.conn.signal_reload.connect(self.reload_window)
            self.conn.signal_new_permission.connect(self.render_new_permission)
            self.conn.signal_update_permission.connect(self.handle_update_permission)
            self.conn.signal_revoke_permission.connect(self.handle_revoke_permission)
            self.conn.signal_operation_deleted.connect(self.handle_operation_deleted)

            self.ui.connectBtn.hide()
            self.ui.openOperationsGb.show()
            # display connection status
            self.ui.mscStatusLabel.setText(self.ui.tr(f"Status: connected to '{self.mscolab_server_url}'"))
            # display username beside useroptions toolbutton
            self.ui.usernameLabel.setText(f"{self.user['username']}")
            self.ui.usernameLabel.show()
            self.ui.userOptionsTb.show()
            self.fetch_gravatar()
            # enable add operation menu action
            self.ui.actionAddOperation.setEnabled(True)

            # Populate open operations list
            self.add_operations_to_ui()

            # Show category list
            self.show_categories_to_ui()

            self.ui.activeOperationDesc.setHidden(False)
            self.ui.actionChangeCategory.setEnabled(False)
            self.ui.actionChangeDescription.setEnabled(False)
            self.ui.actionDeleteOperation.setEnabled(False)
            self.ui.filterCategoryCb.setEnabled(True)
            self.ui.actionViewDescription.setEnabled(False)

            self.signal_login_mscolab.emit(self.mscolab_server_url, self.token)

    def fetch_gravatar(self, refresh=False):
        email_hash = hashlib.md5(bytes(self.email.encode('utf-8')).lower()).hexdigest()
        email_in_config = self.email in config_loader(dataset="gravatar_ids")
        gravatar_img_path = fs.path.join(constants.GRAVATAR_DIR_PATH, f"{email_hash}.png")
        config_fs = fs.open_fs(constants.MSUI_CONFIG_PATH)

        # refresh is used to fetch new gravatar associated with the email
        if refresh or email_in_config:
            # create directory to store cached gravatar images
            if not config_fs.exists("gravatars"):
                try:
                    config_fs.makedirs("gravatars")
                except fs.errors.CreateFailed:
                    logging.error('Creation of gravatar directory failed')
                    return
                except fs.opener.errors.UnsupportedProtocol:
                    logging.error('FS url not supported')
                    return

            # use cached image if refresh not requested
            if not refresh and email_in_config and \
                    config_fs.exists(fs.path.join("gravatars", f"{email_hash}.png")):
                self.set_gravatar(gravatar_img_path)
                return

            # fetch gravatar image
            gravatar_url = f"https://www.gravatar.com/avatar/{email_hash}.png?s=80&d=404"
            try:
                urllib.request.urlretrieve(gravatar_url, gravatar_img_path)
                img = Image.open(gravatar_img_path)
                img.save(gravatar_img_path)
            except urllib.error.HTTPError:
                if refresh:
                    show_popup(self.prof_diag, "Error", "Gravatar not found")
                return
            except urllib.error.URLError:
                if refresh:
                    show_popup(self.prof_diag, "Error", "Could not fetch Gravatar")
                return

        if refresh and not email_in_config:
            show_popup(
                self.prof_diag,
                "Information",
                "Please add your email to the gravatar_ids section in your "
                "msui_settings.json to automatically fetch your gravatar",
                icon=1, )

        self.set_gravatar(gravatar_img_path)

    def set_gravatar(self, gravatar=None):
        self.gravatar = gravatar
        pixmap = QtGui.QPixmap(self.gravatar)
        # check if pixmap has correct image
        if pixmap.isNull():
            user_name = self.user["username"]
            try:
                # find the first alphabet in the user name to set appropriate gravatar
                first_alphabet = user_name[user_name.find(next(filter(str.isalpha, user_name)))].lower()
            except StopIteration:
                # fallback to default gravatar logo if no alphabets found in the user name
                first_alphabet = "default"
            pixmap = QtGui.QPixmap(f":/gravatars/default-gravatars/{first_alphabet}.png")
            self.gravatar = None
        icon = QtGui.QIcon()
        icon.addPixmap(pixmap, QtGui.QIcon.Normal, QtGui.QIcon.Off)

        # set icon for user options toolbutton
        self.ui.userOptionsTb.setIcon(icon)

        # set icon for profile window
        if self.prof_diag is not None:
            self.profile_dialog.gravatarLabel.setPixmap(pixmap)

    def remove_gravatar(self):
        if self.gravatar is None:
            return

        # remove cached gravatar image if not found in config
        config_fs = fs.open_fs(constants.MSUI_CONFIG_PATH)
        if config_fs.exists("gravatars"):
            if fs.open_fs(constants.GRAVATAR_DIR_PATH).exists(fs.path.basename(self.gravatar)):
                fs.open_fs(constants.GRAVATAR_DIR_PATH).remove(fs.path.basename(self.gravatar))
                if self.email in config_loader(dataset="gravatar_ids"):
                    show_popup(
                        self.prof_diag,
                        "Information",
                        "Please remove your email from gravatar_ids section in your "
                        "msui_settings.json to not fetch gravatar automatically",
                        icon=1, )

        self.set_gravatar()

    def open_profile_window(self):
        def on_context_menu(point):
            self.gravatar_menu.exec_(self.profile_dialog.gravatarLabel.mapToGlobal(point))

        self.prof_diag = QtWidgets.QDialog()
        self.profile_dialog = ui_profile.Ui_ProfileWindow()
        self.profile_dialog.setupUi(self.prof_diag)
        self.profile_dialog.buttonBox.accepted.connect(lambda: self.prof_diag.close())
        self.profile_dialog.usernameLabel_2.setText(self.user['username'])
        self.profile_dialog.mscolabURLLabel_2.setText(self.mscolab_server_url)
        self.profile_dialog.emailLabel_2.setText(self.email)
        self.profile_dialog.deleteAccountBtn.clicked.connect(self.delete_account)

        # add context menu for right click on image
        self.gravatar_menu = QtWidgets.QMenu()
        self.gravatar_menu.addAction('Fetch Gravatar', lambda: self.fetch_gravatar(refresh=True))
        self.gravatar_menu.addAction('Remove Gravatar', lambda: self.remove_gravatar())
        self.profile_dialog.gravatarLabel.setContextMenuPolicy(QtCore.Qt.CustomContextMenu)
        self.profile_dialog.gravatarLabel.customContextMenuRequested.connect(on_context_menu)

        self.prof_diag.show()
        self.fetch_gravatar()

    def delete_account(self):
        # ToDo rename to delete_own_account
        if verify_user_token(self.mscolab_server_url, self.token):
            w = QtWidgets.QWidget()
            qm = QtWidgets.QMessageBox
            reply = qm.question(w, self.tr('Continue?'),
                                self.tr("You're about to delete your account. You cannot undo this operation!"),
                                qm.Yes, qm.No)
            if reply == QtWidgets.QMessageBox.No:
                return
            data = {
                "token": self.token
            }

            res = requests.post(self.mscolab_server_url + '/delete_user', data=data, timeout=(2, 10))
            if res.status_code == 200 and json.loads(res.text)["success"] is True:
                self.logout()
        else:
            show_popup(self, "Error", "Your Connection is expired. New Login required!")
            self.logout()

    def add_operation_handler(self):
        if verify_user_token(self.mscolab_server_url, self.token):
            def check_and_enable_operation_accept():
                if (self.add_proj_dialog.path.text() != "" and
                        self.add_proj_dialog.description.toPlainText() != "" and
                        self.add_proj_dialog.category.text() != ""):
                    self.add_proj_dialog.buttonBox.button(QtWidgets.QDialogButtonBox.Ok).setEnabled(True)
                else:
                    self.add_proj_dialog.buttonBox.button(QtWidgets.QDialogButtonBox.Ok).setEnabled(False)

            def browse():
                type = self.add_proj_dialog.cb_ImportType.currentText()
                file_type = ["Flight track (*.ftml)"]
                if type != 'FTML':
                    file_type = [f"Flight track (*.{self.ui.import_plugins[type][1]})"]

                file_path = get_open_filename(
                    self.ui, "Open Flighttrack file", "", ';;'.join(file_type))
                if file_path is not None:
                    file_name = fs.path.basename(file_path)
                    if file_path.endswith('ftml'):
                        with open_fs(fs.path.dirname(file_path)) as file_dir:
                            file_content = file_dir.readtext(file_name)
                    else:
                        function = self.ui.import_plugins[type][0]
                        ft_name, waypoints = function(file_path)
                        model = ft.WaypointsTableModel(waypoints=waypoints)
                        xml_doc = model.get_xml_doc()
                        file_content = xml_doc.toprettyxml(indent="  ", newl="\n")
                    self.add_proj_dialog.f_content = file_content
                    self.add_proj_dialog.selectedFile.setText(file_name)

            self.proj_diag = QtWidgets.QDialog()
            self.add_proj_dialog = add_operation_ui.Ui_addOperationDialog()
            self.add_proj_dialog.setupUi(self.proj_diag)
            self.add_proj_dialog.f_content = None
            self.add_proj_dialog.buttonBox.accepted.connect(self.add_operation)
            self.add_proj_dialog.buttonBox.button(QtWidgets.QDialogButtonBox.Ok).setEnabled(False)
            self.add_proj_dialog.path.textChanged.connect(check_and_enable_operation_accept)
            self.add_proj_dialog.description.textChanged.connect(check_and_enable_operation_accept)
            self.add_proj_dialog.category.textChanged.connect(check_and_enable_operation_accept)
            self.add_proj_dialog.browse.clicked.connect(browse)
            self.add_proj_dialog.category.setText(config_loader(dataset="MSCOLAB_category"))

            # sets types from defined import menu
            import_menu = self.ui.menuImportFlightTrack
            for im_action in import_menu.actions():
                self.add_proj_dialog.cb_ImportType.addItem(im_action.text())
            self.proj_diag.show()
        else:
            show_popup(self.ui, "Error", "Your Connection is expired. New Login required!")
            self.logout()

    def add_operation(self):
        logging.debug("add_operation")
        path = self.add_proj_dialog.path.text()
        description = self.add_proj_dialog.description.toPlainText()
        category = self.add_proj_dialog.category.text()
        if not path:
            self.error_dialog = QtWidgets.QErrorMessage()
            self.error_dialog.showMessage('Path can\'t be empty')
            return
        elif not description:
            self.error_dialog = QtWidgets.QErrorMessage()
            self.error_dialog.showMessage('Description can\'t be empty')
            return
        # same regex as for path validation
        elif not re.match("^[a-zA-Z0-9_-]*$", category):
            self.error_dialog = QtWidgets.QErrorMessage()
            self.error_dialog.showMessage('Category can\'t contain spaces or special characters')
            return
        # regex checks if the whole path from beginning to end only contains alphanumerical characters or _ and -
        elif not re.match("^[a-zA-Z0-9_-]*$", path):
            self.error_dialog = QtWidgets.QErrorMessage()
            self.error_dialog.showMessage('Path can\'t contain spaces or special characters')
            return

        data = {
            "token": self.token,
            "path": path,
            "description": description,
            "category": category
        }
        if self.add_proj_dialog.f_content is not None:
            data["content"] = self.add_proj_dialog.f_content
        r = requests.post(f'{self.mscolab_server_url}/create_operation', data=data, timeout=(2, 10))
        if r.text == "True":
            self.error_dialog = QtWidgets.QErrorMessage()
            self.error_dialog.showMessage('Your operation was created successfully')
            op_id = self.get_recent_op_id()
            self.new_op_id = op_id
            self.conn.handle_new_operation(op_id)
            self.signal_operation_added.emit(op_id, path)
        else:
            self.error_dialog = QtWidgets.QErrorMessage()
            self.error_dialog.showMessage('The path already exists')

    def get_recent_op_id(self):
        if verify_user_token(self.mscolab_server_url, self.token):
            """
            get most recent operation's op_id
            """
            data = {
                "token": self.token
            }
            r = requests.get(self.mscolab_server_url + '/operations', data=data)
            if r.text != "False":
                _json = json.loads(r.text)
                operations = _json["operations"]
                op_id = None
                if operations:
                    op_id = operations[-1]["op_id"]
                logging.debug("recent op_id %s", op_id)
                return op_id
            else:
                show_popup(self.ui, "Error", "Session expired, new login required")
        else:
            show_popup(self.ui, "Error", "Your Connection is expired. New Login required!")
            self.logout()

    def operation_options_handler(self):
        if self.sender() == self.ui.actionChat:
            self.open_chat_window()
        elif self.sender() == self.ui.actionVersionHistory:
            self.open_version_history_window()
        elif self.sender() == self.ui.actionManageUsers:
            self.open_admin_window()
        elif self.sender() == self.ui.actionDeleteOperation:
            self.handle_delete_operation()
        elif self.sender() == self.ui.actionLeaveOperation:
            self.handle_leave_operation()

    def open_chat_window(self):
        if verify_user_token(self.mscolab_server_url, self.token):
            if self.active_op_id is None:
                return

            if self.chat_window is not None:
                self.chat_window.activateWindow()
                return

            self.chat_window = mc.MSColabChatWindow(
                self.token,
                self.active_op_id,
                self.user,
                self.active_operation_name,
                self.access_level,
                self.conn,
                mscolab_server_url=self.mscolab_server_url,
            )
            self.chat_window.setAttribute(QtCore.Qt.WA_DeleteOnClose)
            self.chat_window.viewCloses.connect(self.close_chat_window)
            self.chat_window.reloadWindows.connect(self.reload_windows_slot)
            self.chat_window.show()
        else:
            show_popup(self.ui, "Error", "Your Connection is expired. New Login required!")
            self.logout()

    def close_chat_window(self):
        self.chat_window.close()
        self.chat_window = None

    def open_admin_window(self):
        if verify_user_token(self.mscolab_server_url, self.token):
            if self.active_op_id is None:
                return

            if self.admin_window is not None:
                self.admin_window.activateWindow()
                return

            operations = [operation for operation in self.operations if operation["active"] is True]

            self.admin_window = maw.MSColabAdminWindow(
                self.token,
                self.active_op_id,
                self.user,
                self.active_operation_name,
                operations,
                self.conn,
                mscolab_server_url=self.mscolab_server_url,
            )
            self.admin_window.setAttribute(QtCore.Qt.WA_DeleteOnClose)
            self.admin_window.viewCloses.connect(self.close_admin_window)
            self.admin_window.show()
        else:
            show_popup(self.ui, "Error", "Your Connection is expired. New Login required!")
            self.logout()

    def close_admin_window(self):
        self.admin_window.close()
        self.admin_window = None

    def open_version_history_window(self):
        if verify_user_token(self.mscolab_server_url, self.token):
            if self.active_op_id is None:
                return

            if self.version_window is not None:
                self.version_window.activateWindow()
                return

            self.version_window = mvh.MSColabVersionHistory(self.token, self.active_op_id, self.user,
                                                            self.active_operation_name, self.conn,
                                                            mscolab_server_url=self.mscolab_server_url)
            self.version_window.setAttribute(QtCore.Qt.WA_DeleteOnClose)
            self.version_window.viewCloses.connect(self.close_version_history_window)
            self.version_window.reloadWindows.connect(self.reload_windows_slot)
            self.version_window.show()
        else:
            show_popup(self.ui, "Error", "Your Connection is expired. New Login required!")
            self.logout()

    def close_version_history_window(self):
        self.version_window.close()
        self.version_window = None

    def update_views(self):
        """
        used on permission revoke to update waypoint model to defaults
        """
        locations = config_loader(dataset="new_flighttrack_template")
        initial_waypoints = [ft.Waypoint(location=locations[0]), ft.Waypoint(location=locations[1])]
        waypoints_model = ft.WaypointsTableModel(name="", waypoints=initial_waypoints)
        self.waypoints_model = waypoints_model
        self.reload_view_windows()

    def close_external_windows(self):
        if self.prof_diag is not None:
            self.prof_diag.close()
            self.prof_diag = None
        if self.chat_window is not None:
            self.chat_window.close()
            self.chat_window = None
        if self.admin_window is not None:
            self.admin_window.close()
            self.admin_window = None
        if self.version_window is not None:
            self.version_window.close()
            self.version_window = None

    def handle_delete_operation(self):
        logging.debug("handle_delete_operation")
        if verify_user_token(self.mscolab_server_url, self.token):
            entered_operation_name, ok = QtWidgets.QInputDialog.getText(
                self.ui,
                self.ui.tr("Delete Operation"),
                self.ui.tr(
                    f"You're about to delete the operation - '{self.active_operation_name}'. "
                    f"Enter the operation name to confirm: "
                ),
            )
            if ok:
                if entered_operation_name == self.active_operation_name:
                    data = {
                        "token": self.token,
                        "op_id": self.active_op_id
                    }
                    url = urljoin(self.mscolab_server_url, 'delete_operation')
                    try:
                        res = requests.post(url, data=data, timeout=(2, 10))
                    except requests.exceptions.RequestException as e:
                        logging.debug(e)
                        show_popup(self.ui, "Error", "Some error occurred! Could not delete operation.")
                    else:
                        res.raise_for_status()
                        self.reload_operations()
                        self.signal_operation_removed.emit(self.active_op_id)
                        logging.debug("activate local")
                        self.ui.listFlightTracks.setCurrentRow(0)
                        self.ui.activate_selected_flight_track()
                else:
                    show_popup(self.ui, "Error", "Entered operation name did not match!")
        else:
            show_popup(self.ui, "Error", "Your Connection is expired. New Login required!")
            self.logout()

    def handle_leave_operation(self):
        logging.debug("handle_leave_operation")
        w = QtWidgets.QWidget()
        qm = QtWidgets.QMessageBox
        reply = qm.question(w, self.tr('Mission Support System'),
                            self.tr("Do you want to leave this operation?"),
                            qm.Yes, qm.No)
        if reply == QtWidgets.QMessageBox.Yes:
            if verify_user_token(self.mscolab_server_url, self.token):
                data = {
                    "token": self.token,
                    "op_id": self.active_op_id,
                    "selected_userids": json.dumps([self.user["id"]])
                }
                url = urljoin(self.mscolab_server_url, "delete_bulk_permissions")
                res = requests.post(url, data=data, timeout=(2, 10))
                if res.text != "False":
                    res = res.json()
                    if res["success"]:
                        for window in self.ui.get_active_views():
                            window.handle_force_close()
                        self.reload_operations()
                    else:
                        show_popup(self.ui, "Error", "Some error occurred! Could not leave operation.")
                else:
                    show_popup(self.ui, "Error", "Your Connection is expired. New Login required!")
                    self.logout()
            else:
                show_popup(self.ui, "Error", "Your Connection is expired. New Login required!")
                self.logout()

    def set_operation_desc_label(self, op_desc):
        self.active_operation_description = op_desc
        desc_count = len(str(self.active_operation_description))
        if desc_count < 95:
            self.ui.activeOperationDesc.setText(
                self.ui.tr(f"{self.active_operation_name}: {self.active_operation_description}"))
        else:
            self.ui.activeOperationDesc.setText(
                "Description is too long to show here, for long descriptions go "
                "to operations menu.")

    def change_category_handler(self):
        # only after login
        if verify_user_token(self.mscolab_server_url, self.token):
            entered_operation_category, ok = QtWidgets.QInputDialog.getText(
                self.ui,
                self.ui.tr(f"{self.active_operation_name} - Change Category"),
                self.ui.tr(
                    "You're about to change the operation category\n"
                    "Enter new operation category: "
                ),
                text=self.active_operation_category
            )
            if ok:
                data = {
                    "token": self.token,
                    "op_id": self.active_op_id,
                    "attribute": 'category',
                    "value": entered_operation_category
                }
                url = urljoin(self.mscolab_server_url, 'update_operation')
                r = requests.post(url, data=data, timeout=(2, 10))
                if r.text == "True":
                    self.active_operation_category = entered_operation_category
                    self.reload_operation_list()
                    self.error_dialog = QtWidgets.QErrorMessage()
                    self.error_dialog.showMessage("Description is updated successfully.")
        else:
            show_popup(self.ui, "Error", "Your Connection is expired. New Login required!")
            self.logout()

    def change_description_handler(self):
        # only after login
        if verify_user_token(self.mscolab_server_url, self.token):
            entered_operation_desc, ok = QtWidgets.QInputDialog.getText(
                self.ui,
                self.ui.tr(f"{self.active_operation_name} - Change Description"),
                self.ui.tr(
                    "You're about to change the operation description\n"
                    "Enter new operation description: "
                ),
                text=self.active_operation_description
            )
            if ok:
                data = {
                    "token": self.token,
                    "op_id": self.active_op_id,
                    "attribute": 'description',
                    "value": entered_operation_desc
                }
                url = urljoin(self.mscolab_server_url, 'update_operation')
                r = requests.post(url, data=data, timeout=(2, 10))
                if r.text == "True":
                    # Update active operation description label
                    self.set_operation_desc_label(entered_operation_desc)

                    self.reload_operation_list()
                    self.error_dialog = QtWidgets.QErrorMessage()
                    self.error_dialog.showMessage("Description is updated successfully.")
        else:
            show_popup(self.ui, "Error", "Your Connection is expired. New Login required!")
            self.logout()

    def rename_operation_handler(self):
        # only after login
        if verify_user_token(self.mscolab_server_url, self.token):
            entered_operation_name, ok = QtWidgets.QInputDialog.getText(
                self.ui,
                self.ui.tr("Rename Operation"),
                self.ui.tr(
                    f"You're about to rename the operation - '{self.active_operation_name}' "
                    f"Enter new operation name: "
                ),
            )
            if ok:
                data = {
                    "token": self.token,
                    "op_id": self.active_op_id,
                    "attribute": 'path',
                    "value": entered_operation_name
                }
                url = urljoin(self.mscolab_server_url, 'update_operation')
                r = requests.post(url, data=data, timeout=(2, 10))
                if r.text == "True":
                    # Update active operation name
                    self.active_operation_name = entered_operation_name

                    # Update active operation description
                    self.set_operation_desc_label(self.active_operation_description)
                    self.reload_operation_list()
                    self.reload_windows_slot()
                    # Update other user's operation list
                    self.conn.signal_operation_list_updated.connect(self.reload_operation_list)

                    self.error_dialog = QtWidgets.QErrorMessage()
                    self.error_dialog.showMessage("Operation is renamed successfully.")
        else:
            show_popup(self.ui, "Error", "Your Connection is expired. New Login required!")
            self.logout()

    def handle_work_locally_toggle(self):
        if verify_user_token(self.mscolab_server_url, self.token):
            if self.ui.workLocallyCheckbox.isChecked():
                if self.version_window is not None:
                    self.version_window.close()
                self.create_local_operation_file()
                self.local_ftml_file = fs.path.combine(
                    self.data_dir,
                    fs.path.join(
                        "local_mscolab_data", self.user["username"],
                        self.active_operation_name, "mscolab_operation.ftml"),
                )
                self.ui.workingStatusLabel.setText(
                    self.ui.tr(
                        "Working Asynchronously.\nYour changes are only available to you. "
                        "Use the 'Server Options' drop-down menu below to Save to or Fetch from the server.")
                )
                self.ui.serverOptionsCb.show()
                self.reload_local_wp()
            else:
                self.local_ftml_file = None
                self.ui.workingStatusLabel.setText(
                    self.ui.tr(
                        "Working Online.\nAll your changes will be shared with everyone. "
                        "You can work on the operation asynchronously by checking the 'Work Asynchronously' box.")
                )
                self.ui.serverOptionsCb.hide()
                self.waypoints_model = None
                self.load_wps_from_server()
            self.show_operation_options()
            self.reload_view_windows()
        else:
            show_popup(self.ui, "Error", "Your Connection is expired. New Login required!")
            self.logout()

    def create_local_operation_file(self):
        with open_fs(self.data_dir) as mss_dir:
            rel_file_path = fs.path.join('local_mscolab_data', self.user['username'],
                                         self.active_operation_name, 'mscolab_operation.ftml')
            if mss_dir.exists(rel_file_path) is True:
                return
            mss_dir.makedirs(fs.path.dirname(rel_file_path))
            server_data = self.waypoints_model.get_xml_content()
            mss_dir.writetext(rel_file_path, server_data)

    def reload_local_wp(self):
        self.waypoints_model = ft.WaypointsTableModel(filename=self.local_ftml_file, data_dir=self.data_dir)
        self.waypoints_model.dataChanged.connect(self.handle_waypoints_changed)
        self.reload_view_windows()

    def operation_category_handler(self):
        # only after_login
        if self.mscolab_server_url is not None:
            self.selected_category = self.ui.filterCategoryCb.currentText()
            if self.selected_category != "ANY":
                self.add_operations_to_ui()
                items = [self.ui.listOperationsMSC.item(i) for i in range(self.ui.listOperationsMSC.count())]
                row = 0
                for item in items:
                    if item.operation_category != self.selected_category:
                        self.ui.listOperationsMSC.takeItem(row)
                    else:
                        row += 1
            else:
                self.add_operations_to_ui()

    def server_options_handler(self, index):
        selected_option = self.ui.serverOptionsCb.currentText()
        self.ui.serverOptionsCb.blockSignals(True)
        self.ui.serverOptionsCb.setCurrentIndex(0)
        self.ui.serverOptionsCb.blockSignals(False)

        if selected_option == "Fetch From Server":
            self.fetch_wp_mscolab()
        elif selected_option == "Save To Server":
            self.save_wp_mscolab()

    def fetch_wp_mscolab(self):
        if verify_user_token(self.mscolab_server_url, self.token):
            server_xml = self.request_wps_from_server()
            server_waypoints_model = ft.WaypointsTableModel(xml_content=server_xml)
            self.merge_dialog = MscolabMergeWaypointsDialog(self.waypoints_model, server_waypoints_model, True, self.ui)
            self.merge_dialog.saveBtn.setDisabled(True)
            if self.merge_dialog.exec_():
                xml_content = self.merge_dialog.get_values()
                if xml_content is not None:
                    self.waypoints_model = ft.WaypointsTableModel(xml_content=xml_content)
                    self.waypoints_model.save_to_ftml(self.local_ftml_file)
                    self.waypoints_model.dataChanged.connect(self.handle_waypoints_changed)
                    self.reload_view_windows()
                    show_popup(self.ui, "Success", "New Waypoints Fetched To Local File!", icon=1)
            self.merge_dialog.close()
            self.merge_dialog = None
        else:
            show_popup(self.ui, "Error", "Your Connection is expired. New Login required!")
            self.logout()

    def save_wp_mscolab(self, comment=None):
        if verify_user_token(self.mscolab_server_url, self.token):
            server_xml = self.request_wps_from_server()
            server_waypoints_model = ft.WaypointsTableModel(xml_content=server_xml)
            self.merge_dialog = MscolabMergeWaypointsDialog(self.waypoints_model,
                                                            server_waypoints_model, parent=self.ui)
            self.merge_dialog.saveBtn.setDisabled(True)
            if self.merge_dialog.exec_():
                xml_content = self.merge_dialog.get_values()
                if xml_content is not None:
                    self.conn.save_file(self.token, self.active_op_id, xml_content, comment=comment)
                    self.waypoints_model = ft.WaypointsTableModel(xml_content=xml_content)
                    self.waypoints_model.save_to_ftml(self.local_ftml_file)
                    self.waypoints_model.dataChanged.connect(self.handle_waypoints_changed)
                    self.reload_view_windows()
                    show_popup(self.ui, "Success", "New Waypoints Saved To Server!", icon=1)
            self.merge_dialog.close()
            self.merge_dialog = None
        else:
            show_popup(self.ui, "Error", "Your Connection is expired. New Login required!")
            self.logout()

    def get_recent_operation(self):
        """
        get most recent operation
        """
        if verify_user_token(self.mscolab_server_url, self.token):
            data = {
                "token": self.token
            }
            r = requests.get(self.mscolab_server_url + '/operations', data=data, timeout=(2, 10))
            if r.text != "False":
                _json = json.loads(r.text)
                operations = _json["operations"]
                recent_operation = None
                if operations:
                    recent_operation = operations[-1]
                return recent_operation
            else:
                show_popup(self.ui, "Error", "Session expired, new login required")
        else:
            show_popup(self.ui, "Error", "Your Connection is expired. New Login required!")
            self.logout()

    @QtCore.Slot()
    def reload_operation_list(self):
        if self.mscolab_server_url is not None:
            self.reload_operations()

    @QtCore.Slot(int)
    def reload_window(self, value):
        if self.active_op_id != value or self.ui.workLocallyCheckbox.isChecked():
            return
        self.reload_wps_from_server()

    @QtCore.Slot()
    def reload_windows_slot(self):
        self.reload_window(self.active_op_id)

    @QtCore.Slot(int, int)
    def render_new_permission(self, op_id, u_id):
        """
        op_id: operation id
        u_id: user id

        to render new permission if added
        """
        data = {
            'token': self.token
        }
        r = requests.get(self.mscolab_server_url + '/user', data=data, timeout=(2, 10))
        if r.text != "False":
            _json = json.loads(r.text)
            if _json['user']['id'] == u_id:
                operation = self.get_recent_operation()
                operation_desc = f'{operation["path"]} - {operation["access_level"]}'
                widgetItem = QtWidgets.QListWidgetItem(operation_desc, parent=self.ui.listOperationsMSC)
                widgetItem.op_id = operation["op_id"]
                widgetItem.catgegory = operation["category"]
                widgetItem.operation_path = operation["path"]
                widgetItem.access_level = operation["access_level"]
                widgetItem.active_operation_description = operation["description"]
                self.ui.listOperationsMSC.addItem(widgetItem)
                self.signal_render_new_permission.emit(operation["op_id"], operation["path"])
            if self.chat_window is not None:
                self.chat_window.load_users()
        else:
            show_popup(self.ui, "Error", "Your Connection is expired. New Login required!")
            self.logout()

    @QtCore.Slot(int, int, str)
    def handle_update_permission(self, op_id, u_id, access_level):
        """
        op_id: operation id
        u_id: user id
        access_level: updated access level

        function updates existing permissions and related control availability
        """
        if u_id == self.user["id"]:
            # update table of operations
            operation_name = None
            for i in range(self.ui.listOperationsMSC.count()):
                item = self.ui.listOperationsMSC.item(i)
                if item.op_id == op_id:
                    operation_name = item.operation_path
                    item.access_level = access_level
                    item.setText(f'{operation_name} - {item.access_level}')
                    break
            if operation_name is not None:
                show_popup(self.ui, "Permission Updated",
                           f"Your access level to operation - {operation_name} was updated to {access_level}!", 1)
            if op_id != self.active_op_id:
                return

            self.access_level = access_level
            # Close mscolab windows based on new access_level and update their buttons
            self.show_operation_options()

            # update view window nav elements if open
            for window in self.ui.get_active_views():
                if self.access_level == "viewer":
                    window.disable_navbar_action_buttons()
                else:
                    window.enable_navbar_action_buttons()

        # update chat window if open
        if self.chat_window is not None:
            self.chat_window.load_users()

    def delete_operation_from_list(self, op_id):
        logging.debug('delete operation op_id: %s and active_id is: %s' % (op_id, self.active_op_id))
        if self.active_op_id == op_id:
            logging.debug('delete_operation_from_list doing: %s' % op_id)
            self.update_views()
            self.active_op_id = None
            self.access_level = None
            self.active_operation_name = None
            # self.ui.workingStatusLabel.setEnabled(False)
            self.close_external_windows()
            self.hide_operation_options()
            # reset operation_description label text
            self.ui.activeOperationDesc.setText("Select Operation to View Description.")

        # Update operation list
        remove_item = None
        for i in range(self.ui.listOperationsMSC.count()):
            item = self.ui.listOperationsMSC.item(i)
            if item.op_id == op_id:
                remove_item = item
                break
        if remove_item is not None:
            logging.debug("remove_item: %s", remove_item)
            self.ui.listOperationsMSC.takeItem(self.ui.listOperationsMSC.row(remove_item))
            return remove_item.operation_path

    @QtCore.Slot(int, int)
    def handle_revoke_permission(self, op_id, u_id):
        if u_id == self.user["id"]:
            operation_name = self.delete_operation_from_list(op_id)
            if operation_name is not None:
                show_popup(self.ui, "Permission Revoked",
                           f'Your access to operation - "{operation_name}" was revoked!', icon=1)
                # on import permissions revoked name can not taken from the operation list,
                # because we update the list first by reloading it.
                show_popup(self.ui, "Permission Revoked", "Access to an operation was revoked")
                self.signal_permission_revoked.emit(op_id)

            if self.active_op_id == op_id:
                self.ui.listFlightTracks.setCurrentRow(0)
                self.ui.activate_selected_flight_track()

    @QtCore.Slot(int)
    def handle_operation_deleted(self, op_id):
        old_operation_name = self.active_operation_name
        old_active_id = self.active_op_id
        operation_name = self.delete_operation_from_list(op_id)
        if op_id == old_active_id and operation_name is None:
            operation_name = old_operation_name
        show_popup(self.ui, "Success", f'Operation "{operation_name}" was deleted!', icon=1)

    def show_categories_to_ui(self):
        """
        adds the list of operation categories to the UI
        """
        if verify_user_token(self.mscolab_server_url, self.token):
            data = {
                "token": self.token
            }
            r = requests.get(f'{self.mscolab_server_url}/operations', data=data, timeout=(2, 10))
            if r.text != "False":
                _json = json.loads(r.text)
                operations = _json["operations"]
                self.ui.filterCategoryCb.clear()
                categories = set(["ANY"])
                for operation in operations:
                    categories.add(operation["category"])
                categories.remove("ANY")
                categories = ["ANY"] + sorted(categories)
                category = config_loader(dataset="MSCOLAB_category")
                self.ui.filterCategoryCb.addItems(categories)
                if category in categories:
                    index = categories.index(category)
                    self.ui.filterCategoryCb.setCurrentIndex(index)

    def add_operations_to_ui(self):
        logging.debug('add_operations_to_ui')
        if verify_user_token(self.mscolab_server_url, self.token):
            data = {
                "token": self.token
            }
            r = requests.get(f'{self.mscolab_server_url}/operations', data=data, timeout=(2, 10))
            if r.text != "False":
                _json = json.loads(r.text)
                self.operations = _json["operations"]
                logging.debug("adding operations to ui")
                operations = sorted(self.operations, key=lambda k: k["path"].lower())
                self.ui.listOperationsMSC.clear()
                self.operation_archive_browser.listArchivedOperations.clear()
                new_operation = None
                active_operation = None
                for operation in operations:
                    operation_desc = f'{operation["path"]} - {operation["access_level"]}'
                    widgetItem = QtWidgets.QListWidgetItem(operation_desc)
                    widgetItem.active_operation_description = operation["description"]
                    widgetItem.op_id = operation["op_id"]
                    widgetItem.access_level = operation["access_level"]
                    widgetItem.operation_path = operation["path"]
                    widgetItem.operation_category = operation["category"]
                    try:
                        # compatibility to 7.x
                        # a newer server can distinguish older operations and move those into inactive state
                        widgetItem.active = operation["active"]
                    except KeyError:
                        widgetItem.active = True
                    if widgetItem.active:
                        self.ui.listOperationsMSC.addItem(widgetItem)
                        if widgetItem.op_id == self.active_op_id:
                            active_operation = widgetItem
                        if widgetItem.op_id == self.new_op_id:
                            new_operation = widgetItem
                    else:
                        self.operation_archive_browser.listArchivedOperations.addItem(widgetItem)
                if new_operation is not None:
                    logging.debug("%s %s %s", new_operation, self.new_op_id, self.active_op_id)
                    self.ui.listOperationsMSC.itemActivated.emit(new_operation)
                elif active_operation is not None:
                    logging.debug("%s %s %s", new_operation, self.new_op_id, self.active_op_id)
                    self.ui.listOperationsMSC.itemActivated.emit(active_operation)
                self.ui.listOperationsMSC.itemActivated.connect(self.set_active_op_id)
                self.new_op_id = None
            else:
                show_popup(self.ui, "Error", "Session expired, new login required")
                self.logout()
        else:
            show_popup(self.ui, "Error", "Your Connection is expired. New Login required!")
            self.logout()

    def show_operation_options_in_inactivated_state(self, access_level):
<<<<<<< HEAD
        pass
=======
        self.ui.actionUnarchiveOperation.setEnabled(False)
        if access_level in ["creator", "admin"]:
            self.ui.actionUnarchiveOperation.setEnabled(True)
>>>>>>> 913cdea6

    def archive_operation(self):
        logging.debug("handle_archive_operation")
        if verify_user_token(self.mscolab_server_url, self.token):
            ret = QtWidgets.QMessageBox.warning(
                self.ui, self.tr("Mission Support System"),
                self.tr(f"Do you want to archive this operation '{self.active_operation_name}'?"),
                QtWidgets.QMessageBox.Yes | QtWidgets.QMessageBox.No,
                QtWidgets.QMessageBox.No)
            if ret == QtWidgets.QMessageBox.Yes:
                data = {
                    "token": self.token,
                    "op_id": self.active_op_id,
                    "days": 31,
                }
                url = urljoin(self.mscolab_server_url, 'set_last_used')
                try:
                    res = requests.post(url, data=data, timeout=(2, 10))
                except requests.exceptions.RequestException as e:
                    logging.debug(e)
                    show_popup(self.ui, "Error", "Some error occurred! Could not archive operation.")
                else:
                    res.raise_for_status()
                    self.reload_operations()
                    self.signal_operation_removed.emit(self.active_op_id)
                    logging.debug("activate local")
                    self.ui.listFlightTracks.setCurrentRow(0)
                    self.ui.activate_selected_flight_track()
        else:
            show_popup(self.ui, "Error", "Your Connection is expired. New Login required!")
            self.logout()

    def set_active_op_id(self, item):
        logging.debug('set_active_op_id %s %s %s', item, item.op_id, self.active_op_id)
        if verify_user_token(self.mscolab_server_url, self.token):
            if not self.ui.local_active:
                if item.op_id == self.active_op_id:
                    font = QtGui.QFont()
                    font.setBold(True)
                    item.setFont(font)
                    return

            # close all hanging window
            self.close_external_windows()
            self.hide_operation_options()

            # Turn off work locally toggle
            self.ui.workLocallyCheckbox.blockSignals(True)
            self.ui.workLocallyCheckbox.setChecked(False)
            self.ui.workLocallyCheckbox.blockSignals(False)

            # Disable Activate Operation Button
            # self.ui.actionUnarchiveOperation.setEnabled(False)

            # set last used date for operation
            data = {
                "token": self.token,
                "op_id": item.op_id,
            }
            requests.post(f'{self.mscolab_server_url}/set_last_used', data=data, timeout=(2, 10))

            # set active_op_id here
            self.active_op_id = item.op_id
            self.access_level = item.access_level
            self.active_operation_name = item.operation_path
            self.active_operation_description = item.active_operation_description
            self.active_operation_category = item.operation_category
            self.waypoints_model = None

            self.signal_unarchive_operation.emit(self.active_op_id)

            self.inactive_op_id = None
            font = QtGui.QFont()
            for i in range(self.ui.listOperationsMSC.count()):
                self.ui.listOperationsMSC.item(i).setFont(font)
            font.setBold(False)

            # Set active operation description
            self.set_operation_desc_label(self.active_operation_description)
            # set active flightpath here
            self.load_wps_from_server()
            # display working status
            self.ui.workingStatusLabel.setText(
                self.ui.tr(
                    "Working Online.\nAll your changes will be shared with everyone. "
                    "You can work on the operation asynchronously by checking the 'Work Asynchronously' box.")
            )
            # self.ui.workingStatusLabel.show()
            # enable access level specific widgets
            self.show_operation_options()

            # change font style for selected
            font = QtGui.QFont()
            for i in range(self.ui.listOperationsMSC.count()):
                self.ui.listOperationsMSC.item(i).setFont(font)
            font.setBold(True)
            item.setFont(font)

            # set new waypoints model to open views
            for window in self.ui.get_active_views():
                window.setFlightTrackModel(self.waypoints_model)
                if self.access_level == "viewer":
                    window.disable_navbar_action_buttons()
                else:
                    window.enable_navbar_action_buttons()

            self.ui.switch_to_mscolab()
        else:
            if self.mscolab_server_url is not None:
                show_popup(self.ui, "Error", "Your Connection is expired. New Login required!")
                self.logout()

    def switch_to_local(self):
        logging.debug('switch_to_local')
        self.ui.local_active = True
        if self.active_op_id is not None:
            if verify_user_token(self.mscolab_server_url, self.token):
                # change font style for selected
                font = QtGui.QFont()

                for i in range(self.ui.listOperationsMSC.count()):
                    self.ui.listOperationsMSC.item(i).setFont(font)

                # close all hanging operation option windows
                self.close_external_windows()
                self.hide_operation_options()
                self.ui.menu_handler()
            else:
                show_popup(self.ui, "Error", "Your Connection is expired. New Login required!")
                self.logout()

    def show_operation_options(self):
        self.ui.actionChat.setEnabled(False)
        self.ui.actionVersionHistory.setEnabled(False)
        self.ui.actionManageUsers.setEnabled(False)
        self.ui.actionRenameOperation.setEnabled(False)
        self.ui.actionLeaveOperation.setEnabled(True)
        self.ui.actionDeleteOperation.setEnabled(False)
        self.ui.actionChangeCategory.setEnabled(False)
        self.ui.actionChangeDescription.setEnabled(False)
        self.ui.actionArchiveOperation.setEnabled(False)
        self.ui.actionViewDescription.setEnabled(True)
        self.ui.menuProperties.setEnabled(True)

        if self.access_level == "viewer":
            self.ui.menuImportFlightTrack.setEnabled(False)
            return

        if self.access_level in ["creator", "admin", "collaborator"]:
            if self.ui.workLocallyCheckbox.isChecked():
                self.ui.actionChat.setEnabled(True)
            else:
                self.ui.actionChat.setEnabled(True)
                self.ui.actionVersionHistory.setEnabled(True)
            self.ui.workLocallyCheckbox.setEnabled(True)
        else:
            if self.version_window is not None:
                self.version_window.close()
            if self.chat_window is not None:
                self.chat_window.close()
            self.ui.workLocallyCheckbox.setEnabled(False)
            self.ui.serverOptionsCb.hide()

        if self.access_level in ["creator", "admin"]:
            self.ui.actionManageUsers.setEnabled(True)
            self.ui.actionChangeCategory.setEnabled(True)
            self.ui.actionChangeDescription.setEnabled(True)
            self.ui.filterCategoryCb.setEnabled(True)
            self.ui.actionRenameOperation.setEnabled(True)
        else:
            if self.admin_window is not None:
                self.admin_window.close()

        if self.access_level in ["creator"]:
            self.ui.actionDeleteOperation.setEnabled(True)
            self.ui.actionLeaveOperation.setEnabled(False)
            self.ui.actionArchiveOperation.setEnabled(True)

        self.ui.menuImportFlightTrack.setEnabled(True)

    def hide_operation_options(self):
        self.ui.actionChat.setEnabled(False)
        self.ui.actionVersionHistory.setEnabled(False)
        self.ui.actionManageUsers.setEnabled(False)
        self.ui.actionViewDescription.setEnabled(False)
        self.ui.actionLeaveOperation.setEnabled(False)
        self.ui.actionRenameOperation.setEnabled(False)
        self.ui.actionArchiveOperation.setEnabled(False)
        self.ui.actionChangeCategory.setEnabled(False)
        self.ui.actionChangeDescription.setEnabled(False)
        self.ui.actionDeleteOperation.setEnabled(False)
        self.ui.workLocallyCheckbox.setEnabled(False)
        self.ui.menuProperties.setEnabled(False)
        self.ui.serverOptionsCb.hide()
        # change working status label
        self.ui.workingStatusLabel.setText(self.ui.tr("\n\nNo Operation Selected"))

    def request_wps_from_server(self):
        if verify_user_token(self.mscolab_server_url, self.token):
            data = {
                "token": self.token,
                "op_id": self.active_op_id
            }
            r = requests.get(self.mscolab_server_url + '/get_operation_by_id', data=data)
            if r.text != "False":
                xml_content = json.loads(r.text)["content"]
                return xml_content
            else:
                show_popup(self.ui, "Error", "Session expired, new login required")
        else:
            show_popup(self.ui, "Error", "Your Connection is expired. New Login required!")
            self.logout()

    def load_wps_from_server(self):
        if self.ui.workLocallyCheckbox.isChecked():
            return
        xml_content = self.request_wps_from_server()
        if xml_content is not None:
            self.waypoints_model = ft.WaypointsTableModel(xml_content=xml_content)
            self.waypoints_model.name = self.active_operation_name
            self.waypoints_model.dataChanged.connect(self.handle_waypoints_changed)

    def reload_operations(self):
        self.add_operations_to_ui()
        selected_category = self.ui.filterCategoryCb.currentText()
        self.show_categories_to_ui()
        index = self.ui.filterCategoryCb.findText(selected_category, QtCore.Qt.MatchFixedString)
        if index >= 0:
            self.ui.filterCategoryCb.setCurrentIndex(index)

    def reload_wps_from_server(self):
        if self.active_op_id is None:
            return
        self.load_wps_from_server()
        self.reload_view_windows()

    def handle_waypoints_changed(self):
        if verify_user_token(self.mscolab_server_url, self.token):
            if self.ui.workLocallyCheckbox.isChecked():
                self.waypoints_model.save_to_ftml(self.local_ftml_file)
            else:
                xml_content = self.waypoints_model.get_xml_content()
                self.conn.save_file(self.token, self.active_op_id, xml_content, comment=None)
        else:
            show_popup(self.ui, "Error", "Your Connection is expired. New Login required!")
            self.logout()

    def reload_view_windows(self):
        logging.debug("reload_view_windows")
        if self.ui.local_active:
            return

        for window in self.ui.get_active_views():
            window.setFlightTrackModel(self.waypoints_model)
            if hasattr(window, 'mpl'):
                if window.name in ("Top View", "Table View"):
                    # Make Roundtrip Button
                    window.btRoundtrip.setEnabled(window.is_roundtrip_possible())
                try:
                    window.mpl.canvas.waypoints_interactor.redraw_figure()
                except AttributeError as err:
                    logging.error("%s" % err)

    def handle_import_msc(self, file_path, extension, function, pickertype):
        if verify_user_token(self.mscolab_server_url, self.token):
            if self.active_op_id is None:
                return
            if file_path is None:
                return
            dir_path, file_name = fs.path.split(file_path)
            file_name = fs.path.basename(file_path)
            name, file_ext = fs.path.splitext(file_name)
            if function is None:
                with open_fs(dir_path) as file_dir:
                    xml_content = file_dir.readtext(file_name)
                try:
                    model = ft.WaypointsTableModel(xml_content=xml_content)
                except SyntaxError:
                    show_popup(self.ui, "Import Failed", f"The file - {file_name}, does not contain valid XML")
                    return
            else:
                # _function = self.ui.import_plugins[file_ext[1:]]
                _, new_waypoints = function(file_path)
                model = ft.WaypointsTableModel(waypoints=new_waypoints)
                xml_doc = self.waypoints_model.get_xml_doc()
                xml_content = xml_doc.toprettyxml(indent="  ", newl="\n")
                self.waypoints_model.dataChanged.connect(self.handle_waypoints_changed)
            self.waypoints_model = model
            if self.ui.workLocallyCheckbox.isChecked():
                self.waypoints_model.save_to_ftml(self.local_ftml_file)
                self.waypoints_model.dataChanged.connect(self.handle_waypoints_changed)
            else:
                self.conn.save_file(self.token, self.active_op_id, xml_content, comment=None)
                self.waypoints_model.dataChanged.connect(self.handle_waypoints_changed)
            self.reload_view_windows()
            show_popup(self.ui, "Import Success", f"The file - {file_name}, was imported successfully!", 1)
        else:
            show_popup(self.ui, "Error", "Your Connection is expired. New Login required!")
            self.logout()

    def handle_export_msc(self, extension, function, pickertype):
        if verify_user_token(self.mscolab_server_url, self.token):
            if self.active_op_id is None:
                return

            # Setting default filename path for filedialogue
            default_filename = f'{self.active_operation_name}.{extension}'
            file_name = get_save_filename(
                self.ui, "Export From Server",
                default_filename, f"Flight track (*.{extension})",
                pickertype=pickertype)
            if file_name is None:
                return
            if function is None:
                xml_doc = self.waypoints_model.get_xml_doc()
                dir_path, file_name = fs.path.split(file_name)
                with open_fs(dir_path).open(file_name, 'w') as file:
                    xml_doc.writexml(file, indent="  ", addindent="  ", newl="\n", encoding="utf-8")
            else:
                name = fs.path.basename(file_name)
                function(file_name, name, self.waypoints_model.waypoints)
                show_popup(self.ui, "Export Success", f"The file - {file_name}, was exported successfully!", 1)
        else:
            show_popup(self.ui, "Error", "Your Connection is expired. New Login required!")
            self.logout()

    def listFlighttrack_itemDoubleClicked(self):
        logging.debug("listFlighttrack_itemDoubleClicked")
        self.ui.activeOperationDesc.setText("Select Operation to View Description.")
        self.signal_listFlighttrack_doubleClicked.emit()

    def logout(self):
        if self.mscolab_server_url is None:
            return
        self.ui.local_active = True
        self.ui.menu_handler()
        # close all hanging window
        self.close_external_windows()
        self.hide_operation_options()
        # delete token and show login widget-items
        self.token = None
        # delete active-operation-id
        self.active_op_id = None
        # delete active access_level
        self.access_level = None
        # delete active operation_name
        self.active_operation_name = None
        # delete local file name
        self.local_ftml_file = None
        # clear operation listing
        self.ui.listOperationsMSC.clear()
        # clear inactive operation listing
        self.operation_archive_browser.listArchivedOperations.clear()
        # clear mscolab url
        self.mscolab_server_url = None
        # clear operations list here
        self.ui.mscStatusLabel.setText(self.ui.tr("status: disconnected"))
        self.ui.usernameLabel.hide()
        self.ui.userOptionsTb.hide()
        self.ui.connectBtn.show()
        self.ui.openOperationsGb.hide()
        self.ui.actionAddOperation.setEnabled(False)
        # hide operation description
        self.ui.activeOperationDesc.setHidden(True)
        # reset description label text
        self.ui.activeOperationDesc.setText(self.ui.tr("Select Operation to View Description."))
        # set usernameLabel back to default
        self.ui.usernameLabel.setText("User")
        # disconnect socket
        if self.conn is not None:
            self.conn.disconnect()
            self.conn = None
        # Turn off work locally toggle
        self.ui.workLocallyCheckbox.blockSignals(True)
        self.ui.workLocallyCheckbox.setChecked(False)
        self.ui.workLocallyCheckbox.blockSignals(False)

        # remove temporary gravatar image
        config_fs = fs.open_fs(constants.MSUI_CONFIG_PATH)
        if config_fs.exists("gravatars") and self.gravatar is not None:
            if self.email not in config_loader(dataset="gravatar_ids") and \
                    fs.open_fs(constants.GRAVATAR_DIR_PATH).exists(fs.path.basename(self.gravatar)):
                fs.open_fs(constants.GRAVATAR_DIR_PATH).remove(fs.path.basename(self.gravatar))
        # clear gravatar image path
        self.gravatar = None
        # clear user email
        self.email = None

        # disable category change selector
        self.ui.filterCategoryCb.setEnabled(False)
        self.signal_logout_mscolab.emit()

        self.operation_archive_browser.hide()

        # Don't try to activate local flighttrack while testing
        if "pytest" not in sys.modules:
            # activate first local flighttrack after logging out
            self.ui.listFlightTracks.setCurrentRow(0)
            self.ui.activate_selected_flight_track()


class MscolabMergeWaypointsDialog(QtWidgets.QDialog, merge_wp_ui.Ui_MergeWaypointsDialog):
    def __init__(self, local_waypoints_model, server_waypoints_model, fetch=False, parent=None):
        super().__init__(parent)
        self.setupUi(self)

        self.local_waypoints_model = local_waypoints_model
        self.server_waypoints_model = server_waypoints_model
        self.merge_waypoints_model = ft.WaypointsTableModel()
        self.localWaypointsTable.setModel(self.local_waypoints_model)
        self.serverWaypointsTable.setModel(self.server_waypoints_model)
        self.mergedWaypointsTable.setModel(self.merge_waypoints_model)
        self.mergedWaypointsTable.dropEvent = types.MethodType(dropEvent, self.mergedWaypointsTable)
        self.mergedWaypointsTable.dragEnterEvent = types.MethodType(dragEnterEvent, self.mergedWaypointsTable)

        self.xml_content = None
        self.local_waypoints_dict = {}
        self.server_waypoints_dict = {}
        self.merge_waypoints_list = []

        # Event Listeners
        self.overwriteBtn.clicked.connect(lambda: self.save_waypoints(self.local_waypoints_model))
        self.keepServerBtn.clicked.connect(lambda: self.save_waypoints(self.server_waypoints_model))
        self.saveBtn.clicked.connect(lambda: self.save_waypoints(self.merge_waypoints_model))
        self.localWaypointsTable.selectionModel().selectionChanged.connect(
            lambda selected, deselected:
            self.handle_selection(selected, deselected, self.local_waypoints_model, self.local_waypoints_dict)
        )
        self.serverWaypointsTable.selectionModel().selectionChanged.connect(
            lambda selected, deselected:
            self.handle_selection(selected, deselected, self.server_waypoints_model, self.server_waypoints_dict)
        )

        if fetch is True:
            self.setWindowTitle(self.tr("Fetch Waypoints From Server"))
            btn_size_policy = self.overwriteBtn.sizePolicy()
            btn_size_policy.setRetainSizeWhenHidden(True)
            self.overwriteBtn.setSizePolicy(btn_size_policy)
            self.overwriteBtn.setVisible(False)
            self.saveBtn.setText(self.tr("Save Waypoints To Local File"))

    def handle_selection(self, selected, deselected, wp_model, wp_dict):
        len_selected = len(selected.indexes())
        len_deselected = len(deselected.indexes())
        columns = self.localWaypointsTable.model().columnCount()

        for index in range(0, len_selected, columns):
            row = selected.indexes()[index].row()
            waypoint = wp_model.waypoint_data(row)
            wp_dict[row] = waypoint
            self.merge_waypoints_list.append(waypoint)

        for index in range(0, len_deselected, columns):
            row = deselected.indexes()[index].row()
            delete_waypoint = wp_dict[row]
            self.merge_waypoints_list.remove(delete_waypoint)
        if len(self.merge_waypoints_list) > 1:
            self.saveBtn.setDisabled(False)
        else:
            self.saveBtn.setDisabled(True)
        self.merge_waypoints_model = ft.WaypointsTableModel(waypoints=self.merge_waypoints_list)
        self.mergedWaypointsTable.setModel(self.merge_waypoints_model)

    def save_waypoints(self, waypoints_model):
        if waypoints_model.rowCount() == 0:
            return
        self.xml_content = waypoints_model.get_xml_content()
        self.accept()

    def get_values(self):
        return self.xml_content


class MscolabHelpDialog(QtWidgets.QDialog, msc_help_dialog.Ui_mscolabHelpDialog):

    def __init__(self, parent=None):
        super().__init__(parent)
        self.setupUi(self)
        self.okayBtn.clicked.connect(lambda: self.close())<|MERGE_RESOLUTION|>--- conflicted
+++ resolved
@@ -1530,13 +1530,9 @@
             self.logout()
 
     def show_operation_options_in_inactivated_state(self, access_level):
-<<<<<<< HEAD
-        pass
-=======
         self.ui.actionUnarchiveOperation.setEnabled(False)
         if access_level in ["creator", "admin"]:
             self.ui.actionUnarchiveOperation.setEnabled(True)
->>>>>>> 913cdea6
 
     def archive_operation(self):
         logging.debug("handle_archive_operation")
