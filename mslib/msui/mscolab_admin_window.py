--- conflicted
+++ resolved
@@ -215,7 +215,6 @@
             self.conn.signal_reload.emit(self.op_id)
 
     def add_selected_users(self):
-<<<<<<< HEAD
         if verify_user_token(self.mscolab_server_url, self.token):
             selected_userids = self.get_selected_userids(self.addUsersTable, self.addUsers)
             if len(selected_userids) == 0:
@@ -234,32 +233,11 @@
                 res = res.json()
                 if res["success"]:
                     # TODO: Do we need a success popup?
+                    self.load_import_operations()
                     self.load_users_without_permission()
                     self.load_users_with_permission()
                 else:
                     show_popup(self, "Error", res["message"])
-=======
-        selected_userids = self.get_selected_userids(self.addUsersTable, self.addUsers)
-        if len(selected_userids) == 0:
-            return
-
-        selected_access_level = str(self.addUsersPermission.currentText())
-        data = {
-            "token": self.token,
-            "op_id": self.op_id,
-            "selected_userids": json.dumps(selected_userids),
-            "selected_access_level": selected_access_level
-        }
-        url = url_join(self.mscolab_server_url, "add_bulk_permissions")
-        res = requests.post(url, data=data)
-        if res.text != "False":
-            res = res.json()
-            if res["success"]:
-                # TODO: Do we need a success popup?
-                self.load_import_operations()
-                self.load_users_without_permission()
-                self.load_users_with_permission()
->>>>>>> f033986b
             else:
                 # this triggers disconnect
                 self.conn.signal_reload.emit(self.op_id)
@@ -268,7 +246,6 @@
             self.conn.signal_reload.emit(self.op_id)
 
     def modify_selected_users(self):
-<<<<<<< HEAD
         if verify_user_token(self.mscolab_server_url, self.token):
             selected_userids = self.get_selected_userids(self.modifyUsersTable, self.modifyUsers)
             if len(selected_userids) == 0:
@@ -286,31 +263,11 @@
             if res.text != "False":
                 res = res.json()
                 if res["success"]:
+                    self.load_import_operations()
                     self.load_users_without_permission()
                     self.load_users_with_permission()
                 else:
                     self.show_error_popup(res["message"])
-=======
-        selected_userids = self.get_selected_userids(self.modifyUsersTable, self.modifyUsers)
-        if len(selected_userids) == 0:
-            return
-
-        selected_access_level = str(self.modifyUsersPermission.currentText())
-        data = {
-            "token": self.token,
-            "op_id": self.op_id,
-            "selected_userids": json.dumps(selected_userids),
-            "selected_access_level": selected_access_level
-        }
-        url = url_join(self.mscolab_server_url, "modify_bulk_permissions")
-        res = requests.post(url, data=data)
-        if res.text != "False":
-            res = res.json()
-            if res["success"]:
-                self.load_import_operations()
-                self.load_users_without_permission()
-                self.load_users_with_permission()
->>>>>>> f033986b
             else:
                 # this triggers disconnect
                 self.conn.signal_reload.emit(self.op_id)
@@ -319,7 +276,6 @@
             self.conn.signal_reload.emit(self.op_id)
 
     def delete_selected_users(self):
-<<<<<<< HEAD
         if verify_user_token(self.mscolab_server_url, self.token):
             selected_userids = self.get_selected_userids(self.modifyUsersTable, self.modifyUsers)
             if len(selected_userids) == 0:
@@ -335,29 +291,11 @@
             if res.text != "False":
                 res = res.json()
                 if res["success"]:
+                    self.load_import_operations()
                     self.load_users_without_permission()
                     self.load_users_with_permission()
                 else:
                     self.show_error_popup(res["message"])
-=======
-        selected_userids = self.get_selected_userids(self.modifyUsersTable, self.modifyUsers)
-        if len(selected_userids) == 0:
-            return
-
-        data = {
-            "token": self.token,
-            "op_id": self.op_id,
-            "selected_userids": json.dumps(selected_userids)
-        }
-        url = url_join(self.mscolab_server_url, "delete_bulk_permissions")
-        res = requests.post(url, data=data)
-        if res.text != "False":
-            res = res.json()
-            if res["success"]:
-                self.load_import_operations()
-                self.load_users_without_permission()
-                self.load_users_with_permission()
->>>>>>> f033986b
             else:
                 # this triggers disconnect
                 self.conn.signal_reload.emit(self.op_id)
@@ -366,7 +304,6 @@
             self.conn.signal_reload.emit(self.op_id)
 
     def import_permissions(self):
-<<<<<<< HEAD
         if verify_user_token(self.mscolab_server_url, self.token):
             import_op_id = self.importPermissionsCB.currentData(QtCore.Qt.UserRole)
             data = {
@@ -379,27 +316,11 @@
             if res.text != "False":
                 res = res.json()
                 if res["success"]:
+                    self.load_import_operations()
                     self.load_users_without_permission()
                     self.load_users_with_permission()
                 else:
                     show_popup(self, "Error", res["message"])
-=======
-        import_op_id = self.importPermissionsCB.currentData(QtCore.Qt.UserRole)
-        data = {
-            "token": self.token,
-            "current_op_id": self.op_id,
-            "import_op_id": import_op_id
-        }
-        url = url_join(self.mscolab_server_url, 'import_permissions')
-        res = requests.post(url, data=data)
-        if res.text != "False":
-            res = res.json()
-            if res["success"]:
-                # updates the admin view
-                self.load_import_operations()
-                self.load_users_without_permission()
-                self.load_users_with_permission()
->>>>>>> f033986b
             else:
                 # this triggers disconnect
                 self.conn.signal_reload.emit(self.op_id)
@@ -409,7 +330,6 @@
 
     # Socket Events
     def handle_permissions_updated(self, u_id):
-<<<<<<< HEAD
         if verify_user_token(self.mscolab_server_url, self.token):
             if self.user["id"] == u_id:
                 return
@@ -422,15 +342,6 @@
         else:
             # this triggers disconnect
             self.conn.signal_reload.emit(self.op_id)
-=======
-        if self.user["id"] == u_id:
-            return
-
-        show_popup(self, 'Alert', 'The permissions for this operation were updated! The window is going to refresh.', 1)
-        self.load_import_operations()
-        self.load_users_without_permission()
-        self.load_users_with_permission()
->>>>>>> f033986b
 
     def closeEvent(self, event):
         self.viewCloses.emit()
