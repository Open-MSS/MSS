#!/usr/bin/env python
# -*- coding: utf-8 -*-
"""
    mslib.msui.mss_pyui
    ~~~~~~~~~~~~~~~~~~~

    Mission Support System Python/Qt User Interface
    Main window of the user interface application. Manages view and tool windows
    (the user can open multiple windows) and provides functionality to open, save,
    and switch between flight tracks.

    This file is part of mss.

    :copyright: Copyright 2008-2014 Deutsches Zentrum fuer Luft- und Raumfahrt e.V.
    :copyright: Copyright 2011-2014 Marc Rautenhaus (mr)
    :copyright: Copyright 2016-2021 by the mss team, see AUTHORS.
    :license: APACHE-2.0, see LICENSE for details.

    Licensed under the Apache License, Version 2.0 (the "License");
    you may not use this file except in compliance with the License.
    You may obtain a copy of the License at

       http://www.apache.org/licenses/LICENSE-2.0

    Unless required by applicable law or agreed to in writing, software
    distributed under the License is distributed on an "AS IS" BASIS,
    WITHOUT WARRANTIES OR CONDITIONS OF ANY KIND, either express or implied.
    See the License for the specific language governing permissions and
    limitations under the License.
"""

import argparse
import copy
import functools
import hashlib
import importlib
import logging
import os
import platform
import re
import requests
import shutil
import sys
import types
import fs

from mslib import __version__
from mslib.msui.mss_qt import ui_mainwindow as ui
from mslib.msui.mss_qt import ui_about_dialog as ui_ab
from mslib.msui import flighttrack as ft
from mslib.msui import tableview
from mslib.msui import topview
from mslib.msui import sideview
from mslib.msui import linearview
from mslib.msui import editor
from mslib.msui import constants
from mslib.msui import wms_control
from mslib.msui import mscolab
from mslib.utils import config_loader, setup_logging
from mslib.plugins.io.csv import load_from_csv, save_to_csv
from mslib.msui.icons import icons, python_powered
from mslib.msui.mss_qt import get_open_filename, get_save_filename
from PyQt5 import QtGui, QtCore, QtWidgets

# Add config path to PYTHONPATH so plugins located there may be found
sys.path.append(constants.MSS_CONFIG_PATH)


def clean_string(string):
    return re.sub(r'\W|^(?=\d)', '_', string)


class QActiveViewsListWidgetItem(QtWidgets.QListWidgetItem):
    """Subclass of QListWidgetItem, represents an open view in the list of
       open views. Keeps a reference to the view instance (i.e. the window) it
       represents in the list of open views.
    """

    # Class variable to assign a unique ID to each view.
    opened_views = 0

    def __init__(self, view_window, parent=None, viewsChanged=None,
                 type=QtWidgets.QListWidgetItem.UserType):
        """Add ID number to the title of the corresponding view window.
        """
        QActiveViewsListWidgetItem.opened_views += 1
        view_name = f"({QActiveViewsListWidgetItem.opened_views:d}) {view_window.name}"
        super(QActiveViewsListWidgetItem, self).__init__(view_name, parent, type)

        view_window.setWindowTitle(f"({QActiveViewsListWidgetItem.opened_views:d}) {view_window.windowTitle()}")
        view_window.setIdentifier(view_name)
        self.window = view_window
        self.parent = parent
        self.viewsChanged = viewsChanged

    def view_destroyed(self):
        """Slot that removes this QListWidgetItem from the parent (the
           QListWidget) if the corresponding view has been deleted.
        """
        if self.parent is not None:
            self.parent.takeItem(self.parent.row(self))
        if self.viewsChanged is not None:
            self.viewsChanged.emit()


class QFlightTrackListWidgetItem(QtWidgets.QListWidgetItem):
    """Subclass of QListWidgetItem, represents a flight track in the list of
       open flight tracks. Keeps a reference to the flight track instance
       (i.e. the instance of WaypointsTableModel).
    """

    def __init__(self, flighttrack_model, parent=None,
                 type=QtWidgets.QListWidgetItem.UserType):
        """Item class for the list widget that accommodates the open flight
           tracks.

        Arguments:
        flighttrack_model -- instance of a flight track model that is
                             associated with the item
        parent -- pointer to the QListWidgetItem that accommodates this item.
                  If not None, the itemChanged() signal of the parent is
                  connected to the nameChanged() slot of this class, reacting
                  to name changes of the item.
        """
        view_name = flighttrack_model.name
        super(QFlightTrackListWidgetItem, self).__init__(
            view_name, parent, type)

        self.parent = parent
        self.flighttrack_model = flighttrack_model


class MSS_AboutDialog(QtWidgets.QDialog, ui_ab.Ui_AboutMSUIDialog):
    """Dialog showing information about MSUI. Most of the displayed text is
       defined in the QtDesigner file.
    """

    def __init__(self, parent=None):
        """
        Arguments:
        parent -- Qt widget that is parent to this widget.
        """
        super(MSS_AboutDialog, self).__init__(parent)
        self.setupUi(self)
        self.lblVersion.setText("Version: {}".format(__version__))
        self.milestone_url = f'https://github.com/Open-MSS/MSS/issues?q=is%3Aclosed+milestone%3A{__version__[:-1]}'
        self.lblChanges.setText(f'<a href="{self.milestone_url}">New Features and Changes</a>')
        blub = QtGui.QPixmap(python_powered())
        self.lblPython.setPixmap(blub)


class MSSMainWindow(QtWidgets.QMainWindow, ui.Ui_MSSMainWindow):
    """MSUI main window class. Provides user interface elements for managing
       flight tracks and views.
    """

    viewsChanged = QtCore.pyqtSignal(name="viewsChanged")

    def __init__(self, *args):
        super(MSSMainWindow, self).__init__(*args)
        self.setupUi(self)
        self.setWindowIcon(QtGui.QIcon(icons('32x32')))
        # This code is required in Windows 7 to use the icon set by setWindowIcon in taskbar
        # instead of the default Icon of python/pythonw
        try:
            import ctypes
            myappid = f"mss.mss_pyui.{__version__}"  # arbitrary string
            ctypes.windll.shell32.SetCurrentProcessExplicitAppUserModelID(myappid)
        except (ImportError, AttributeError) as error:
            logging.debug("AttributeError, ImportError Exception %s", error)
        # Reference to the flight track that is currently displayed in the
        # views.
        self.active_flight_track = None
        self.last_save_directory = config_loader(dataset="data_dir")
        self.mscolab_window = None
        self.config_editor = None

        # Connect Qt SIGNALs:
        # ===================

        # File menu.
        self.actionNewFlightTrack.triggered.connect(functools.partial(self.create_new_flight_track, None, None))
        self.actionOpenFlightTrack.triggered.connect(self.open_flight_track)
        self.actionActivateSelectedFlightTrack.triggered.connect(self.activate_selected_flight_track)
        self.actionCloseSelectedFlightTrack.triggered.connect(self.close_selected_flight_track)
        self.actionSaveActiveFlightTrack.triggered.connect(self.save_flight_track)
        self.actionSaveActiveFlightTrackAs.triggered.connect(self.save_flight_track_as)

        # Views menu.
        self.actionTopView.triggered.connect(self.create_new_view)
        self.actionSideView.triggered.connect(self.create_new_view)
        self.actionTableView.triggered.connect(self.create_new_view)
        self.actionLinearView.triggered.connect(self.create_new_view)

        # mscolab menu
        self.actionMscolabProjects.triggered.connect(self.activate_mscolab_window)

        # Help menu.
        self.actionOnlineHelp.triggered.connect(self.show_online_help)
        self.actionAboutMSUI.triggered.connect(self.show_about_dialog)

        # Config
        self.actionLoadConfigurationFile.triggered.connect(self.load_config_file)
        self.actionConfigurationEditor.triggered.connect(self.open_config_editor)

        # Flight Tracks.
        self.listFlightTracks.itemActivated.connect(self.activate_flight_track)

        # Views.
        self.listViews.itemActivated.connect(self.activate_sub_window)

        self.add_import_filter("CSV", "csv", load_from_csv, pickertag="filepicker_default")
        self.add_export_filter("CSV", "csv", save_to_csv, pickertag="filepicker_default")

        self._imported_plugins, self._exported_plugins = {}, {}
        self.add_plugins()

        preload_urls = config_loader(dataset="WMS_preload")
        self.preload_wms(preload_urls)

        # Status Bar
        self.labelStatusbar.setText(self.status())

    @staticmethod
    def preload_wms(urls):
        """
        This method accesses a list of WMS servers and load their capability documents.
        :param urls: List of URLs
        """
        pdlg = QtWidgets.QProgressDialog("Preloading WMS servers...", "Cancel", 0, len(urls))
        pdlg.reset()
        pdlg.setValue(0)
        pdlg.setModal(True)
        pdlg.show()
        QtWidgets.QApplication.processEvents()
        for i, base_url in enumerate(urls):
            pdlg.setValue(i)
            QtWidgets.QApplication.processEvents()
            # initialize login cache from config file, but do not overwrite existing keys
            for key, value in config_loader(dataset="WMS_login").items():
                if key not in constants.WMS_LOGIN_CACHE:
                    constants.WMS_LOGIN_CACHE[key] = value
            username, password = constants.WMS_LOGIN_CACHE.get(base_url, (None, None))

            try:
                request = requests.get(base_url)
                if pdlg.wasCanceled():
                    break

                wms = wms_control.MSSWebMapService(request.url, version=None,
                                                   username=username, password=password)
                wms_control.WMS_SERVICE_CACHE[wms.url] = wms
                logging.info("Stored WMS info for '%s'", wms.url)
            except Exception as ex:
                logging.error("Error in preloading '%s': '%s'", type(ex), ex)
            if pdlg.wasCanceled():
                break
        logging.debug("Contents of WMS_SERVICE_CACHE: %s", wms_control.WMS_SERVICE_CACHE.keys())
        pdlg.close()

    def add_plugins(self):
        picker_default = config_loader(
            dataset="filepicker_default")

        self._imported_plugins = config_loader(dataset="import_plugins")
        for name in self._imported_plugins:
            extension, module, function = self._imported_plugins[name][:3]
            picker_type = picker_default
            if len(self._imported_plugins[name]) == 4:
                picker_type = self._imported_plugins[name][3]
            try:
                imported_module = importlib.import_module(module)
            # wildcard exception to be resilient against error introduced by user code
            except Exception as ex:
                logging.error("Error on import: %s: %s", type(ex), ex)
                QtWidgets.QMessageBox.critical(
                    self, self.tr("file io plugin error import plugins"),
                    self.tr(f"ERROR: Configuration\n\n{self._imported_plugins}\n\nthrows {type(ex)} error:\n{ex}"))
                continue
            try:
                self.add_import_filter(name, extension, getattr(imported_module, function), pickertype=picker_type)
            # wildcard exception to be resilient against error introduced by user code
            except Exception as ex:
                logging.error("Error on installing plugin: %s: %s", type(ex), ex)
                QtWidgets.QMessageBox.critical(
                    self, self.tr("file io plugin error import plugins"),
                    self.tr(f"ERROR: Configuration\n\n{self._imported_plugins}\n\nthrows {type(ex)} error:\n{ex}"))

                continue

        self._exported_plugins = config_loader(dataset="export_plugins")
        for name in self._exported_plugins:
            extension, module, function = self._exported_plugins[name][:3]
            picker_type = picker_default
            if len(self._exported_plugins[name]) == 4:
                picker_type = self._exported_plugins[name][3]
            try:
                imported_module = importlib.import_module(module)
            # wildcard exception to be resilient against error introduced by user code
            except Exception as ex:
                logging.error("Error on import: %s: %s", type(ex), ex)
                QtWidgets.QMessageBox.critical(
                    self, self.tr("file io plugin error import plugins"),
                    self.tr(f"ERROR: Configuration\n\n{self._exported_plugins,}\n\nthrows {type(ex)} error:\n{ex}"))
                continue
            try:
                self.add_export_filter(name, extension, getattr(imported_module, function), pickertype=picker_type)
            # wildcard exception to be resilient against error introduced by user code
            except Exception as ex:
                logging.error("Error on installing plugin: %s: %s", type(ex), ex)
                QtWidgets.QMessageBox.critical(
                    self, self.tr("file io plugin error"),
                    self.tr(f"ERROR: Configuration for export {self._exported_plugins} plugins\n\n{type(ex)}\n"
                            f"\nthrows error:\n{ex}"))
                continue

    def remove_plugins(self):
        for name in self._imported_plugins:
            full_name = "actionImportFlightTrack" + clean_string(name)
            actions = [_x for _x in self.menuImport_Flight_Track.actions()
                       if _x.objectName() == full_name]
            assert len(actions) == 1
            self.menuImport_Flight_Track.removeAction(actions[0])
            delattr(self, full_name)

        for name in self._exported_plugins:
            full_name = "actionExportFlightTrack" + clean_string(name)
            actions = [_x for _x in self.menuExport_Active_Flight_Track.actions()
                       if _x.objectName() == full_name]
            assert len(actions) == 1
            self.menuExport_Active_Flight_Track.removeAction(actions[0])
            delattr(self, full_name)

    def add_import_filter(self, name, extension, function, pickertag=None, pickertype=None):
        full_name = "actionImportFlightTrack" + clean_string(name)
        if hasattr(self, full_name):
            raise ValueError(f"'{full_name}' has already been set!")

        action = QtWidgets.QAction(self)
        action.setObjectName(full_name)
        action.setText(QtCore.QCoreApplication.translate("MSSMainWindow", name, None))
        self.menuImport_Flight_Track.addAction(action)

        def load_function_wrapper(self):
            filename = get_open_filename(
                self, "Import Flight Track", self.last_save_directory,
                "All Files (*." + extension + ")", pickertype=pickertype)
            if filename is not None:
                self.last_save_directory = fs.path.dirname(filename)
                try:
                    ft_name, new_waypoints = function(filename)
                # wildcard exception to be resilient against error introduced by user code
                except Exception as ex:
                    logging.error("file io plugin error: %s %s", type(ex), ex)
                    QtWidgets.QMessageBox.critical(
                        self, self.tr("file io plugin error"),
                        self.tr(f"ERROR: {type(ex)} {ex}"))
                else:
                    if not ft_name:
                        ft_name = filename
                    waypoints_model = ft.WaypointsTableModel(name=ft_name, waypoints=new_waypoints)

                    listitem = QFlightTrackListWidgetItem(waypoints_model, self.listFlightTracks)
                    listitem.setFlags(QtCore.Qt.ItemIsSelectable | QtCore.Qt.ItemIsEnabled)

                    self.listFlightTracks.setCurrentItem(listitem)
                    self.activate_flight_track(listitem)

        setattr(self, full_name, types.MethodType(load_function_wrapper, self))
        action.triggered.connect(getattr(self, full_name))

    def add_export_filter(self, name, extension, function, pickertag=None, pickertype=None):
        full_name = "actionExportFlightTrack" + clean_string(name)
        if hasattr(self, full_name):
            raise ValueError(f"'{full_name}' has already been set!")

        action = QtWidgets.QAction(self)
        action.setObjectName(full_name)
        action.setText(QtCore.QCoreApplication.translate("MSSMainWindow", name, None))
        self.menuExport_Active_Flight_Track.addAction(action)

        def save_function_wrapper(self):
            default_filename = os.path.join(self.last_save_directory, self.active_flight_track.name) + "." + extension
            filename = get_save_filename(
                self, "Export Flight Track", default_filename,
                name + " (*." + extension + ")", pickertype=pickertype)
            if filename is not None:
                self.last_save_directory = fs.path.dirname(filename)
                try:
                    function(filename, self.active_flight_track.name, self.active_flight_track.waypoints)
                # wildcard exception to be resilient against error introduced by user code
                except Exception as ex:
                    logging.error("file io plugin error: %s %s", type(ex), ex)
                    QtWidgets.QMessageBox.critical(
                        self, self.tr("file io plugin error"),
                        self.tr(f"ERROR: {type(ex)} {ex}"))

        setattr(self, full_name, types.MethodType(save_function_wrapper, self))
        action.triggered.connect(getattr(self, full_name))

    def closeEvent(self, event):
        """Ask user if he/she wants to close the application. If yes, also
           close all views that are open.

        Overloads QtGui.QMainWindow.closeEvent(). This method is called if
        Qt receives a window close request for our application window.
        """
        ret = QtWidgets.QMessageBox.warning(
            self, self.tr("Mission Support System"),
            self.tr("Do you want to close the Mission Support System application?"),
            QtWidgets.QMessageBox.Yes | QtWidgets.QMessageBox.No, QtWidgets.QMessageBox.No)

        if ret == QtWidgets.QMessageBox.Yes:
            # Table View stick around after MainWindow closes - maybe some dangling reference?
            # This removes them for sure!
            while self.listViews.count() > 0:
                self.listViews.item(0).window.handle_force_close()
            self.listViews.clear()
            self.listFlightTracks.clear()
            # cleanup mscolab window
            if self.mscolab_window is not None:
                self.mscolab_window.close()
            if self.config_editor is not None:
                self.config_editor.close()
            event.accept()
        else:
            event.ignore()

    def create_new_view(self):
        """Method called when the user selects a new view to be opened. Creates
           a new instance of the view and adds a QActiveViewsListWidgetItem to
           the list of open views (self.listViews).
        """
        layout = config_loader(dataset="layout")
        view_window = None
        if self.sender() == self.actionTopView:
            # Top view.
            view_window = topview.MSSTopViewWindow(model=self.active_flight_track)
            view_window.mpl.resize(layout['topview'][0], layout['topview'][1])
            if layout["immutable"]:
                view_window.mpl.setFixedSize(layout['topview'][0], layout['topview'][1])
        elif self.sender() == self.actionSideView:
            # Side view.
            view_window = sideview.MSSSideViewWindow(model=self.active_flight_track)
            view_window.mpl.resize(layout['sideview'][0], layout['sideview'][1])
            if layout["immutable"]:
                view_window.mpl.setFixedSize(layout['sideview'][0], layout['sideview'][1])
        elif self.sender() == self.actionTableView:
            # Table view.
            view_window = tableview.MSSTableViewWindow(model=self.active_flight_track)
            view_window.centralwidget.resize(layout['tableview'][0], layout['tableview'][1])
<<<<<<< HEAD
            self.tv_window = view_window
        elif self.sender() == self.actionLinearView:
            # Linear view.
            view_window = linearview.MSSLinearViewWindow(model=self.active_flight_track)
            view_window.mpl.resize(layout['linearview'][0], layout['linearview'][1])
            if layout["immutable"]:
                view_window.mpl.setFixedSize(layout['linearview'][0], layout['linearview'][1])
=======
>>>>>>> d59e1823
        if view_window is not None:
            # Make sure view window will be deleted after being closed, not
            # just hidden (cf. Chapter 5 in PyQt4).
            view_window.setAttribute(QtCore.Qt.WA_DeleteOnClose)
            # Open as a non-modal window.
            view_window.show()
            # Add an entry referencing the new view to the list of views.
            listitem = QActiveViewsListWidgetItem(view_window, self.listViews, self.viewsChanged)
            view_window.viewCloses.connect(listitem.view_destroyed)
            self.listViews.setCurrentItem(listitem)
            self.viewsChanged.emit()

    def activate_sub_window(self, item):
        """When the user clicks on one of the open view or tool windows, this
           window is brought to the front. This function implements the slot to
           activate a window if the user selects it in the list of views or
           tools.
        """
        # Restore the activated view and bring it to the front.
        item.window.showNormal()
        item.window.raise_()
        item.window.activateWindow()

    def close_mscolab_window(self):
        self.mscolab_window = None

    def activate_mscolab_window(self):
        # initiate mscolab window
        if self.mscolab_window is None:
            self.mscolab_window = mscolab.MSSMscolabWindow(parent=self)
            self.mscolab_window.setAttribute(QtCore.Qt.WA_DeleteOnClose)
            self.mscolab_window.viewCloses.connect(self.close_mscolab_window)
            self.mscolab_window.show()
        else:
            self.mscolab_window.setWindowState(QtCore.Qt.WindowNoState)
            self.mscolab_window.raise_()
            self.mscolab_window.activateWindow()

    new_flight_track_counter = 0

    def create_new_flight_track(self, template=None, filename=None):
        """Creates a new flight track model from a template. Adds a new entry to
           the list of flight tracks. Called when the user selects the 'new/open
           flight track' menu entries.

        Arguments:
        template -- copy the specified template to the new flight track (so that
                    it is not empty).
        filename -- if not None, load the flight track in the specified file.
        """
        if template is None:
            template = []
            waypoints = config_loader(dataset="new_flighttrack_template")
            default_flightlevel = config_loader(dataset="new_flighttrack_flightlevel")
            for wp in waypoints:
                template.append(ft.Waypoint(flightlevel=default_flightlevel, location=wp))
            if len(template) < 2:
                QtWidgets.QMessageBox.critical(
                    self, self.tr("flighttrack template"),
                    self.tr("ERROR:Flighttrack template in configuration is too short. "
                            "Please add at least two valid locations."))

        if filename is not None:
            waypoints_model = ft.WaypointsTableModel(filename=filename)
        else:
            # Create a new flight track from the waypoints template.
            self.new_flight_track_counter += 1
            waypoints_model = ft.WaypointsTableModel(
                name=f"new flight track ({self.new_flight_track_counter:d})")
            # Make a copy of the template. Otherwise all new flight tracks would
            # use the same data structure in memory.
            template_copy = copy.deepcopy(template)
            waypoints_model.insertRows(0, rows=len(template_copy), waypoints=template_copy)
        # Create a new list entry for the flight track. Make the item name
        # editable.
        listitem = QFlightTrackListWidgetItem(waypoints_model, self.listFlightTracks)
        listitem.setFlags(QtCore.Qt.ItemIsSelectable | QtCore.Qt.ItemIsEnabled)

        self.activate_flight_track(listitem)

    def restart_application(self):
        while self.listViews.count() > 0:
            self.listViews.item(0).window.handle_force_close()
        self.listViews.clear()
        self.remove_plugins()
        self.add_plugins()

    def load_config_file(self):
        """
        Loads a config file and potentially restarts the application
        """
        ret = QtWidgets.QMessageBox.warning(
            self, self.tr("Mission Support System"),
            self.tr("Opening a config file will reset application. Continue?"),
            QtWidgets.QMessageBox.Yes | QtWidgets.QMessageBox.No, QtWidgets.QMessageBox.No)
        if ret == QtWidgets.QMessageBox.Yes:
            filename = get_open_filename(
                self, "Open Config file", constants.MSS_CONFIG_PATH, "Config Files (*.json)")
            if filename is not None:
                constants.CACHED_CONFIG_FILE = filename
                self.restart_application()

    def open_config_editor(self):
        """
        Opens up a JSON config editor
        """
        if self.config_editor is None:
            self.config_editor = editor.EditorMainWindow(parent=self)
            self.config_editor.viewCloses.connect(self.close_config_editor)
            self.config_editor.restartApplication.connect(self.restart_application)
        else:
            self.config_editor.showNormal()
            self.config_editor.activateWindow()

    def close_config_editor(self):
        self.config_editor = None

    def open_flight_track(self):
        """Slot for the 'Open Flight Track' menu entry. Opens a QFileDialog and
           passes the result to createNewFlightTrack().
        """
        filename = get_open_filename(
            self, "Open Flight Track", self.last_save_directory, "Flight Track Files (*.ftml)",
            pickertag="filepicker_default")
        if filename is not None:
            self.last_save_directory = fs.path.dirname(filename)
            try:
                if filename.endswith('.ftml'):
                    self.create_new_flight_track(filename=filename)
                else:
                    QtWidgets.QMessageBox.warning(self, "Open flight track",
                                                  f"No supported file extension recognized!\n{filename:}")

            except (SyntaxError, OSError, IOError) as ex:
                QtWidgets.QMessageBox.critical(
                    self, self.tr("Problem while opening flight track FTML:"),
                    self.tr(f"ERROR: {type(ex)} {ex}"))

    def activate_selected_flight_track(self):
        item = self.listFlightTracks.currentItem()
        self.activate_flight_track(item)

    def close_selected_flight_track(self):
        """Slot to close the currently selected flight track. Flight tracks can
           only be closed if at least one other flight track remains open. The
           currently active flight track cannot be closed.
        """
        if self.listFlightTracks.count() < 2:
            QtWidgets.QMessageBox.information(self, self.tr("Flight Track Management"),
                                              self.tr("At least one flight track has to be open."))
            return
        item = self.listFlightTracks.currentItem()
        if item.flighttrack_model == self.active_flight_track:
            QtWidgets.QMessageBox.information(self, self.tr("Flight Track Management"),
                                              self.tr("Cannot close currently active flight track."))
            return
        if item.flighttrack_model.modified:
            ret = QtWidgets.QMessageBox.warning(self, self.tr("Mission Support System"),
                                                self.tr("The flight track you are about to close has "
                                                        "been modified. Close anyway?"),
                                                QtWidgets.QMessageBox.Yes | QtWidgets.QMessageBox.No,
                                                QtWidgets.QMessageBox.No)
            if ret == QtWidgets.QMessageBox.Yes:
                self.listFlightTracks.takeItem(self.listFlightTracks.currentRow())

    def save_flight_track(self):
        """Slot for the 'Save Active Flight Track As' menu entry.
        """
        filename = self.active_flight_track.get_filename()
        if filename and filename.endswith('.ftml'):
            sel = QtWidgets.QMessageBox.question(self, "Save flight track",
                                                 f"Saving flight track to '{filename:s}'. Continue?",
                                                 QtWidgets.QMessageBox.Yes | QtWidgets.QMessageBox.No)
            if sel == QtWidgets.QMessageBox.Yes:
                try:
                    self.active_flight_track.save_to_ftml(filename)
                except (OSError, IOError) as ex:
                    QtWidgets.QMessageBox.critical(
                        self, self.tr("Problem while saving flight track to FTML:"),
                        self.tr(f"ERROR: {type(ex)} {ex}"))
        else:
            self.save_flight_track_as()

    def save_flight_track_as(self):
        """Slot for the 'Save Active Flight Track As' menu entry.
        """
        default_filename = os.path.join(self.last_save_directory, self.active_flight_track.name + ".ftml")
        filename = get_save_filename(
            self, "Save Flight Track", default_filename, "Flight Track (*.ftml)", pickertag="filepicker_default")
        logging.debug("filename : '%s'", filename)
        if filename:
            self.last_save_directory = fs.path.dirname(filename)
            if filename.endswith('.ftml'):
                try:
                    self.active_flight_track.save_to_ftml(filename)
                except (OSError, IOError) as ex:
                    QtWidgets.QMessageBox.critical(
                        self, self.tr("Problem while saving flight track to FTML:"),
                        self.tr(f"ERROR: {type(ex)} {ex}"))
                for idx in range(self.listFlightTracks.count()):
                    if self.listFlightTracks.item(idx).flighttrack_model == self.active_flight_track:
                        self.listFlightTracks.item(idx).setText(self.active_flight_track.name)
            else:
                QtWidgets.QMessageBox.warning(self, "Save flight track",
                                              f"File extension is not '.ftml'!\n{filename:}")

    def activate_flight_track(self, item):
        """Set the currently selected flight track to be the active one, i.e.
           the one that is displayed in the views (only one flight track can be
           displayed at a time).
        """
        self.active_flight_track = item.flighttrack_model
        for i in range(self.listViews.count()):
            view_item = self.listViews.item(i)
            view_item.window.setFlightTrackModel(self.active_flight_track)
        font = QtGui.QFont()
        for i in range(self.listFlightTracks.count()):
            self.listFlightTracks.item(i).setFont(font)
        font.setBold(True)
        item.setFont(font)

    def show_online_help(self):
        """Open Documentation in a browser"""
        QtGui.QDesktopServices.openUrl(
            QtCore.QUrl("http://mss.readthedocs.io/en/stable"))

    def show_about_dialog(self):
        """Show the 'About MSUI' dialog to the user.
        """
        dlg = MSS_AboutDialog(parent=self)
        dlg.setModal(True)
        dlg.exec_()

    def status(self):
        if constants.CACHED_CONFIG_FILE is None:
            return ("Status : System Configuration")
        else:
            filename = constants.CACHED_CONFIG_FILE
            head_filename, tail_filename = os.path.split(filename)
            return("Status : User Configuration '" + tail_filename + "' loaded")


def main():
    try:
        prefix = os.environ["CONDA_DEFAULT_ENV"]
    except KeyError:
        prefix = ""
    app_prefix = prefix
    if prefix:
        app_prefix = f"-{prefix}"
    icon_hash = hashlib.md5('.'.join([__version__, app_prefix]).encode('utf-8')).hexdigest()

    parser = argparse.ArgumentParser()
    parser.add_argument("-v", "--version", help="show version", action="store_true", default=False)
    parser.add_argument("--debug", help="show debugging log messages on console", action="store_true", default=False)
    parser.add_argument("--logfile", help="Specify logfile location. Set to empty string to disable.", action="store",
                        default=os.path.join(constants.MSS_CONFIG_PATH, "mss_pyui.log"))
    parser.add_argument("-m", "--menu", help="adds mss to menu", action="store_true", default=False)
    parser.add_argument("-d", "--deinstall", help="removes mss from menu", action="store_true", default=False)

    args = parser.parse_args()

    if args.version:
        print("***********************************************************************")
        print("\n            Mission Support System (mss)\n")
        print("***********************************************************************")
        print("Documentation: http://mss.rtfd.io")
        print("Version:", __version__)
        sys.exit()

    setup_logging(args)

    if args.menu:
        # Experimental feature to get mss into application menu
        if platform.system() == "Linux":
            icon_size = '48x48'
            src_icon_path = icons(icon_size)
            icon_destination = constants.POSIX["icon_destination"].format(icon_size, icon_hash)
            dirname = os.path.dirname(icon_destination)
            if not os.path.exists(dirname):
                os.makedirs(dirname)
            shutil.copyfile(src_icon_path, icon_destination)
            desktop = constants.POSIX["desktop"]
            application_destination = constants.POSIX["application_destination"].format(app_prefix)
            dirname = os.path.dirname(application_destination)
            if not os.path.exists(dirname):
                os.makedirs(dirname)
            if prefix:
                prefix = f"({prefix})"
            desktop = desktop.format(prefix,
                                     os.path.join(sys.prefix, "bin", "mss"),
                                     icon_destination)
            with open(application_destination, 'w') as f:
                f.write(desktop)
            logging.info("menu entry created")
        sys.exit()
    if args.deinstall:
        application_destination = constants.POSIX["application_destination"].format(app_prefix)
        if os.path.exists(application_destination):
            os.remove(application_destination)
        icon_size = '48x48'
        icon_destination = constants.POSIX["icon_destination"].format(icon_size, icon_hash)
        if os.path.exists(icon_destination):
            os.remove(icon_destination)
        logging.info("menu entry removed")
        sys.exit()

    logging.info("MSS Version: %s", __version__)
    logging.info("Python Version: %s", sys.version)
    logging.info("Platform: %s (%s)", platform.platform(), platform.architecture())
    logging.info("Launching user interface...")

    application = QtWidgets.QApplication(sys.argv)
    application.setWindowIcon(QtGui.QIcon(icons('128x128')))
    application.setApplicationDisplayName("MSS")
    mainwindow = MSSMainWindow()
    mainwindow.create_new_flight_track()
    mainwindow.show()
    sys.exit(application.exec_())


if __name__ == "__main__":
    main()<|MERGE_RESOLUTION|>--- conflicted
+++ resolved
@@ -449,16 +449,12 @@
             # Table view.
             view_window = tableview.MSSTableViewWindow(model=self.active_flight_track)
             view_window.centralwidget.resize(layout['tableview'][0], layout['tableview'][1])
-<<<<<<< HEAD
-            self.tv_window = view_window
         elif self.sender() == self.actionLinearView:
             # Linear view.
             view_window = linearview.MSSLinearViewWindow(model=self.active_flight_track)
             view_window.mpl.resize(layout['linearview'][0], layout['linearview'][1])
             if layout["immutable"]:
                 view_window.mpl.setFixedSize(layout['linearview'][0], layout['linearview'][1])
-=======
->>>>>>> d59e1823
         if view_window is not None:
             # Make sure view window will be deleted after being closed, not
             # just hidden (cf. Chapter 5 in PyQt4).
