#!/usr/bin/env python
# -*- coding: utf-8 -*-
"""
    mslib.msui.mss_pyui
    ~~~~~~~~~~~~~~~~~~~

    Mission Support System Python/Qt User Interface
    Main window of the user interface application. Manages view and tool windows
    (the user can open multiple windows) and provides functionality to open, save,
    and switch between flight tracks.

    This file is part of mss.

    :copyright: Copyright 2008-2014 Deutsches Zentrum fuer Luft- und Raumfahrt e.V.
    :copyright: Copyright 2011-2014 Marc Rautenhaus (mr)
    :copyright: Copyright 2016-2021 by the mss team, see AUTHORS.
    :license: APACHE-2.0, see LICENSE for details.

    Licensed under the Apache License, Version 2.0 (the "License");
    you may not use this file except in compliance with the License.
    You may obtain a copy of the License at

       http://www.apache.org/licenses/LICENSE-2.0

    Unless required by applicable law or agreed to in writing, software
    distributed under the License is distributed on an "AS IS" BASIS,
    WITHOUT WARRANTIES OR CONDITIONS OF ANY KIND, either express or implied.
    See the License for the specific language governing permissions and
    limitations under the License.
"""

import argparse
import copy
import functools
import hashlib
import importlib
import logging
import os
import platform
import re
import requests
import shutil
import sys
import fs

from mslib import __version__
from mslib.msui.mss_qt import ui_mainwindow as ui
from mslib.msui.mss_qt import ui_about_dialog as ui_ab
from mslib.msui.mss_qt import ui_shortcuts as ui_sh
from mslib.msui import flighttrack as ft
from mslib.msui import tableview, topview, sideview, linearview
from mslib.msui import editor
from mslib.msui import constants
from mslib.msui import wms_control
from mslib.msui import mscolab
from mslib.msui.updater import UpdaterUI
<<<<<<< HEAD
from mslib.utils import setup_logging
from mslib.utils.config import config_loader
from mslib.plugins.io.csv import load_from_csv, save_to_csv
from mslib.msui.icons import icons, python_powered
from mslib.msui.mss_qt import get_open_filename, get_save_filename, Worker, Updater
from PyQt5 import QtGui, QtCore, QtWidgets
=======
from mslib.utils import setup_logging, Worker, Updater
from mslib.plugins.io.csv import load_from_csv, save_to_csv
from mslib.msui.icons import icons, python_powered
from mslib.msui.mss_qt import get_open_filename, get_save_filename
from mslib.utils.config import read_config_file, config_loader
from PyQt5 import QtGui, QtCore, QtWidgets, QtTest
>>>>>>> 4f426a98

# Add config path to PYTHONPATH so plugins located there may be found
sys.path.append(constants.MSS_CONFIG_PATH)


def clean_string(string):
    return re.sub(r'\W|^(?=\d)', '_', string)


class QActiveViewsListWidgetItem(QtWidgets.QListWidgetItem):
    """Subclass of QListWidgetItem, represents an open view in the list of
       open views. Keeps a reference to the view instance (i.e. the window) it
       represents in the list of open views.
    """

    # Class variable to assign a unique ID to each view.
    opened_views = 0
    open_views = []

    def __init__(self, view_window, parent=None, viewsChanged=None, mscolab=False,
                 _type=QtWidgets.QListWidgetItem.UserType):
        """Add ID number to the title of the corresponding view window.
        """
        QActiveViewsListWidgetItem.opened_views += 1
        view_name = f"({QActiveViewsListWidgetItem.opened_views:d}) {view_window.name}"
        super(QActiveViewsListWidgetItem, self).__init__(view_name, parent, _type)

        view_window.setWindowTitle(f"({QActiveViewsListWidgetItem.opened_views:d}) {view_window.windowTitle()} - "
                                   f"{view_window.waypoints_model.name}")
        view_window.setIdentifier(view_name)
        self.window = view_window
        self.parent = parent
        self.viewsChanged = viewsChanged
        QActiveViewsListWidgetItem.open_views.append(view_window)

    def view_destroyed(self):
        """Slot that removes this QListWidgetItem from the parent (the
           QListWidget) if the corresponding view has been deleted.
        """
        if self.parent is not None:
            self.parent.takeItem(self.parent.row(self))
            for index, window in enumerate(QActiveViewsListWidgetItem.open_views):
                if window.identifier == self.window.identifier:
                    del QActiveViewsListWidgetItem.open_views[index]
                    break
        if self.viewsChanged is not None:
            self.viewsChanged.emit()


class QFlightTrackListWidgetItem(QtWidgets.QListWidgetItem):
    """Subclass of QListWidgetItem, represents a flight track in the list of
       open flight tracks. Keeps a reference to the flight track instance
       (i.e. the instance of WaypointsTableModel).
    """

    def __init__(self, flighttrack_model, parent=None,
                 type=QtWidgets.QListWidgetItem.UserType):
        """Item class for the list widget that accommodates the open flight
           tracks.

        Arguments:
        flighttrack_model -- instance of a flight track model that is
                             associated with the item
        parent -- pointer to the QListWidgetItem that accommodates this item.
                  If not None, the itemChanged() signal of the parent is
                  connected to the nameChanged() slot of this class, reacting
                  to name changes of the item.
        """
        view_name = flighttrack_model.name
        super(QFlightTrackListWidgetItem, self).__init__(
            view_name, parent, type)

        self.parent = parent
        self.flighttrack_model = flighttrack_model


class MSS_ShortcutsDialog(QtWidgets.QDialog, ui_sh.Ui_ShortcutsDialog):
    """
    Dialog showing shortcuts for all currently open windows
    """

    def __init__(self):
        super(MSS_ShortcutsDialog, self).__init__(QtWidgets.QApplication.activeWindow())
        self.setupUi(self)
        self.current_shortcuts = self.get_shortcuts()
        self.fill_list()

    def fill_list(self):
        """
        Fills the treeWidget with all relevant windows as top level items and their shortcuts as children
        """
        for widget in self.current_shortcuts:
            name = widget.window().windowTitle()
            if len(name) == 0 or widget.window().isHidden():
                continue
            header = QtWidgets.QTreeWidgetItem(self.treeWidget)
            header.setText(0, name)
            if widget.window() == self.parent():
                header.setExpanded(True)
                header.setSelected(True)
                self.treeWidget.setCurrentItem(header)
            for description, shortcut in self.current_shortcuts[widget].items():
                item = QtWidgets.QTreeWidgetItem(header)
                item.setText(0, f"{description}: {shortcut}")
                header.addChild(item)

    def get_shortcuts(self):
        """
        Iterates through all top level widgets and puts their shortcuts in a dictionary
        """
        shortcuts = {}
        for qobject in QtWidgets.QApplication.topLevelWidgets():
            actions = [(qobject.window(), "Show Current Shortcuts", "Alt+S")]
            actions.extend([
                (action.parent().window(), action.toolTip(), ",".join(
                    [shortcut.toString() for shortcut in action.shortcuts()]))
                for action in qobject.findChildren(QtWidgets.QAction) if len(action.shortcuts()) > 0])
            actions.extend([(shortcut.parentWidget().window(), shortcut.whatsThis(), shortcut.key().toString())
                            for shortcut in qobject.findChildren(QtWidgets.QShortcut)])
            actions.extend([(button.window(), button.toolTip(), button.shortcut().toString())
                            for button in qobject.findChildren(QtWidgets.QAbstractButton) if button.shortcut()])
            for item in actions:
                if item[0] not in shortcuts:
                    shortcuts[item[0]] = {}
                shortcuts[item[0]][item[1].replace(f"({item[2]})", "").strip()] = item[2]

        return shortcuts


class MSS_AboutDialog(QtWidgets.QDialog, ui_ab.Ui_AboutMSUIDialog):
    """Dialog showing information about MSUI. Most of the displayed text is
       defined in the QtDesigner file.
    """

    def __init__(self, parent=None):
        """
        Arguments:
        parent -- Qt widget that is parent to this widget.
        """
        super(MSS_AboutDialog, self).__init__(parent)
        self.setupUi(self)
        self.lblVersion.setText(f"Version: {__version__}")
        self.milestone_url = f'https://github.com/Open-MSS/MSS/issues?q=is%3Aclosed+milestone%3A{__version__[:-1]}'
        self.lblChanges.setText(f'<a href="{self.milestone_url}">New Features and Changes</a>')
        blub = QtGui.QPixmap(python_powered())
        self.lblPython.setPixmap(blub)


class MSSMainWindow(QtWidgets.QMainWindow, ui.Ui_MSSMainWindow):
    """MSUI new main window class. Provides user interface elements for managing
       flight tracks, views and MSColab functionalities.
    """

    viewsChanged = QtCore.pyqtSignal(name="viewsChanged")

    def __init__(self, mscolab_data_dir=None, *args):
        super(MSSMainWindow, self).__init__(*args)
        self.setupUi(self)
        self.setWindowIcon(QtGui.QIcon(icons('32x32')))
        # This code is required in Windows 7 to use the icon set by setWindowIcon in taskbar
        # instead of the default Icon of python/pythonw
        try:
            import ctypes
            myappid = f"mss.mss_pyui.{__version__}"  # arbitrary string
            ctypes.windll.shell32.SetCurrentProcessExplicitAppUserModelID(myappid)
        except (ImportError, AttributeError) as error:
            logging.debug("AttributeError, ImportError Exception %s", error)

        self.config_editor = None
        self.local_active = True
        self.new_flight_track_counter = 0

        # Reference to the flight track that is currently displayed in the views.
        self.active_flight_track = None
        self.last_save_directory = config_loader(dataset="data_dir")

        # bind meta (ctrl in macOS) to override automatic translation of ctrl to command by qt
        if sys.platform == 'darwin':
            self.actionTopView.setShortcut(QtGui.QKeySequence("Meta+h"))
            self.actionSideView.setShortcut(QtGui.QKeySequence("Meta+v"))
            self.actionTableView.setShortcut(QtGui.QKeySequence("Meta+t"))
            self.actionLinearView.setShortcut(QtGui.QKeySequence("Meta+l"))
            self.actionConfiguration.setShortcut(QtGui.QKeySequence("Ctrl+,"))

        # File menu.
        self.actionNewFlightTrack.triggered.connect(functools.partial(self.create_new_flight_track, None, None))
        self.actionSaveActiveFlightTrack.triggered.connect(self.save_handler)
        self.actionSaveActiveFlightTrackAs.triggered.connect(self.save_as_handler)
        self.actionCloseSelectedFlightTrack.triggered.connect(self.close_selected_flight_track)

        # Views menu.
        self.actionTopView.triggered.connect(functools.partial(self.create_view_handler, "topview"))
        self.actionSideView.triggered.connect(functools.partial(self.create_view_handler, "sideview"))
        self.actionTableView.triggered.connect(functools.partial(self.create_view_handler, "tableview"))
        self.actionLinearView.triggered.connect(functools.partial(self.create_view_handler, "linearview"))

        # Help menu.
        self.actionOnlineHelp.triggered.connect(self.show_online_help)
        self.actionAboutMSUI.triggered.connect(self.show_about_dialog)
        self.actionShortcuts.triggered.connect(self.show_shortcuts)
        self.actionShortcuts.setShortcutContext(QtCore.Qt.ApplicationShortcut)

        # # Config
        self.actionConfiguration.triggered.connect(self.open_config_editor)

        # Raise Main Window to front with Ctrl/Cmnd + up keyboard shortcut
        self.addAction(self.actionBringMainWindowToFront)
        self.actionBringMainWindowToFront.triggered.connect(self.bring_main_window_to_front)
        self.actionBringMainWindowToFront.setShortcutContext(QtCore.Qt.ApplicationShortcut)

        # Flight Tracks.
        self.listFlightTracks.itemActivated.connect(self.activate_flight_track)

        # Views.
        self.listViews.itemActivated.connect(self.activate_sub_window)

        # Add default and plugins from settings
        picker_default = config_loader(dataset="filepicker_default")
        self.add_plugin_submenu("FTML", "ftml", None, picker_default, plugin_type="Import")
        self.add_plugin_submenu("FTML", "ftml", None, picker_default, plugin_type="Export")
        self.add_plugins()

        preload_urls = config_loader(dataset="WMS_preload")
        self.preload_wms(preload_urls)

        # Status Bar
        self.statusBar.showMessage(self.status())

        # Create MSColab instance to handle all MSColab functionalities
        self.mscolab = mscolab.MSSMscolab(parent=self, data_dir=mscolab_data_dir)

        # Setting up MSColab Tab
        self.connectBtn.clicked.connect(self.mscolab.open_connect_window)

        # Don't start the updater during a test run of mss_pyui
        if "pytest" not in sys.modules:
            self.updater = UpdaterUI(self)
            self.actionUpdater.triggered.connect(self.updater.show)

    @staticmethod
    def preload_wms(urls):
        """
        This method accesses a list of WMS servers and load their capability documents.
        :param urls: List of URLs
        """
        pdlg = QtWidgets.QProgressDialog("Preloading WMS servers...", "Cancel", 0, len(urls))
        pdlg.reset()
        pdlg.setValue(0)
        pdlg.setModal(True)
        pdlg.show()
        QtWidgets.QApplication.processEvents()
        for i, base_url in enumerate(urls):
            pdlg.setValue(i)
            QtWidgets.QApplication.processEvents()
            # initialize login cache from config file, but do not overwrite existing keys
            for key, value in config_loader(dataset="WMS_login").items():
                if key not in constants.WMS_LOGIN_CACHE:
                    constants.WMS_LOGIN_CACHE[key] = value
            username, password = constants.WMS_LOGIN_CACHE.get(base_url, (None, None))

            try:
                request = requests.get(base_url)
                if pdlg.wasCanceled():
                    break

                wms = wms_control.MSSWebMapService(request.url, version=None,
                                                   username=username, password=password)
                wms_control.WMS_SERVICE_CACHE[wms.url] = wms
                logging.info("Stored WMS info for '%s'", wms.url)
            except Exception as ex:
                logging.error("Error in preloading '%s': '%s'", type(ex), ex)
            if pdlg.wasCanceled():
                break
        logging.debug("Contents of WMS_SERVICE_CACHE: %s", wms_control.WMS_SERVICE_CACHE.keys())
        pdlg.close()

    def bring_main_window_to_front(self):
        self.show()
        self.raise_()
        self.activateWindow()

    def menu_handler(self):
        self.menuImportFlightTrack.setEnabled(True)
        if not self.local_active and self.mscolab.access_level == "viewer":
            # viewer has no import access to server
            self.menuImportFlightTrack.setEnabled(False)

        # enable/disable flight track menus
        self.actionSaveActiveFlightTrack.setEnabled(self.local_active)
        self.actionSaveActiveFlightTrackAs.setEnabled(self.local_active)

    def add_plugins(self):
        picker_default = config_loader(dataset="filepicker_default")
        self.add_plugin_submenu("CSV", "csv", load_from_csv, picker_default, plugin_type="Import")
        self.add_plugin_submenu("CSV", "csv", save_to_csv, picker_default, plugin_type="Export")
        self.import_plugins = {"csv": load_from_csv}
        self.export_plugins = {"csv": save_to_csv}
        self.add_import_plugins(picker_default)
        self.add_export_plugins(picker_default)

    def add_plugin_submenu(self, name, extension, function, pickertype, plugin_type="Import"):
        if plugin_type == "Import":
            menu = self.menuImportFlightTrack
            action_name = "actionImportFlightTrack" + clean_string(extension)
            handler = self.handle_import_local
        elif plugin_type == "Export":
            menu = self.menuExportActiveFlightTrack
            action_name = "actionExportFlightTrack" + clean_string(extension)
            handler = self.handle_export_local

        if hasattr(self, action_name):
            raise ValueError(f"'{action_name}' has already been set!")
        action = QtWidgets.QAction(self)
        action.setObjectName(action_name)
        action.setText(QtCore.QCoreApplication.translate("MSSMainWindow", name, None))
        action.triggered.connect(functools.partial(handler, extension, function, pickertype))
        menu.addAction(action)
        setattr(self, action_name, action)

    def add_import_plugins(self, picker_default):
        plugins = config_loader(dataset="import_plugins")
        for name in plugins:
            extension, module, function = plugins[name][:3]
            picker_type = picker_default
            if len(plugins[name]) == 4:
                picker_type = plugins[name][3]
            try:
                imported_module = importlib.import_module(module)
                imported_function = getattr(imported_module, function)
            # wildcard exception to be resilient against error introduced by user code
            except Exception as ex:
                logging.error("Error on import: %s: %s", type(ex), ex)
                QtWidgets.QMessageBox.critical(
                    self, self.tr("file io plugin error import plugins"),
                    self.tr(f"ERROR: Configuration\n\n{plugins,}\n\nthrows {type(ex)} error:\n{ex}"))
                continue
            try:
                self.add_plugin_submenu(name, extension, imported_function, picker_type, plugin_type="Import")
            # wildcard exception to be resilient against error introduced by user code
            except Exception as ex:
                logging.error("Error on installing plugin: %s: %s", type(ex), ex)
                QtWidgets.QMessageBox.critical(
                    self, self.tr("file io plugin error import plugins"),
                    self.tr(f"ERROR: Configuration\n\n{self.import_plugins}\n\nthrows {type(ex)} error:\n{ex}"))
                continue
            self.import_plugins[extension] = imported_function

    def add_export_plugins(self, picker_default):
        plugins = config_loader(dataset="export_plugins")
        for name in plugins:
            extension, module, function = plugins[name][:3]
            picker_type = picker_default
            if len(plugins[name]) == 4:
                picker_type = plugins[name][3]
            try:
                imported_module = importlib.import_module(module)
                imported_function = getattr(imported_module, function)
            # wildcard exception to be resilient against error introduced by user code
            except Exception as ex:
                logging.error("Error on import: %s: %s", type(ex), ex)
                QtWidgets.QMessageBox.critical(
                    self, self.tr("file io plugin error export plugins"),
                    self.tr(f"ERROR: Configuration\n\n{plugins,}\n\nthrows {type(ex)} error:\n{ex}"))
                continue
            try:
                self.add_plugin_submenu(name, extension, imported_function, picker_type, plugin_type="Export")
            # wildcard exception to be resilient against error introduced by user code
            except Exception as ex:
                logging.error("Error on installing plugin: %s: %s", type(ex), ex)
                QtWidgets.QMessageBox.critical(
                    self, self.tr("file io plugin error import plugins"),
                    self.tr(f"ERROR: Configuration\n\n{self.export_plugins}\n\nthrows {type(ex)} error:\n{ex}"))
                continue
            self.export_plugins[extension] = imported_function

    def remove_plugins(self):
        for name in self.import_plugins:
            full_name = "actionImportFlightTrack" + clean_string(name)
            actions = [_x for _x in self.menuImportFlightTrack.actions()
                       if _x.objectName() == full_name]
            assert len(actions) == 1
            self.menuImportFlightTrack.removeAction(actions[0])
            delattr(self, full_name)
        self.import_plugins = {}

        for name in self.export_plugins:
            full_name = "actionExportFlightTrack" + clean_string(name)
            actions = [_x for _x in self.menuExportActiveFlightTrack.actions()
                       if _x.objectName() == full_name]
            assert len(actions) == 1
            self.menuExportActiveFlightTrack.removeAction(actions[0])
            delattr(self, full_name)
        self.export_plugins = {}

    def handle_import_local(self, extension, function, pickertype):
        filename = get_open_filename(
            self, "Import Flight Track",
            self.last_save_directory,
            f"Flight Track (*.{extension});;All files (*.*)",
            pickertype=pickertype)
        if self.local_active:
            if filename is not None:
                self.last_save_directory = fs.path.dirname(filename)
                self.create_new_flight_track(filename=filename, function=function)
        else:
            self.mscolab.handle_import_msc(filename, extension, function, pickertype)

    def handle_export_local(self, extension, function, pickertype):
        if self.local_active:
            default_filename = f'{os.path.join(self.last_save_directory, self.active_flight_track.name)}.{extension}'
            filename = get_save_filename(
                self, "Export Flight Track",
                default_filename, f"Flight Track (*.{extension})",
                pickertype=pickertype)
            if filename is not None:
                self.last_save_directory = fs.path.dirname(filename)
                try:
                    if function is None:
                        doc = self.active_flight_track.get_xml_doc()
                        dirname, name = fs.path.split(filename)
                        file_dir = fs.open_fs(dirname)
                        with file_dir.open(name, 'w') as file_object:
                            doc.writexml(file_object, indent="  ", addindent="  ", newl="\n", encoding="utf-8")
                        file_dir.close()
                    else:
                        function(filename, self.active_flight_track.name, self.active_flight_track.waypoints)
                # wildcard exception to be resilient against error introduced by user code
                except Exception as ex:
                    logging.error("file io plugin error: %s %s", type(ex), ex)
                    QtWidgets.QMessageBox.critical(
                        self, self.tr("file io plugin error"),
                        self.tr(f"ERROR: {type(ex)} {ex}"))
        else:
            self.mscolab.handle_export_msc(extension, function, pickertype)

    def create_new_flight_track(self, template=None, filename=None, function=None):
        """Creates a new flight track model from a template. Adds a new entry to
           the list of flight tracks. Called when the user selects the 'new/open
           flight track' menu entries.

        Arguments:
        template -- copy the specified template to the new flight track (so that
                    it is not empty).
        filename -- if not None, load the flight track in the specified file.
        """
        if template is None:
            template = []
            waypoints = config_loader(dataset="new_flighttrack_template")
            default_flightlevel = config_loader(dataset="new_flighttrack_flightlevel")
            for wp in waypoints:
                template.append(ft.Waypoint(flightlevel=default_flightlevel, location=wp))
            if len(template) < 2:
                QtWidgets.QMessageBox.critical(
                    self, self.tr("flighttrack template"),
                    self.tr("ERROR:Flighttrack template in configuration is too short. "
                            "Please add at least two valid locations."))

        waypoints_model = None
        if filename is not None:
            # function is none if ftml file is selected
            if function is None:
                try:
                    waypoints_model = ft.WaypointsTableModel(filename=filename)
                except (SyntaxError, OSError, IOError) as ex:
                    QtWidgets.QMessageBox.critical(
                        self, self.tr("Problem while opening flight track FTML:"),
                        self.tr(f"ERROR: {type(ex)} {ex}"))
            else:
                try:
                    ft_name, new_waypoints = function(filename)
                    waypoints_model = ft.WaypointsTableModel(name=ft_name, waypoints=new_waypoints)
                # wildcard exception to be resilient against error introduced by user code
                except Exception as ex:
                    logging.error("file io plugin error: %s %s", type(ex), ex)
                    QtWidgets.QMessageBox.critical(
                        self, self.tr("file io plugin error"),
                        self.tr(f"ERROR: {type(ex)} {ex}"))
            if waypoints_model is not None:
                for i in range(self.listFlightTracks.count()):
                    fltr = self.listFlightTracks.item(i)
                    if fltr.flighttrack_model.name == waypoints_model.name:
                        waypoints_model.name += " - imported from file"
                        break
        else:
            # Create a new flight track from the waypoints template.
            self.new_flight_track_counter += 1
            waypoints_model = ft.WaypointsTableModel(
                name=f"new flight track ({self.new_flight_track_counter:d})")
            # Make a copy of the template. Otherwise all new flight tracks would
            # use the same data structure in memory.
            template_copy = copy.deepcopy(template)
            waypoints_model.insertRows(0, rows=len(template_copy), waypoints=template_copy)

        if waypoints_model is not None:
            # Create a new list entry for the flight track. Make the item name editable.
            listitem = QFlightTrackListWidgetItem(waypoints_model, self.listFlightTracks)
            listitem.setFlags(QtCore.Qt.ItemIsSelectable | QtCore.Qt.ItemIsEnabled)

            # Activate new item
            self.activate_flight_track(listitem)

    def activate_flight_track(self, item):
        """Set the currently selected flight track to be the active one, i.e.
           the one that is displayed in the views (only one flight track can be
           displayed at a time).
        """
        self.mscolab.switch_to_local()
        # self.setWindowModality(QtCore.Qt.NonModal)
        self.active_flight_track = item.flighttrack_model
        for i in range(self.listViews.count()):
            view_item = self.listViews.item(i)
            view_item.window.setFlightTrackModel(self.active_flight_track)
        font = QtGui.QFont()
        for i in range(self.listFlightTracks.count()):
            self.listFlightTracks.item(i).setFont(font)
        font.setBold(True)
        item.setFont(font)
        self.menu_handler()

    def activate_selected_flight_track(self):
        item = self.listFlightTracks.currentItem()
        self.activate_flight_track(item)

    def switch_to_mscolab(self):
        self.local_active = False
        font = QtGui.QFont()
        for i in range(self.listFlightTracks.count()):
            self.listFlightTracks.item(i).setFont(font)
        # disable appropriate menu options
        self.menu_handler()

    def save_handler(self):
        """Slot for the 'Save Active Flight Track' menu entry.
        """
        filename = self.active_flight_track.get_filename()
        if filename:
            self.save_flight_track(filename)
        else:
            self.save_as_handler()

    def save_as_handler(self):
        """Slot for the 'Save Active Flight Track As' menu entry.
        """
        default_filename = os.path.join(self.last_save_directory, self.active_flight_track.name + ".ftml")
        file_type = ["Flight track (*.ftml)"] + [f"Flight track (*.{ext})" for ext in self.export_plugins.keys()]
        filename = get_save_filename(
            self, "Save Flight Track", default_filename, ";;".join(file_type), pickertag="filepicker_default"
        )
        logging.debug("filename : '%s'", filename)
        if filename:
            self.save_flight_track(filename)

    def save_flight_track(self, file_name):
        if file_name:
            if file_name.endswith('.ftml'):
                try:
                    self.active_flight_track.save_to_ftml(file_name)
                except (OSError, IOError) as ex:
                    QtWidgets.QMessageBox.critical(
                        self, self.tr("Problem while saving flight track to FTML:"),
                        self.tr(f"ERROR: {type(ex)} {ex}"))
            else:
                ext = fs.path.splitext(file_name)[-1]
                file_path = fs.path.basename(file_name)
                _function = self.export_plugins[ext[1:]]
                _function(file_name, file_path, self.active_flight_track.waypoints)
                self.active_flight_track.filename = file_name
                self.active_flight_track.name = fs.path.basename(file_name.replace(f"{ext}", "").strip())

            for idx in range(self.listFlightTracks.count()):
                if self.listFlightTracks.item(idx).flighttrack_model == self.active_flight_track:
                    self.listFlightTracks.item(idx).setText(self.active_flight_track.name)

    def close_selected_flight_track(self):
        """Slot to close the currently selected flight track. Flight tracks can
           only be closed if at least one other flight track remains open. The
           currently active flight track cannot be closed.
        """
        if self.listFlightTracks.count() < 2:
            QtWidgets.QMessageBox.information(self, self.tr("Flight Track Management"),
                                              self.tr("At least one flight track has to be open."))
            return
        item = self.listFlightTracks.currentItem()
        if item.flighttrack_model == self.active_flight_track and self.local_active:
            QtWidgets.QMessageBox.information(self, self.tr("Flight Track Management"),
                                              self.tr("Cannot close currently active flight track."))
            return
        if item.flighttrack_model.modified:
            ret = QtWidgets.QMessageBox.warning(self, self.tr("Mission Support System"),
                                                self.tr("The flight track you are about to close has "
                                                        "been modified. Close anyway?"),
                                                QtWidgets.QMessageBox.Yes | QtWidgets.QMessageBox.No,
                                                QtWidgets.QMessageBox.No)
            if ret == QtWidgets.QMessageBox.Yes:
                self.listFlightTracks.takeItem(self.listFlightTracks.currentRow())

    def create_view_handler(self, _type):
        if self.local_active:
            self.create_view(_type, self.active_flight_track)
        else:
            self.mscolab.create_view_msc(_type)

    def create_view(self, _type, model):
        """Method called when the user selects a new view to be opened. Creates
           a new instance of the view and adds a QActiveViewsListWidgetItem to
           the list of open views (self.listViews).
        """
        layout = config_loader(dataset="layout")
        view_window = None
        if _type == "topview":
            # Top view.
            view_window = topview.MSSTopViewWindow(model=model)
            view_window.mpl.resize(layout['topview'][0], layout['topview'][1])
            if layout["immutable"]:
                view_window.mpl.setFixedSize(layout['topview'][0], layout['topview'][1])
        elif _type == "sideview":
            # Side view.
            view_window = sideview.MSSSideViewWindow(model=model)
            view_window.mpl.resize(layout['sideview'][0], layout['sideview'][1])
            if layout["immutable"]:
                view_window.mpl.setFixedSize(layout['sideview'][0], layout['sideview'][1])
        elif _type == "tableview":
            # Table view.
            view_window = tableview.MSSTableViewWindow(model=model)
            view_window.centralwidget.resize(layout['tableview'][0], layout['tableview'][1])
        elif _type == "linearview":
            # Linear view.
            view_window = linearview.MSSLinearViewWindow(model=model)
            view_window.mpl.resize(layout['linearview'][0], layout['linearview'][1])
            if layout["immutable"]:
                view_window.mpl.setFixedSize(layout['linearview'][0], layout['linearview'][1])

        if view_window is not None:
            # Set view type to window
            view_window.view_type = _type
            # Make sure view window will be deleted after being closed, not
            # just hidden (cf. Chapter 5 in PyQt4).
            view_window.setAttribute(QtCore.Qt.WA_DeleteOnClose)
            # Open as a non-modal window.
            view_window.show()
            # Add an entry referencing the new view to the list of views.
            # listitem = QActiveViewsListWidgetItem(view_window, self.listViews, self.viewsChanged, mscolab)
            listitem = QActiveViewsListWidgetItem(view_window, self.listViews, self.viewsChanged)
            view_window.viewCloses.connect(listitem.view_destroyed)
            self.listViews.setCurrentItem(listitem)
            # self.active_view_windows.append(view_window)
            self.viewsChanged.emit()

    def get_active_views(self):
        active_view_windows = []
        for i in range(self.listViews.count()):
            active_view_windows.append(self.listViews.item(i).window)
        return active_view_windows

    def activate_sub_window(self, item):
        """When the user clicks on one of the open view or tool windows, this
           window is brought to the front. This function implements the slot to
           activate a window if the user selects it in the list of views or
           tools.
        """
        # Restore the activated view and bring it to the front.
        item.window.showNormal()
        item.window.raise_()
        item.window.activateWindow()

    def restart_application(self):
        while self.listViews.count() > 0:
            self.listViews.item(0).window.handle_force_close()
        self.listViews.clear()
        self.remove_plugins()
        self.add_plugins()
        if self.mscolab.token is not None:
            self.mscolab.logout()
        read_config_file()

    def open_config_editor(self):
        """
        Opens up a JSON config editor
        """
        if self.config_editor is None:
            self.config_editor = editor.ConfigurationEditorWindow(parent=self)
            self.config_editor.setAttribute(QtCore.Qt.WA_DeleteOnClose)
            self.config_editor.destroyed.connect(self.close_config_editor)
            self.config_editor.restartApplication.connect(self.restart_application)
            self.config_editor.show()
        else:
            self.config_editor.showNormal()
            self.config_editor.activateWindow()

    def close_config_editor(self):
        self.config_editor = None

    def show_online_help(self):
        """Open Documentation in a browser"""
        QtGui.QDesktopServices.openUrl(
            QtCore.QUrl("http://mss.readthedocs.io/en/stable"))

    def show_about_dialog(self):
        """Show the 'About MSUI' dialog to the user.
        """
        dlg = MSS_AboutDialog(parent=self)
        dlg.setModal(True)
        dlg.exec_()

    def show_shortcuts(self):
        """Show the shortcuts dialog to the user.
        """
        dlg = MSS_ShortcutsDialog()
        dlg.setModal(True)
        dlg.exec_()

    def status(self):
        if config_loader() != config_loader(default=True):
            return ("Status : System Configuration")
        else:
            return (f"Status : User Configuration '{constants.MSS_SETTINGS}' loaded")

    def closeEvent(self, event):
        """Ask user if he/she wants to close the application. If yes, also
           close all views that are open.

        Overloads QtGui.QMainWindow.closeEvent(). This method is called if
        Qt receives a window close request for our application window.
        """
        ret = QtWidgets.QMessageBox.warning(
            self, self.tr("Mission Support System"),
            self.tr("Do you want to close the Mission Support System application?"),
            QtWidgets.QMessageBox.Yes | QtWidgets.QMessageBox.No, QtWidgets.QMessageBox.No)

        if ret == QtWidgets.QMessageBox.Yes:
            if self.mscolab.help_dialog is not None:
                self.mscolab.help_dialog.close()
            # cleanup mscolab widgets
            if self.mscolab.token is not None:
                self.mscolab.logout()
            # Table View stick around after MainWindow closes - maybe some dangling reference?
            # This removes them for sure!
            while self.listViews.count() > 0:
                self.listViews.item(0).window.handle_force_close()
            self.listViews.clear()
            self.listFlightTracks.clear()
            # close configuration editor
            if self.config_editor is not None:
                self.config_editor.restart_on_save = False
                self.config_editor.close()
                QtTest.QTest.qWait(5)
                if self.config_editor is not None:
                    self.statusBar.showMessage("Save your config changes and try closing again")
                    event.ignore()
                    return
            event.accept()
        else:
            event.ignore()


def main():
    try:
        prefix = os.environ["CONDA_DEFAULT_ENV"]
    except KeyError:
        prefix = ""
    app_prefix = prefix
    if prefix:
        app_prefix = f"-{prefix}"
    icon_hash = hashlib.md5('.'.join([__version__, app_prefix]).encode('utf-8')).hexdigest()

    parser = argparse.ArgumentParser()
    parser.add_argument("-v", "--version", help="show version", action="store_true", default=False)
    parser.add_argument("--debug", help="show debugging log messages on console", action="store_true", default=False)
    parser.add_argument("--logfile", help="Specify logfile location. Set to empty string to disable.", action="store",
                        default=os.path.join(constants.MSS_CONFIG_PATH, "mss_pyui.log"))
    parser.add_argument("-m", "--menu", help="adds mss to menu", action="store_true", default=False)
    parser.add_argument("-d", "--deinstall", help="removes mss from menu", action="store_true", default=False)
    parser.add_argument("--update", help="Updates MSS to the newest version", action="store_true", default=False)

    args = parser.parse_args()

    if args.version:
        print("***********************************************************************")
        print("\n            Mission Support System (mss)\n")
        print("***********************************************************************")
        print("Documentation: http://mss.rtfd.io")
        print("Version:", __version__)
        sys.exit()

    if args.update:
        updater = Updater()
        updater.on_update_available.connect(lambda old, new: updater.update_mss())
        updater.on_log_update.connect(lambda s: print(s.replace("\n", "")))
        updater.on_status_update.connect(lambda s: print(s.replace("\n", "")))
        updater.run()
        while Worker.workers:
            list(Worker.workers)[0].wait()
        sys.exit()

    setup_logging(args)

    if args.menu:
        # Experimental feature to get mss into application menu
        if platform.system() == "Linux":
            icon_size = '48x48'
            src_icon_path = icons(icon_size)
            icon_destination = constants.POSIX["icon_destination"].format(icon_size, icon_hash)
            dirname = os.path.dirname(icon_destination)
            if not os.path.exists(dirname):
                os.makedirs(dirname)
            shutil.copyfile(src_icon_path, icon_destination)
            desktop = constants.POSIX["desktop"]
            application_destination = constants.POSIX["application_destination"].format(app_prefix)
            dirname = os.path.dirname(application_destination)
            if not os.path.exists(dirname):
                os.makedirs(dirname)
            if prefix:
                prefix = f"({prefix})"
            desktop = desktop.format(prefix,
                                     os.path.join(sys.prefix, "bin", "mss"),
                                     icon_destination)
            with open(application_destination, 'w') as f:
                f.write(desktop)
            logging.info("menu entry created")
        sys.exit()
    if args.deinstall:
        application_destination = constants.POSIX["application_destination"].format(app_prefix)
        if os.path.exists(application_destination):
            os.remove(application_destination)
        icon_size = '48x48'
        icon_destination = constants.POSIX["icon_destination"].format(icon_size, icon_hash)
        if os.path.exists(icon_destination):
            os.remove(icon_destination)
        logging.info("menu entry removed")
        sys.exit()

    logging.info("MSS Version: %s", __version__)
    logging.info("Python Version: %s", sys.version)
    logging.info("Platform: %s (%s)", platform.platform(), platform.architecture())

    read_config_file()
    logging.info("Launching user interface...")

    application = QtWidgets.QApplication(sys.argv)
    application.setWindowIcon(QtGui.QIcon(icons('128x128')))
    application.setApplicationDisplayName("MSS")
    application.setAttribute(QtCore.Qt.AA_DisableWindowContextHelpButton)
    mainwindow = MSSMainWindow()
    mainwindow.setStyleSheet("QListWidget { border: 1px solid grey; }")
    mainwindow.create_new_flight_track()
    mainwindow.show()
    sys.exit(application.exec_())


if __name__ == "__main__":
    main()<|MERGE_RESOLUTION|>--- conflicted
+++ resolved
@@ -54,21 +54,12 @@
 from mslib.msui import wms_control
 from mslib.msui import mscolab
 from mslib.msui.updater import UpdaterUI
-<<<<<<< HEAD
 from mslib.utils import setup_logging
-from mslib.utils.config import config_loader
 from mslib.plugins.io.csv import load_from_csv, save_to_csv
 from mslib.msui.icons import icons, python_powered
 from mslib.msui.mss_qt import get_open_filename, get_save_filename, Worker, Updater
-from PyQt5 import QtGui, QtCore, QtWidgets
-=======
-from mslib.utils import setup_logging, Worker, Updater
-from mslib.plugins.io.csv import load_from_csv, save_to_csv
-from mslib.msui.icons import icons, python_powered
-from mslib.msui.mss_qt import get_open_filename, get_save_filename
 from mslib.utils.config import read_config_file, config_loader
 from PyQt5 import QtGui, QtCore, QtWidgets, QtTest
->>>>>>> 4f426a98
 
 # Add config path to PYTHONPATH so plugins located there may be found
 sys.path.append(constants.MSS_CONFIG_PATH)
