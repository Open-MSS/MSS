# -*- coding: utf-8 -*-
"""

    mslib.msui.mss_qt
    ~~~~~~~~~~~~~~~~~

    This module helps with qt

    This file is part of mss.

    :copyright: Copyright 2017-2018 Joern Ungermann, Reimar Bauer
    :copyright: Copyright 2017-2021 by the mss team, see AUTHORS.
    :license: APACHE-2.0, see LICENSE for details.

    Licensed under the Apache License, Version 2.0 (the "License");
    you may not use this file except in compliance with the License.
    You may obtain a copy of the License at

       http://www.apache.org/licenses/LICENSE-2.0

    Unless required by applicable law or agreed to in writing, software
    distributed under the License is distributed on an "AS IS" BASIS,
    WITHOUT WARRANTIES OR CONDITIONS OF ANY KIND, either express or implied.
    See the License for the specific language governing permissions and
    limitations under the License.
"""

import importlib
import logging
import os
import platform
import sys
import subprocess
import traceback

from fslib.fs_filepicker import getSaveFileName, getOpenFileName, getExistingDirectory
from PyQt5 import QtCore, QtWidgets, QtGui  # noqa

<<<<<<< HEAD
from mslib.utils.config import config_loader
from mslib.utils import FatalUserError, subprocess_startupinfo
=======
from mslib.utils import FatalUserError
from mslib.utils.config import config_loader
>>>>>>> 4f426a98


def get_open_filename_qt(*args):
    filename = QtWidgets.QFileDialog.getOpenFileName(*args)
    return filename[0] if isinstance(filename, tuple) else str(filename)


def get_open_filenames_qt(*args):
    """
    To select multiple files simultaneously
    """
    filenames = QtWidgets.QFileDialog.getOpenFileNames(*args)
    return filenames[0] if isinstance(filenames, tuple) else str(filenames)


def get_save_filename_qt(*args):
    filename = QtWidgets.QFileDialog.getSaveFileName(*args)
    return filename[0] if isinstance(filename, tuple) else str(filename)


def get_existing_directory_qt(*args):
    dirname = QtWidgets.QFileDialog.getExistingDirectory(*args)
    return dirname[0] if isinstance(dirname, tuple) else str(dirname)


def get_pickertype(tag, typ):
    default = config_loader(dataset="filepicker_default")
    if typ is None:
        if tag is None:
            typ = default
        else:
            typ = config_loader(dataset=tag)
    return typ


def get_open_filename(parent, title, dirname, filt, pickertag=None, pickertype=None):
    pickertype = get_pickertype(pickertag, pickertype)
    if pickertype == "fs":
        # fs filepicker takes file filters as a list
        if not isinstance(filt, list):
            filt = filt.split(';;')
        filename = getOpenFileName(parent, dirname, filt, title="Import Flight Track")
    elif pickertype in ["qt", "default"]:
        # qt filepicker takes file filters separated by ';;'
        filename = get_open_filename_qt(parent, title, os.path.expanduser(dirname), filt)
    else:
        raise FatalUserError(f"Unknown file picker type '{pickertype}'.")
    logging.debug("Selected '%s'", filename)
    if filename == "":
        filename = None
    return filename


def get_open_filenames(parent, title, dirname, filt, pickertag=None, pickertype=None):
    """
    Opens multiple files simultaneously
    Currently implemented only in kmloverlay_dockwidget.py
    """
    pickertype = get_pickertype(pickertag, pickertype)
    if pickertype in ["qt", "default"]:
        filename = get_open_filenames_qt(parent, title, os.path.expanduser(dirname), filt)
    else:
        raise FatalUserError(f"Unknown file picker type '{pickertype}'.")
    logging.debug("Selected '%s'", filename)
    if filename == "":
        filename = None
    return filename


def get_save_filename(parent, title, filename, filt, pickertag=None, pickertype=None):
    pickertype = get_pickertype(pickertag, pickertype)
    if pickertype == "fs":
        dirname, filename = os.path.split(filename)
        filename = getSaveFileName(
            parent, dirname, filt, title=title, default_filename=filename, show_save_action=True)
    elif pickertype in ["qt", "default"]:
        filename = get_save_filename_qt(parent, title, os.path.expanduser(filename), filt)
    else:
        raise FatalUserError(f"Unknown file picker type '{pickertype}'.")
    logging.debug("Selected '%s'", filename)
    if filename == "":
        filename = None
    return filename


def get_existing_directory(parent, title, defaultdir, pickertag=None, pickertype=None):
    pickertype = get_pickertype(pickertag, pickertype)
    if pickertype == "fs":
        dirname = getExistingDirectory(parent, title=title, fs_url=defaultdir)[0]
    elif pickertype in ["qt", "default"]:
        dirname = get_existing_directory_qt(parent, title, defaultdir)
    else:
        raise FatalUserError(f"Unknown file picker type '{pickertype}'.")
    logging.debug("Selected '%s'", dirname)
    if dirname == "":
        dirname = None
    return dirname


def variant_to_string(variant):
    if isinstance(variant, QtCore.QVariant):
        return str(variant.value())
    return str(variant)


def variant_to_float(variant, locale=QtCore.QLocale()):
    if isinstance(variant, QtCore.QVariant):
        value = variant.value()
    else:
        value = variant

    if isinstance(value, (int, float)):
        return value
    try:
        float_value, ok = locale.toDouble(value)
        if not ok:
            raise ValueError
    except TypeError:  # neither float nor string, try Python conversion
        logging.error("Unexpected type in float conversion: %s=%s",
                      type(value), value)
        float_value = float(value)
    return float_value


<<<<<<< HEAD
=======
# Import all Dialogues from the proper module directory.
for mod in [
        "ui_about_dialog",
        "ui_shortcuts",
        "ui_updater_dialog",
        "ui_hexagon_dockwidget",
        "ui_kmloverlay_dockwidget",
        "ui_customize_kml",
        "ui_mainwindow",
        "ui_configuration_editor_window",
        "ui_mscolab_connect_dialog",
        "ui_mscolab_help_dialog",
        "ui_add_project_dialog",
        "ui_mscolab_merge_waypoints_dialog",
        "ui_mscolab_profile_dialog",
        "ui_performance_dockwidget",
        "ui_remotesensing_dockwidget",
        "ui_satellite_dockwidget",
        "ui_airdata_dockwidget",
        "ui_sideview_options",
        "ui_sideview_window",
        "ui_tableview_window",
        "ui_topview_mapappearance",
        "ui_topview_window",
        "ui_linearview_options",
        "ui_linearview_window",
        "ui_wms_password_dialog",
        "ui_wms_capabilities",
        "ui_wms_dockwidget",
        "ui_wms_multilayers"]:
    globals()[mod] = importlib.import_module("mslib.msui.qt5." + mod)

>>>>>>> 4f426a98
# to store config by QSettings
QtCore.QCoreApplication.setOrganizationName("mss")


# PyQt5 silently aborts on a Python Exception
def excepthook(type_, value, traceback_):
    """
    This dumps the error to console, logging (i.e. logfile), and tries to open a MessageBox for GUI users.
    """
    import mslib
    import mslib.utils
    tb = "".join(traceback.format_exception(type_, value, traceback_))
    traceback.print_exception(type_, value, traceback_)
    logging.critical("MSS Version: %s", mslib.__version__)
    logging.critical("Python Version: %s", sys.version)
    logging.critical("Platform: %s (%s)", platform.platform(), platform.architecture())
    logging.critical("Fatal error: %s", tb)

    if type_ is mslib.utils.FatalUserError:
        QtWidgets.QMessageBox.critical(
            None, "fatal error",
            f"Fatal user error in MSS {mslib.__version__} on {platform.platform()}\n"
            f"Python {sys.version}\n"
            f"\n"
            f"{value}")
    else:
        QtWidgets.QMessageBox.critical(
            None, "fatal error",
            f"Fatal error in MSS {mslib.__version__} on {platform.platform()}\n"
            f"Python {sys.version}\n"
            f"\n"
            f"Please report bugs in MSS to https://github.com/Open-MSS/MSS\n"
            f"\n"
            f"Information about the fatal error:\n"
            f"\n"
            f"{tb}")


def show_popup(parent, title, message, icon=0):
    """
        title: Title of message box
        message: Display Message
        icon: 0 = Error Icon, 1 = Information Icon
    """
    if icon == 0:
        QtWidgets.QMessageBox.critical(parent, title, message)
    elif icon == 1:
        QtWidgets.QMessageBox.information(parent, title, message)


# TableView drag and drop
def dropEvent(self, event):
    target_row = self.indexAt(event.pos()).row()
    if target_row == -1:
        target_row = self.model().rowCount() - 1
    source_row = event.source().currentIndex().row()
    wps = [self.model().waypoints[source_row]]
    if target_row > source_row:
        self.model().insertRows(target_row + 1, 1, waypoints=wps)
        self.model().removeRows(source_row)
    elif target_row < source_row:
        self.model().removeRows(source_row)
        self.model().insertRows(target_row, 1, waypoints=wps)
    event.accept()


def dragEnterEvent(self, event):
    event.accept()


class CheckableComboBox(QtWidgets.QComboBox):
    """
    Multiple Choice ComboBox taken from QGIS
    """

    # Subclass Delegate to increase item height
    class Delegate(QtWidgets.QStyledItemDelegate):
        def sizeHint(self, option, index):
            size = super().sizeHint(option, index)
            size.setHeight(20)
            return size

    def __init__(self, *args, **kwargs):
        super().__init__(*args, **kwargs)

        # Make the combo editable to set a custom text, but readonly
        self.setEditable(True)
        self.lineEdit().setReadOnly(True)
        # Make the lineedit the same color as QPushButton
        palette = QtWidgets.QApplication.palette()
        palette.setBrush(QtGui.QPalette.Base, palette.button())
        self.lineEdit().setPalette(palette)

        # Use custom delegate
        self.setItemDelegate(CheckableComboBox.Delegate())

        # Update the text when an item is toggled
        self.model().dataChanged.connect(self.updateText)

        # Hide and show popup when clicking the line edit
        self.lineEdit().installEventFilter(self)
        self.closeOnLineEditClick = False

        # Prevent popup from closing when clicking on an item
        self.view().viewport().installEventFilter(self)

    def resizeEvent(self, event):
        # Recompute text to elide as needed
        self.updateText()
        super().resizeEvent(event)

    def eventFilter(self, object, event):
        if object == self.lineEdit():
            if event.type() == QtCore.QEvent.MouseButtonRelease:
                if self.closeOnLineEditClick:
                    self.hidePopup()
                else:
                    self.showPopup()
                return True
            return False

        if object == self.view().viewport():
            if event.type() == QtCore.QEvent.MouseButtonRelease:
                index = self.view().indexAt(event.pos())
                item = self.model().item(index.row())

                if item.checkState() == QtCore.Qt.Checked:
                    item.setCheckState(QtCore.Qt.Unchecked)
                else:
                    item.setCheckState(QtCore.Qt.Checked)
                return True
        return False

    def showPopup(self):
        super().showPopup()
        # When the popup is displayed, a click on the lineedit should close it
        self.closeOnLineEditClick = True

    def hidePopup(self):
        super().hidePopup()
        # Used to prevent immediate reopening when clicking on the lineEdit
        self.startTimer(100)
        # Refresh the display text when closing
        self.updateText()

    def timerEvent(self, event):
        # After timeout, kill timer, and reenable click on line edit
        self.killTimer(event.timerId())
        self.closeOnLineEditClick = False

    def updateText(self):
        texts = []
        for i in range(self.model().rowCount()):
            if self.model().item(i).checkState() == QtCore.Qt.Checked:
                texts.append(self.model().item(i).text())
        text = ", ".join(texts)
        self.lineEdit().setText(text)

    def addItem(self, text, data=None):
        item = QtGui.QStandardItem()
        item.setText(text)
        if data is None:
            item.setData(text)
        else:
            item.setData(data)
        item.setFlags(QtCore.Qt.ItemIsEnabled | QtCore.Qt.ItemIsUserCheckable)
        item.setData(QtCore.Qt.Unchecked, QtCore.Qt.CheckStateRole)
        self.model().appendRow(item)

    def addItems(self, texts, datalist=None):
        for i, text in enumerate(texts):
            try:
                data = datalist[i]
            except (TypeError, IndexError):
                data = None
            self.addItem(text, data)

    def currentData(self):
        # Return the list of selected items data
        res = []
        for i in range(self.model().rowCount()):
            if self.model().item(i).checkState() == QtCore.Qt.Checked:
                res.append(self.model().item(i).data())
        return res


class Worker(QtCore.QThread):
    """
    Can be used to run a function through a QThread without much struggle,
    and receive the return value or exception through signals.
    Beware not to modify the parents connections through the function.
    You may change the GUI but it may sometimes not update until the Worker is done.
    """
    # Static set of all workers to avoid segfaults
    workers = set()
    finished = QtCore.pyqtSignal(object)
    failed = QtCore.pyqtSignal(Exception)

    def __init__(self, function):
        Worker.workers.add(self)
        super(Worker, self).__init__()
        self.function = function
        # pyqtSignals don't work without an application eventloop running
        if QtCore.QCoreApplication.startingUp():
            self.finished = NonQtCallback()
            self.failed = NonQtCallback()

        self.failed.connect(lambda e: self._update_gui())
        self.finished.connect(lambda x: self._update_gui())

    def run(self):
        try:
            result = self.function()
            self.finished.emit(result)
        except Exception as e:
            self.failed.emit(e)
        finally:
            Worker.workers.remove(self)

    @staticmethod
    def create(function, on_success=None, on_failure=None, start=True):
        """
        Create, connect and directly execute a Worker in a single line.
        Inspired by QThread.create only available in C++17.
        """
        worker = Worker(function)
        if on_success:
            worker.finished.connect(on_success)
        if on_failure:
            worker.failed.connect(on_failure)
        if start:
            worker.start()
        return worker

    @staticmethod
    def _update_gui():
        """
        Iterate through all windows and update them.
        Useful for when a thread modifies the GUI.
        Happens automatically at the end of a Worker.
        """
        for window in QtWidgets.QApplication.allWindows():
            window.requestUpdate()


class Updater(QtCore.QObject):
    """
    Checks for a newer versions of MSS and provide functions to install it asynchronously.
    Only works if conda is installed.
    """
    on_update_available = QtCore.pyqtSignal([str, str])
    on_update_finished = QtCore.pyqtSignal()
    on_log_update = QtCore.pyqtSignal([str])
    on_status_update = QtCore.pyqtSignal([str])

    def __init__(self, parent=None):
        super(Updater, self).__init__(parent)
        self.is_git_env = False
        self.new_version = None
        self.old_version = None
        self.command = "conda"

        # Check if mamba is installed
        try:
            subprocess.run(["mamba"], startupinfo=subprocess_startupinfo(),
                           stdout=subprocess.PIPE, stderr=subprocess.STDOUT)
            self.command = "mamba"
        except FileNotFoundError:
            pass

        # pyqtSignals don't work without an application eventloop running
        if QtCore.QCoreApplication.startingUp():
            self.on_update_available = NonQtCallback()
            self.on_update_finished = NonQtCallback()
            self.on_log_update = NonQtCallback()
            self.on_status_update = NonQtCallback()

    def run(self):
        """
        Starts the updater process
        """
        Worker.create(self._check_version)

    def _check_version(self):
        """
        Checks if conda search has a newer version of MSS
        """
        # Don't notify on updates if mss is in a git repo, as you are most likely a developer
        try:
            git = subprocess.run(["git", "rev-parse", "--is-inside-work-tree"],
                                 startupinfo=subprocess_startupinfo(),
                                 stdout=subprocess.PIPE,
                                 stderr=subprocess.STDOUT, encoding="utf8")
            if "true" in git.stdout:
                self.is_git_env = True
        except FileNotFoundError:
            pass

        # Return if conda is not installed
        try:
            subprocess.run(["conda"], startupinfo=subprocess_startupinfo(),
                           stdout=subprocess.PIPE, stderr=subprocess.STDOUT)
        except FileNotFoundError:
            return

        self.on_status_update.emit("Checking for updates...")

        # Check if "search mss" yields a higher version than the currently running one
        search = self._execute_command(f"{self.command} search mss")
        self.new_version = search.split("\n")[-2].split()[1]
        c_list = self._execute_command(f"{self.command} list mss")
        self.old_version = c_list.split("\n")[-2].split()[1]
        if any(c.isdigit() for c in self.new_version):
            if self.new_version > self.old_version:
                self.on_status_update.emit("Your version of MSS is outdated!")
                self.on_update_available.emit(self.old_version, self.new_version)
            else:
                self.on_status_update.emit("Your MSS is up to date.")

    def _restart_mss(self):
        """
        Restart mss with all the same parameters, not entirely
        safe in case parameters change in higher versions, or while debugging
        """
        command = [sys.executable.split(os.sep)[-1]] + sys.argv
        if os.name == "nt" and not command[1].endswith(".py"):
            command[1] += "-script.py"
        os.execv(sys.executable, command)

    def _try_updating(self):
        """
        Execute 'conda/mamba install mss=newest python -y' and return if it worked or not
        """
        self.on_status_update.emit("Trying to update MSS...")
        self._execute_command(f"{self.command} install mss={self.new_version} python -y")
        if self._verify_newest_mss():
            return True

        return False

    def _update_mss(self):
        """
        Try to install MSS' newest version
        """
        if not self._try_updating():
            self.on_status_update.emit("Update failed. Please try it manually or by creating a new environment!")
        else:
            self.on_update_finished.emit()
            self.on_status_update.emit("Update successful. Please restart MSS.")

    def _verify_newest_mss(self):
        """
        Return if the newest mss exists in the environment or not
        """
        verify = self._execute_command(f"{self.command} list mss")
        if self.new_version in verify:
            return True

        return False

    def _execute_command(self, command):
        """
        Handles proper execution of conda subprocesses and logging
        """
        process = subprocess.Popen(command.split(),
                                   startupinfo=subprocess_startupinfo(),
                                   stdout=subprocess.PIPE,
                                   stderr=subprocess.STDOUT,
                                   encoding="utf8")
        self.on_log_update.emit(" ".join(process.args) + "\n")

        text = ""
        for line in process.stdout:
            self.on_log_update.emit(line)
            text += line

        # Happens e.g. on connection errors during installation attempts
        if "An unexpected error has occurred. Conda has prepared the above report" in text:
            raise RuntimeError("Something went wrong! Can't safely continue to update.")
        else:
            return text

    def update_mss(self):
        """
        Installs the newest mss version
        """
        def on_failure(e: Exception):
            self.on_status_update.emit("Update failed, please do it manually.")
            self.on_log_update.emit(str(e))

        Worker.create(self._update_mss, on_failure=on_failure)


class NonQtCallback:
    """
    Small mock of pyqtSignal to work without the QT eventloop.
    Callbacks are run on the same thread as the caller of emit, as opposed to the caller of connect.
    Keep in mind if this causes issues.
    """

    def __init__(self):
        self.callbacks = []

    def connect(self, function):
        self.callbacks.append(function)

    def emit(self, *args):
        for cb in self.callbacks:
            try:
                cb(*args)
            except Exception:
                pass


# Import all Dialogues from the proper module directory.
for mod in [
        "ui_about_dialog",
        "ui_shortcuts",
        "ui_updater_dialog",
        "ui_hexagon_dockwidget",
        "ui_kmloverlay_dockwidget",
        "ui_customize_kml",
        "ui_mainwindow",
        "ui_performance_dockwidget",
        "ui_remotesensing_dockwidget",
        "ui_satellite_dockwidget",
        "ui_airdata_dockwidget",
        "ui_sideview_options",
        "ui_sideview_window",
        "ui_tableview_window",
        "ui_topview_mapappearance",
        "ui_topview_window",
        "ui_linearview_options",
        "ui_linearview_window",
        "ui_wms_capabilities",
        "ui_wms_dockwidget",
        "ui_wms_password_dialog",
        "ui_wms_multilayers"]:
    globals()[mod] = importlib.import_module("mslib.msui.qt5." + mod)


sys.excepthook = excepthook<|MERGE_RESOLUTION|>--- conflicted
+++ resolved
@@ -36,13 +36,8 @@
 from fslib.fs_filepicker import getSaveFileName, getOpenFileName, getExistingDirectory
 from PyQt5 import QtCore, QtWidgets, QtGui  # noqa
 
-<<<<<<< HEAD
 from mslib.utils.config import config_loader
 from mslib.utils import FatalUserError, subprocess_startupinfo
-=======
-from mslib.utils import FatalUserError
-from mslib.utils.config import config_loader
->>>>>>> 4f426a98
 
 
 def get_open_filename_qt(*args):
@@ -167,8 +162,420 @@
     return float_value
 
 
-<<<<<<< HEAD
-=======
+# to store config by QSettings
+QtCore.QCoreApplication.setOrganizationName("mss")
+
+
+# PyQt5 silently aborts on a Python Exception
+def excepthook(type_, value, traceback_):
+    """
+    This dumps the error to console, logging (i.e. logfile), and tries to open a MessageBox for GUI users.
+    """
+    import mslib
+    import mslib.utils
+    tb = "".join(traceback.format_exception(type_, value, traceback_))
+    traceback.print_exception(type_, value, traceback_)
+    logging.critical("MSS Version: %s", mslib.__version__)
+    logging.critical("Python Version: %s", sys.version)
+    logging.critical("Platform: %s (%s)", platform.platform(), platform.architecture())
+    logging.critical("Fatal error: %s", tb)
+
+    if type_ is mslib.utils.FatalUserError:
+        QtWidgets.QMessageBox.critical(
+            None, "fatal error",
+            f"Fatal user error in MSS {mslib.__version__} on {platform.platform()}\n"
+            f"Python {sys.version}\n"
+            f"\n"
+            f"{value}")
+    else:
+        QtWidgets.QMessageBox.critical(
+            None, "fatal error",
+            f"Fatal error in MSS {mslib.__version__} on {platform.platform()}\n"
+            f"Python {sys.version}\n"
+            f"\n"
+            f"Please report bugs in MSS to https://github.com/Open-MSS/MSS\n"
+            f"\n"
+            f"Information about the fatal error:\n"
+            f"\n"
+            f"{tb}")
+
+
+def show_popup(parent, title, message, icon=0):
+    """
+        title: Title of message box
+        message: Display Message
+        icon: 0 = Error Icon, 1 = Information Icon
+    """
+    if icon == 0:
+        QtWidgets.QMessageBox.critical(parent, title, message)
+    elif icon == 1:
+        QtWidgets.QMessageBox.information(parent, title, message)
+
+
+# TableView drag and drop
+def dropEvent(self, event):
+    target_row = self.indexAt(event.pos()).row()
+    if target_row == -1:
+        target_row = self.model().rowCount() - 1
+    source_row = event.source().currentIndex().row()
+    wps = [self.model().waypoints[source_row]]
+    if target_row > source_row:
+        self.model().insertRows(target_row + 1, 1, waypoints=wps)
+        self.model().removeRows(source_row)
+    elif target_row < source_row:
+        self.model().removeRows(source_row)
+        self.model().insertRows(target_row, 1, waypoints=wps)
+    event.accept()
+
+
+def dragEnterEvent(self, event):
+    event.accept()
+
+
+class CheckableComboBox(QtWidgets.QComboBox):
+    """
+    Multiple Choice ComboBox taken from QGIS
+    """
+
+    # Subclass Delegate to increase item height
+    class Delegate(QtWidgets.QStyledItemDelegate):
+        def sizeHint(self, option, index):
+            size = super().sizeHint(option, index)
+            size.setHeight(20)
+            return size
+
+    def __init__(self, *args, **kwargs):
+        super().__init__(*args, **kwargs)
+
+        # Make the combo editable to set a custom text, but readonly
+        self.setEditable(True)
+        self.lineEdit().setReadOnly(True)
+        # Make the lineedit the same color as QPushButton
+        palette = QtWidgets.QApplication.palette()
+        palette.setBrush(QtGui.QPalette.Base, palette.button())
+        self.lineEdit().setPalette(palette)
+
+        # Use custom delegate
+        self.setItemDelegate(CheckableComboBox.Delegate())
+
+        # Update the text when an item is toggled
+        self.model().dataChanged.connect(self.updateText)
+
+        # Hide and show popup when clicking the line edit
+        self.lineEdit().installEventFilter(self)
+        self.closeOnLineEditClick = False
+
+        # Prevent popup from closing when clicking on an item
+        self.view().viewport().installEventFilter(self)
+
+    def resizeEvent(self, event):
+        # Recompute text to elide as needed
+        self.updateText()
+        super().resizeEvent(event)
+
+    def eventFilter(self, object, event):
+        if object == self.lineEdit():
+            if event.type() == QtCore.QEvent.MouseButtonRelease:
+                if self.closeOnLineEditClick:
+                    self.hidePopup()
+                else:
+                    self.showPopup()
+                return True
+            return False
+
+        if object == self.view().viewport():
+            if event.type() == QtCore.QEvent.MouseButtonRelease:
+                index = self.view().indexAt(event.pos())
+                item = self.model().item(index.row())
+
+                if item.checkState() == QtCore.Qt.Checked:
+                    item.setCheckState(QtCore.Qt.Unchecked)
+                else:
+                    item.setCheckState(QtCore.Qt.Checked)
+                return True
+        return False
+
+    def showPopup(self):
+        super().showPopup()
+        # When the popup is displayed, a click on the lineedit should close it
+        self.closeOnLineEditClick = True
+
+    def hidePopup(self):
+        super().hidePopup()
+        # Used to prevent immediate reopening when clicking on the lineEdit
+        self.startTimer(100)
+        # Refresh the display text when closing
+        self.updateText()
+
+    def timerEvent(self, event):
+        # After timeout, kill timer, and reenable click on line edit
+        self.killTimer(event.timerId())
+        self.closeOnLineEditClick = False
+
+    def updateText(self):
+        texts = []
+        for i in range(self.model().rowCount()):
+            if self.model().item(i).checkState() == QtCore.Qt.Checked:
+                texts.append(self.model().item(i).text())
+        text = ", ".join(texts)
+        self.lineEdit().setText(text)
+
+    def addItem(self, text, data=None):
+        item = QtGui.QStandardItem()
+        item.setText(text)
+        if data is None:
+            item.setData(text)
+        else:
+            item.setData(data)
+        item.setFlags(QtCore.Qt.ItemIsEnabled | QtCore.Qt.ItemIsUserCheckable)
+        item.setData(QtCore.Qt.Unchecked, QtCore.Qt.CheckStateRole)
+        self.model().appendRow(item)
+
+    def addItems(self, texts, datalist=None):
+        for i, text in enumerate(texts):
+            try:
+                data = datalist[i]
+            except (TypeError, IndexError):
+                data = None
+            self.addItem(text, data)
+
+    def currentData(self):
+        # Return the list of selected items data
+        res = []
+        for i in range(self.model().rowCount()):
+            if self.model().item(i).checkState() == QtCore.Qt.Checked:
+                res.append(self.model().item(i).data())
+        return res
+
+
+class Worker(QtCore.QThread):
+    """
+    Can be used to run a function through a QThread without much struggle,
+    and receive the return value or exception through signals.
+    Beware not to modify the parents connections through the function.
+    You may change the GUI but it may sometimes not update until the Worker is done.
+    """
+    # Static set of all workers to avoid segfaults
+    workers = set()
+    finished = QtCore.pyqtSignal(object)
+    failed = QtCore.pyqtSignal(Exception)
+
+    def __init__(self, function):
+        Worker.workers.add(self)
+        super(Worker, self).__init__()
+        self.function = function
+        # pyqtSignals don't work without an application eventloop running
+        if QtCore.QCoreApplication.startingUp():
+            self.finished = NonQtCallback()
+            self.failed = NonQtCallback()
+
+        self.failed.connect(lambda e: self._update_gui())
+        self.finished.connect(lambda x: self._update_gui())
+
+    def run(self):
+        try:
+            result = self.function()
+            self.finished.emit(result)
+        except Exception as e:
+            self.failed.emit(e)
+        finally:
+            Worker.workers.remove(self)
+
+    @staticmethod
+    def create(function, on_success=None, on_failure=None, start=True):
+        """
+        Create, connect and directly execute a Worker in a single line.
+        Inspired by QThread.create only available in C++17.
+        """
+        worker = Worker(function)
+        if on_success:
+            worker.finished.connect(on_success)
+        if on_failure:
+            worker.failed.connect(on_failure)
+        if start:
+            worker.start()
+        return worker
+
+    @staticmethod
+    def _update_gui():
+        """
+        Iterate through all windows and update them.
+        Useful for when a thread modifies the GUI.
+        Happens automatically at the end of a Worker.
+        """
+        for window in QtWidgets.QApplication.allWindows():
+            window.requestUpdate()
+
+
+class Updater(QtCore.QObject):
+    """
+    Checks for a newer versions of MSS and provide functions to install it asynchronously.
+    Only works if conda is installed.
+    """
+    on_update_available = QtCore.pyqtSignal([str, str])
+    on_update_finished = QtCore.pyqtSignal()
+    on_log_update = QtCore.pyqtSignal([str])
+    on_status_update = QtCore.pyqtSignal([str])
+
+    def __init__(self, parent=None):
+        super(Updater, self).__init__(parent)
+        self.is_git_env = False
+        self.new_version = None
+        self.old_version = None
+        self.command = "conda"
+
+        # Check if mamba is installed
+        try:
+            subprocess.run(["mamba"], startupinfo=subprocess_startupinfo(),
+                           stdout=subprocess.PIPE, stderr=subprocess.STDOUT)
+            self.command = "mamba"
+        except FileNotFoundError:
+            pass
+
+        # pyqtSignals don't work without an application eventloop running
+        if QtCore.QCoreApplication.startingUp():
+            self.on_update_available = NonQtCallback()
+            self.on_update_finished = NonQtCallback()
+            self.on_log_update = NonQtCallback()
+            self.on_status_update = NonQtCallback()
+
+    def run(self):
+        """
+        Starts the updater process
+        """
+        Worker.create(self._check_version)
+
+    def _check_version(self):
+        """
+        Checks if conda search has a newer version of MSS
+        """
+        # Don't notify on updates if mss is in a git repo, as you are most likely a developer
+        try:
+            git = subprocess.run(["git", "rev-parse", "--is-inside-work-tree"],
+                                 startupinfo=subprocess_startupinfo(),
+                                 stdout=subprocess.PIPE,
+                                 stderr=subprocess.STDOUT, encoding="utf8")
+            if "true" in git.stdout:
+                self.is_git_env = True
+        except FileNotFoundError:
+            pass
+
+        # Return if conda is not installed
+        try:
+            subprocess.run(["conda"], startupinfo=subprocess_startupinfo(),
+                           stdout=subprocess.PIPE, stderr=subprocess.STDOUT)
+        except FileNotFoundError:
+            return
+
+        self.on_status_update.emit("Checking for updates...")
+
+        # Check if "search mss" yields a higher version than the currently running one
+        search = self._execute_command(f"{self.command} search mss")
+        self.new_version = search.split("\n")[-2].split()[1]
+        c_list = self._execute_command(f"{self.command} list mss")
+        self.old_version = c_list.split("\n")[-2].split()[1]
+        if any(c.isdigit() for c in self.new_version):
+            if self.new_version > self.old_version:
+                self.on_status_update.emit("Your version of MSS is outdated!")
+                self.on_update_available.emit(self.old_version, self.new_version)
+            else:
+                self.on_status_update.emit("Your MSS is up to date.")
+
+    def _restart_mss(self):
+        """
+        Restart mss with all the same parameters, not entirely
+        safe in case parameters change in higher versions, or while debugging
+        """
+        command = [sys.executable.split(os.sep)[-1]] + sys.argv
+        if os.name == "nt" and not command[1].endswith(".py"):
+            command[1] += "-script.py"
+        os.execv(sys.executable, command)
+
+    def _try_updating(self):
+        """
+        Execute 'conda/mamba install mss=newest python -y' and return if it worked or not
+        """
+        self.on_status_update.emit("Trying to update MSS...")
+        self._execute_command(f"{self.command} install mss={self.new_version} python -y")
+        if self._verify_newest_mss():
+            return True
+
+        return False
+
+    def _update_mss(self):
+        """
+        Try to install MSS' newest version
+        """
+        if not self._try_updating():
+            self.on_status_update.emit("Update failed. Please try it manually or by creating a new environment!")
+        else:
+            self.on_update_finished.emit()
+            self.on_status_update.emit("Update successful. Please restart MSS.")
+
+    def _verify_newest_mss(self):
+        """
+        Return if the newest mss exists in the environment or not
+        """
+        verify = self._execute_command(f"{self.command} list mss")
+        if self.new_version in verify:
+            return True
+
+        return False
+
+    def _execute_command(self, command):
+        """
+        Handles proper execution of conda subprocesses and logging
+        """
+        process = subprocess.Popen(command.split(),
+                                   startupinfo=subprocess_startupinfo(),
+                                   stdout=subprocess.PIPE,
+                                   stderr=subprocess.STDOUT,
+                                   encoding="utf8")
+        self.on_log_update.emit(" ".join(process.args) + "\n")
+
+        text = ""
+        for line in process.stdout:
+            self.on_log_update.emit(line)
+            text += line
+
+        # Happens e.g. on connection errors during installation attempts
+        if "An unexpected error has occurred. Conda has prepared the above report" in text:
+            raise RuntimeError("Something went wrong! Can't safely continue to update.")
+        else:
+            return text
+
+    def update_mss(self):
+        """
+        Installs the newest mss version
+        """
+        def on_failure(e: Exception):
+            self.on_status_update.emit("Update failed, please do it manually.")
+            self.on_log_update.emit(str(e))
+
+        Worker.create(self._update_mss, on_failure=on_failure)
+
+
+class NonQtCallback:
+    """
+    Small mock of pyqtSignal to work without the QT eventloop.
+    Callbacks are run on the same thread as the caller of emit, as opposed to the caller of connect.
+    Keep in mind if this causes issues.
+    """
+
+    def __init__(self):
+        self.callbacks = []
+
+    def connect(self, function):
+        self.callbacks.append(function)
+
+    def emit(self, *args):
+        for cb in self.callbacks:
+            try:
+                cb(*args)
+            except Exception:
+                pass
+
+
 # Import all Dialogues from the proper module directory.
 for mod in [
         "ui_about_dialog",
@@ -201,446 +608,5 @@
         "ui_wms_multilayers"]:
     globals()[mod] = importlib.import_module("mslib.msui.qt5." + mod)
 
->>>>>>> 4f426a98
-# to store config by QSettings
-QtCore.QCoreApplication.setOrganizationName("mss")
-
-
-# PyQt5 silently aborts on a Python Exception
-def excepthook(type_, value, traceback_):
-    """
-    This dumps the error to console, logging (i.e. logfile), and tries to open a MessageBox for GUI users.
-    """
-    import mslib
-    import mslib.utils
-    tb = "".join(traceback.format_exception(type_, value, traceback_))
-    traceback.print_exception(type_, value, traceback_)
-    logging.critical("MSS Version: %s", mslib.__version__)
-    logging.critical("Python Version: %s", sys.version)
-    logging.critical("Platform: %s (%s)", platform.platform(), platform.architecture())
-    logging.critical("Fatal error: %s", tb)
-
-    if type_ is mslib.utils.FatalUserError:
-        QtWidgets.QMessageBox.critical(
-            None, "fatal error",
-            f"Fatal user error in MSS {mslib.__version__} on {platform.platform()}\n"
-            f"Python {sys.version}\n"
-            f"\n"
-            f"{value}")
-    else:
-        QtWidgets.QMessageBox.critical(
-            None, "fatal error",
-            f"Fatal error in MSS {mslib.__version__} on {platform.platform()}\n"
-            f"Python {sys.version}\n"
-            f"\n"
-            f"Please report bugs in MSS to https://github.com/Open-MSS/MSS\n"
-            f"\n"
-            f"Information about the fatal error:\n"
-            f"\n"
-            f"{tb}")
-
-
-def show_popup(parent, title, message, icon=0):
-    """
-        title: Title of message box
-        message: Display Message
-        icon: 0 = Error Icon, 1 = Information Icon
-    """
-    if icon == 0:
-        QtWidgets.QMessageBox.critical(parent, title, message)
-    elif icon == 1:
-        QtWidgets.QMessageBox.information(parent, title, message)
-
-
-# TableView drag and drop
-def dropEvent(self, event):
-    target_row = self.indexAt(event.pos()).row()
-    if target_row == -1:
-        target_row = self.model().rowCount() - 1
-    source_row = event.source().currentIndex().row()
-    wps = [self.model().waypoints[source_row]]
-    if target_row > source_row:
-        self.model().insertRows(target_row + 1, 1, waypoints=wps)
-        self.model().removeRows(source_row)
-    elif target_row < source_row:
-        self.model().removeRows(source_row)
-        self.model().insertRows(target_row, 1, waypoints=wps)
-    event.accept()
-
-
-def dragEnterEvent(self, event):
-    event.accept()
-
-
-class CheckableComboBox(QtWidgets.QComboBox):
-    """
-    Multiple Choice ComboBox taken from QGIS
-    """
-
-    # Subclass Delegate to increase item height
-    class Delegate(QtWidgets.QStyledItemDelegate):
-        def sizeHint(self, option, index):
-            size = super().sizeHint(option, index)
-            size.setHeight(20)
-            return size
-
-    def __init__(self, *args, **kwargs):
-        super().__init__(*args, **kwargs)
-
-        # Make the combo editable to set a custom text, but readonly
-        self.setEditable(True)
-        self.lineEdit().setReadOnly(True)
-        # Make the lineedit the same color as QPushButton
-        palette = QtWidgets.QApplication.palette()
-        palette.setBrush(QtGui.QPalette.Base, palette.button())
-        self.lineEdit().setPalette(palette)
-
-        # Use custom delegate
-        self.setItemDelegate(CheckableComboBox.Delegate())
-
-        # Update the text when an item is toggled
-        self.model().dataChanged.connect(self.updateText)
-
-        # Hide and show popup when clicking the line edit
-        self.lineEdit().installEventFilter(self)
-        self.closeOnLineEditClick = False
-
-        # Prevent popup from closing when clicking on an item
-        self.view().viewport().installEventFilter(self)
-
-    def resizeEvent(self, event):
-        # Recompute text to elide as needed
-        self.updateText()
-        super().resizeEvent(event)
-
-    def eventFilter(self, object, event):
-        if object == self.lineEdit():
-            if event.type() == QtCore.QEvent.MouseButtonRelease:
-                if self.closeOnLineEditClick:
-                    self.hidePopup()
-                else:
-                    self.showPopup()
-                return True
-            return False
-
-        if object == self.view().viewport():
-            if event.type() == QtCore.QEvent.MouseButtonRelease:
-                index = self.view().indexAt(event.pos())
-                item = self.model().item(index.row())
-
-                if item.checkState() == QtCore.Qt.Checked:
-                    item.setCheckState(QtCore.Qt.Unchecked)
-                else:
-                    item.setCheckState(QtCore.Qt.Checked)
-                return True
-        return False
-
-    def showPopup(self):
-        super().showPopup()
-        # When the popup is displayed, a click on the lineedit should close it
-        self.closeOnLineEditClick = True
-
-    def hidePopup(self):
-        super().hidePopup()
-        # Used to prevent immediate reopening when clicking on the lineEdit
-        self.startTimer(100)
-        # Refresh the display text when closing
-        self.updateText()
-
-    def timerEvent(self, event):
-        # After timeout, kill timer, and reenable click on line edit
-        self.killTimer(event.timerId())
-        self.closeOnLineEditClick = False
-
-    def updateText(self):
-        texts = []
-        for i in range(self.model().rowCount()):
-            if self.model().item(i).checkState() == QtCore.Qt.Checked:
-                texts.append(self.model().item(i).text())
-        text = ", ".join(texts)
-        self.lineEdit().setText(text)
-
-    def addItem(self, text, data=None):
-        item = QtGui.QStandardItem()
-        item.setText(text)
-        if data is None:
-            item.setData(text)
-        else:
-            item.setData(data)
-        item.setFlags(QtCore.Qt.ItemIsEnabled | QtCore.Qt.ItemIsUserCheckable)
-        item.setData(QtCore.Qt.Unchecked, QtCore.Qt.CheckStateRole)
-        self.model().appendRow(item)
-
-    def addItems(self, texts, datalist=None):
-        for i, text in enumerate(texts):
-            try:
-                data = datalist[i]
-            except (TypeError, IndexError):
-                data = None
-            self.addItem(text, data)
-
-    def currentData(self):
-        # Return the list of selected items data
-        res = []
-        for i in range(self.model().rowCount()):
-            if self.model().item(i).checkState() == QtCore.Qt.Checked:
-                res.append(self.model().item(i).data())
-        return res
-
-
-class Worker(QtCore.QThread):
-    """
-    Can be used to run a function through a QThread without much struggle,
-    and receive the return value or exception through signals.
-    Beware not to modify the parents connections through the function.
-    You may change the GUI but it may sometimes not update until the Worker is done.
-    """
-    # Static set of all workers to avoid segfaults
-    workers = set()
-    finished = QtCore.pyqtSignal(object)
-    failed = QtCore.pyqtSignal(Exception)
-
-    def __init__(self, function):
-        Worker.workers.add(self)
-        super(Worker, self).__init__()
-        self.function = function
-        # pyqtSignals don't work without an application eventloop running
-        if QtCore.QCoreApplication.startingUp():
-            self.finished = NonQtCallback()
-            self.failed = NonQtCallback()
-
-        self.failed.connect(lambda e: self._update_gui())
-        self.finished.connect(lambda x: self._update_gui())
-
-    def run(self):
-        try:
-            result = self.function()
-            self.finished.emit(result)
-        except Exception as e:
-            self.failed.emit(e)
-        finally:
-            Worker.workers.remove(self)
-
-    @staticmethod
-    def create(function, on_success=None, on_failure=None, start=True):
-        """
-        Create, connect and directly execute a Worker in a single line.
-        Inspired by QThread.create only available in C++17.
-        """
-        worker = Worker(function)
-        if on_success:
-            worker.finished.connect(on_success)
-        if on_failure:
-            worker.failed.connect(on_failure)
-        if start:
-            worker.start()
-        return worker
-
-    @staticmethod
-    def _update_gui():
-        """
-        Iterate through all windows and update them.
-        Useful for when a thread modifies the GUI.
-        Happens automatically at the end of a Worker.
-        """
-        for window in QtWidgets.QApplication.allWindows():
-            window.requestUpdate()
-
-
-class Updater(QtCore.QObject):
-    """
-    Checks for a newer versions of MSS and provide functions to install it asynchronously.
-    Only works if conda is installed.
-    """
-    on_update_available = QtCore.pyqtSignal([str, str])
-    on_update_finished = QtCore.pyqtSignal()
-    on_log_update = QtCore.pyqtSignal([str])
-    on_status_update = QtCore.pyqtSignal([str])
-
-    def __init__(self, parent=None):
-        super(Updater, self).__init__(parent)
-        self.is_git_env = False
-        self.new_version = None
-        self.old_version = None
-        self.command = "conda"
-
-        # Check if mamba is installed
-        try:
-            subprocess.run(["mamba"], startupinfo=subprocess_startupinfo(),
-                           stdout=subprocess.PIPE, stderr=subprocess.STDOUT)
-            self.command = "mamba"
-        except FileNotFoundError:
-            pass
-
-        # pyqtSignals don't work without an application eventloop running
-        if QtCore.QCoreApplication.startingUp():
-            self.on_update_available = NonQtCallback()
-            self.on_update_finished = NonQtCallback()
-            self.on_log_update = NonQtCallback()
-            self.on_status_update = NonQtCallback()
-
-    def run(self):
-        """
-        Starts the updater process
-        """
-        Worker.create(self._check_version)
-
-    def _check_version(self):
-        """
-        Checks if conda search has a newer version of MSS
-        """
-        # Don't notify on updates if mss is in a git repo, as you are most likely a developer
-        try:
-            git = subprocess.run(["git", "rev-parse", "--is-inside-work-tree"],
-                                 startupinfo=subprocess_startupinfo(),
-                                 stdout=subprocess.PIPE,
-                                 stderr=subprocess.STDOUT, encoding="utf8")
-            if "true" in git.stdout:
-                self.is_git_env = True
-        except FileNotFoundError:
-            pass
-
-        # Return if conda is not installed
-        try:
-            subprocess.run(["conda"], startupinfo=subprocess_startupinfo(),
-                           stdout=subprocess.PIPE, stderr=subprocess.STDOUT)
-        except FileNotFoundError:
-            return
-
-        self.on_status_update.emit("Checking for updates...")
-
-        # Check if "search mss" yields a higher version than the currently running one
-        search = self._execute_command(f"{self.command} search mss")
-        self.new_version = search.split("\n")[-2].split()[1]
-        c_list = self._execute_command(f"{self.command} list mss")
-        self.old_version = c_list.split("\n")[-2].split()[1]
-        if any(c.isdigit() for c in self.new_version):
-            if self.new_version > self.old_version:
-                self.on_status_update.emit("Your version of MSS is outdated!")
-                self.on_update_available.emit(self.old_version, self.new_version)
-            else:
-                self.on_status_update.emit("Your MSS is up to date.")
-
-    def _restart_mss(self):
-        """
-        Restart mss with all the same parameters, not entirely
-        safe in case parameters change in higher versions, or while debugging
-        """
-        command = [sys.executable.split(os.sep)[-1]] + sys.argv
-        if os.name == "nt" and not command[1].endswith(".py"):
-            command[1] += "-script.py"
-        os.execv(sys.executable, command)
-
-    def _try_updating(self):
-        """
-        Execute 'conda/mamba install mss=newest python -y' and return if it worked or not
-        """
-        self.on_status_update.emit("Trying to update MSS...")
-        self._execute_command(f"{self.command} install mss={self.new_version} python -y")
-        if self._verify_newest_mss():
-            return True
-
-        return False
-
-    def _update_mss(self):
-        """
-        Try to install MSS' newest version
-        """
-        if not self._try_updating():
-            self.on_status_update.emit("Update failed. Please try it manually or by creating a new environment!")
-        else:
-            self.on_update_finished.emit()
-            self.on_status_update.emit("Update successful. Please restart MSS.")
-
-    def _verify_newest_mss(self):
-        """
-        Return if the newest mss exists in the environment or not
-        """
-        verify = self._execute_command(f"{self.command} list mss")
-        if self.new_version in verify:
-            return True
-
-        return False
-
-    def _execute_command(self, command):
-        """
-        Handles proper execution of conda subprocesses and logging
-        """
-        process = subprocess.Popen(command.split(),
-                                   startupinfo=subprocess_startupinfo(),
-                                   stdout=subprocess.PIPE,
-                                   stderr=subprocess.STDOUT,
-                                   encoding="utf8")
-        self.on_log_update.emit(" ".join(process.args) + "\n")
-
-        text = ""
-        for line in process.stdout:
-            self.on_log_update.emit(line)
-            text += line
-
-        # Happens e.g. on connection errors during installation attempts
-        if "An unexpected error has occurred. Conda has prepared the above report" in text:
-            raise RuntimeError("Something went wrong! Can't safely continue to update.")
-        else:
-            return text
-
-    def update_mss(self):
-        """
-        Installs the newest mss version
-        """
-        def on_failure(e: Exception):
-            self.on_status_update.emit("Update failed, please do it manually.")
-            self.on_log_update.emit(str(e))
-
-        Worker.create(self._update_mss, on_failure=on_failure)
-
-
-class NonQtCallback:
-    """
-    Small mock of pyqtSignal to work without the QT eventloop.
-    Callbacks are run on the same thread as the caller of emit, as opposed to the caller of connect.
-    Keep in mind if this causes issues.
-    """
-
-    def __init__(self):
-        self.callbacks = []
-
-    def connect(self, function):
-        self.callbacks.append(function)
-
-    def emit(self, *args):
-        for cb in self.callbacks:
-            try:
-                cb(*args)
-            except Exception:
-                pass
-
-
-# Import all Dialogues from the proper module directory.
-for mod in [
-        "ui_about_dialog",
-        "ui_shortcuts",
-        "ui_updater_dialog",
-        "ui_hexagon_dockwidget",
-        "ui_kmloverlay_dockwidget",
-        "ui_customize_kml",
-        "ui_mainwindow",
-        "ui_performance_dockwidget",
-        "ui_remotesensing_dockwidget",
-        "ui_satellite_dockwidget",
-        "ui_airdata_dockwidget",
-        "ui_sideview_options",
-        "ui_sideview_window",
-        "ui_tableview_window",
-        "ui_topview_mapappearance",
-        "ui_topview_window",
-        "ui_linearview_options",
-        "ui_linearview_window",
-        "ui_wms_capabilities",
-        "ui_wms_dockwidget",
-        "ui_wms_password_dialog",
-        "ui_wms_multilayers"]:
-    globals()[mod] = importlib.import_module("mslib.msui.qt5." + mod)
-
 
 sys.excepthook = excepthook