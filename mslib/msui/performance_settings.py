# -*- coding: utf-8 -*-
"""

    mslib.msui.performance_settings
    ~~~~~~~~~~~~~~~~~~~~~~~~~~~~~~~

    This module defines the performance settings dialog

    This file is part of mss.

    :copyright: Copyright 2017 Joern Ungermann
    :copyright: Copyright 2017 by the mss team, see AUTHORS.
    :license: APACHE-2.0, see LICENSE for details.

    Licensed under the Apache License, Version 2.0 (the "License");
    you may not use this file except in compliance with the License.
    You may obtain a copy of the License at

       http://www.apache.org/licenses/LICENSE-2.0

    Unless required by applicable law or agreed to in writing, software
    distributed under the License is distributed on an "AS IS" BASIS,
    WITHOUT WARRANTIES OR CONDITIONS OF ANY KIND, either express or implied.
    See the License for the specific language governing permissions and
    limitations under the License.
"""

<<<<<<< HEAD
from builtins import str

from mslib.msui.mss_qt import QtCore, QtWidgets

=======
from mslib.msui.mss_qt import QtCore, QtWidgets
>>>>>>> 00619bde
from mslib.utils import config_loader, FatalUserError
from mslib.msui import aircrafts
from mslib.msui import constants
from mslib.msui.mss_qt import ui_performance_settings as ui_ps
from fslib.fs_filepicker import getOpenFileName


DEFAULT_PERFORMANCE = {
    "aircraft": aircrafts.SimpleAircraft(aircrafts.AIRCRAFT_DUMMY),
    "visible": False,
    "takeoff_weight": 0,
    "takeoff_time": QtCore.QDateTime.currentDateTimeUtc(),
    "fuel": 0
}


class MSS_PerformanceSettingsDialog(QtWidgets.QDialog, ui_ps.Ui_PerformanceSettingsDialog):
    """Dialog to set map appearance parameters. User interface is
       defined in "ui_topview_mapappearance.py".
    """

    def __init__(self, parent=None, settings_dict=None):
        """
        Arguments:
        parent -- Qt widget that is parent to this widget.
        settings_dict -- dictionary containing topview options.
        """
        super(MSS_PerformanceSettingsDialog, self).__init__(parent)
        self.setupUi(self)

        if not settings_dict:
            settings_dict = DEFAULT_PERFORMANCE
        self.aircraft = settings_dict["aircraft"]
        self.lbAircraftName.setText(self.aircraft.name)
        self.cbShowPerformance.setChecked(settings_dict["visible"])
        self.dsbTakeoffWeight.setValue(settings_dict["takeoff_weight"])
        self.dsbFuel.setValue(settings_dict["fuel"])
        self.dteTakeoffTime.setDateTime(settings_dict["takeoff_time"])

        self.pbLoadPerformance.clicked.connect(self.load_performance)

    def get_settings(self):
        """
        Encapsulates GUI selections in a python dictionary.

        :return:
         Dictionary of all setting informations
        """
        settings_dict = {
            "aircraft": self.aircraft,
            "visible": self.cbShowPerformance.isChecked(),
            "takeoff_weight": self.dsbTakeoffWeight.value(),
            "takeoff_time": self.dteTakeoffTime.dateTime(),
            "fuel": self.dsbFuel.value()
        }
        return settings_dict

    def load_performance(self):
        """
        Gets a filename for a JSON file specifying aircraft performance and initializes an SimpleAircraft model.
        """
<<<<<<< HEAD
        filename = QtWidgets.QFileDialog.getOpenFileName(
            self, "Open Aircraft Performance JSON File", constants.MSS_CONFIG_PATH, "(*.json)")
        if isinstance(filename, tuple):
            filename = filename[0]

=======
        filename = getOpenFileName(self, constants.MSS_CONFIG_PATH, u'Config File (*.json)',
                                   title=u"Open Aircraft Performance JSON File")
>>>>>>> 00619bde
        if filename:
            try:
                performance = config_loader(config_file=filename)
                self.aircraft = aircrafts.SimpleAircraft(performance)
                self.lbAircraftName.setText(self.aircraft.name)
                self.dsbTakeoffWeight.setValue(self.aircraft.takeoff_weight)
                self.dsbFuel.setValue(self.aircraft.fuel)

            except KeyError as ex:
                QtWidgets.QMessageBox.critical(self, self.tr("Performance JSON Load"),
                                               self.tr(u"JSON File missing '{}' entry".format(ex)))
            except (FatalUserError, ValueError) as ex:
                QtWidgets.QMessageBox.critical(self, self.tr("Performance JSON Load"),
                                               self.tr(u"JSON File has Syntax Problems:\n{}".format(ex)))<|MERGE_RESOLUTION|>--- conflicted
+++ resolved
@@ -25,14 +25,7 @@
     limitations under the License.
 """
 
-<<<<<<< HEAD
-from builtins import str
-
 from mslib.msui.mss_qt import QtCore, QtWidgets
-
-=======
-from mslib.msui.mss_qt import QtCore, QtWidgets
->>>>>>> 00619bde
 from mslib.utils import config_loader, FatalUserError
 from mslib.msui import aircrafts
 from mslib.msui import constants
@@ -94,16 +87,9 @@
         """
         Gets a filename for a JSON file specifying aircraft performance and initializes an SimpleAircraft model.
         """
-<<<<<<< HEAD
-        filename = QtWidgets.QFileDialog.getOpenFileName(
-            self, "Open Aircraft Performance JSON File", constants.MSS_CONFIG_PATH, "(*.json)")
-        if isinstance(filename, tuple):
-            filename = filename[0]
 
-=======
         filename = getOpenFileName(self, constants.MSS_CONFIG_PATH, u'Config File (*.json)',
                                    title=u"Open Aircraft Performance JSON File")
->>>>>>> 00619bde
         if filename:
             try:
                 performance = config_loader(config_file=filename)
