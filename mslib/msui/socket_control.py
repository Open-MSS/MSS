# -*- coding: utf-8 -*-
"""

    mslib.msui.socket_control
    ~~~~~~~~~~~~~~~~~~~~~~~~~~~~~~~~~

    client socket connection handler

    This file is part of mss.

    :copyright: Copyright 2019 Shivashis Padhi
    :copyright: Copyright 2019-2021 by the mss team, see AUTHORS.

    Licensed under the Apache License, Version 2.0 (the "License");
    you may not use this file except in compliance with the License.
    You may obtain a copy of the License at

       http://www.apache.org/licenses/LICENSE-2.0

    Unless required by applicable law or agreed to in writing, software
    distributed under the License is distributed on an "AS IS" BASIS,
    WITHOUT WARRANTIES OR CONDITIONS OF ANY KIND, either express or implied.
    See the License for the specific language governing permissions and
    limitations under the License.
"""

import socketio
import json
import logging

from PyQt5 import QtCore
from mslib.utils.config import MissionSupportSystemDefaultConfig as mss_default


class ConnectionManager(QtCore.QObject):

    signal_reload = QtCore.Signal(int, name="reload_wps")
    signal_message_receive = QtCore.Signal(str, name="message rcv")
    signal_message_reply_receive = QtCore.Signal(str, name="message reply")
    signal_message_edited = QtCore.Signal(str, name="message editted")
    signal_message_deleted = QtCore.Signal(str, name="message deleted")
    signal_new_permission = QtCore.Signal(int, int, name="new permission")
    signal_update_permission = QtCore.Signal(int, int, str, name="update permission")
    signal_revoke_permission = QtCore.Signal(int, int, name="revoke permission")
    signal_operation_permissions_updated = QtCore.Signal(int, name="operation permissions updated")
    signal_operation_list_updated = QtCore.Signal(name="operation list updated")
    signal_operation_deleted = QtCore.Signal(int, name="operation deleted")

    def __init__(self, token, user, mscolab_server_url=mss_default.mscolab_server_url):
        super(ConnectionManager, self).__init__()
        self.token = token
        self.user = user
        self.mscolab_server_url = mscolab_server_url
        if token is not None:
            logging.getLogger("engineio.client").addFilter(filter=lambda record: token not in record.getMessage())
        self.sio = socketio.Client(reconnection_attempts=5)
        self.sio.connect(self.mscolab_server_url)

        self.sio.on('file-changed', handler=self.handle_file_change)
        # on chat message recive
        self.sio.on('chat-message-client', handler=self.handle_incoming_message)
        self.sio.on('chat-message-reply-client', handler=self.handle_incoming_message_reply)
        # on message edit
        self.sio.on('edit-message-client', handler=self.handle_message_edited)
        # on message delete
        self.sio.on('delete-message-client', handler=self.handle_message_deleted)
        # on new permission
        self.sio.on('new-permission', handler=self.handle_new_permission)
        # on update of permission
        self.sio.on('update-permission', handler=self.handle_update_permission)
        # on revoking operation permission
        self.sio.on('revoke-permission', handler=self.handle_revoke_permission)
        # on updating operation permissions in admin window
        self.sio.on('operation-permissions-updated', handler=self.handle_operation_permissions_updated)
        # On Operation Delete
        self.sio.on('operation-deleted', handler=self.handle_operation_deleted)
        # On New Operation
        self.sio.on('operation-list-update', handler=self.handle_operation_list_update)

        self.sio.emit('start', {'token': token})

    def handle_update_permission(self, message):
        """
        signal update of permission affected
        """
        message = json.loads(message)
        op_id = int(message["op_id"])
        u_id = int(message["u_id"])
        access_level = message["access_level"]
        self.signal_update_permission.emit(op_id, u_id, access_level)

    def handle_new_permission(self, message):
        """
        signal updating of newly added permission
        """
        message = json.loads(message)
        op_id = int(message["op_id"])
        u_id = int(message["u_id"])
        self.signal_new_permission.emit(op_id, u_id)

    def handle_revoke_permission(self, message):
        """
        Signal update of revoked permission
        """
        message = json.loads(message)
        op_id = int(message["op_id"])
        u_id = int(message["u_id"])
        self.signal_revoke_permission.emit(op_id, u_id)

    def handle_operation_permissions_updated(self, message):
        message = json.loads(message)
        u_id = int(message["u_id"])
        self.signal_operation_permissions_updated.emit(u_id)

    def handle_incoming_message(self, message):
        # raise signal to render to view
        logging.debug(message)
        # emit signal
        self.signal_message_receive.emit(message)

    def handle_incoming_message_reply(self, message):
        self.signal_message_reply_receive.emit(message)

    def handle_message_edited(self, message):
        self.signal_message_edited.emit(message)

    def handle_message_deleted(self, message):
        self.signal_message_deleted.emit(message)

    def handle_file_change(self, message):
        message = json.loads(message)
        self.signal_reload.emit(message["op_id"])

    def handle_operation_deleted(self, message):
        op_id = int(json.loads(message)["op_id"])
        self.signal_operation_deleted.emit(op_id)

<<<<<<< HEAD
    def handle_new_operation(self, op_id):
        logging.debug("adding user to new operation")
        self.sio.emit('add-user-to-operation', {
=======
    def handle_operation_list_update(self):
        self.signal_operation_list_updated.emit()

    def handle_new_room(self, op_id):
        logging.debug("adding user to new room")
        self.sio.emit('add-user-to-room', {
>>>>>>> 7f0049c8
                      "op_id": op_id,
                      "token": self.token})

    def send_message(self, message_text, op_id, reply_id):
        logging.debug("sending message")
        self.sio.emit('chat-message', {
                      "op_id": op_id,
                      "token": self.token,
                      "message_text": message_text,
                      "reply_id": reply_id})

    def edit_message(self, message_id, new_message_text, op_id):
        self.sio.emit('edit-message', {
            "message_id": message_id,
            "new_message_text": new_message_text,
            "op_id": op_id,
            "token": self.token
        })

    def delete_message(self, message_id, op_id):
        self.sio.emit('delete-message', {
            'message_id': message_id,
            'op_id': op_id,
            'token': self.token
        })

    def save_file(self, token, op_id, content, comment=None):
        # ToDo refactor API
        logging.debug("saving file")
        self.sio.emit('file-save', {
                      "op_id": op_id,
                      "token": self.token,
                      "content": content,
                      "comment": comment})

    def disconnect(self):
        self.sio.disconnect()<|MERGE_RESOLUTION|>--- conflicted
+++ resolved
@@ -135,18 +135,12 @@
         op_id = int(json.loads(message)["op_id"])
         self.signal_operation_deleted.emit(op_id)
 
-<<<<<<< HEAD
+    def handle_operation_list_update(self):
+        self.signal_operation_list_updated.emit()
+
     def handle_new_operation(self, op_id):
         logging.debug("adding user to new operation")
         self.sio.emit('add-user-to-operation', {
-=======
-    def handle_operation_list_update(self):
-        self.signal_operation_list_updated.emit()
-
-    def handle_new_room(self, op_id):
-        logging.debug("adding user to new room")
-        self.sio.emit('add-user-to-room', {
->>>>>>> 7f0049c8
                       "op_id": op_id,
                       "token": self.token})
 
