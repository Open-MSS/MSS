--- conflicted
+++ resolved
@@ -7,21 +7,12 @@
     <x>0</x>
     <y>0</y>
     <width>478</width>
-<<<<<<< HEAD
-    <height>270</height>
-=======
     <height>271</height>
->>>>>>> f72546b6
    </rect>
   </property>
   <property name="windowTitle">
    <string>Connect to MSColab</string>
   </property>
-<<<<<<< HEAD
-  <layout class="QGridLayout" name="gridLayout_4">
-   <item row="0" column="0">
-    <layout class="QHBoxLayout" name="horizontalLayout_2" stretch="0,1,0">
-=======
   <layout class="QVBoxLayout" name="verticalLayout">
    <property name="spacing">
     <number>5</number>
@@ -40,7 +31,6 @@
    </property>
    <item>
     <layout class="QHBoxLayout" name="horizontalLayout_2" stretch="0,1,0,0">
->>>>>>> f72546b6
      <item>
       <widget class="QLabel" name="urlLabel">
        <property name="text">
@@ -117,8 +107,11 @@
          <property name="text">
           <string>Login</string>
          </property>
+         <property name="shortcut">
+          <string>Return</string>
+         </property>
          <property name="autoDefault">
-          <bool>false</bool>
+          <bool>true</bool>
          </property>
         </widget>
        </item>
@@ -130,11 +123,8 @@
          <property name="text">
           <string>Add user</string>
          </property>
-         <property name="shortcut">
-          <string>Return</string>
-         </property>
          <property name="autoDefault">
-          <bool>true</bool>
+          <bool>false</bool>
          </property>
         </widget>
        </item>
