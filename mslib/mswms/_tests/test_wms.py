# -*- coding: utf-8 -*-
"""

    mslib.mswms._tests.test_wms
    ~~~~~~~~~~~~~~~~~~~~~~~~~~~~~~~~~~

    This module provides pytest functions to tests mswms.wms

    This file is part of mss.

    :copyright: Copyright 2008-2014 Deutsches Zentrum fuer Luft- und Raumfahrt e.V.
    :copyright: Copyright 2017 Joern Ungermann
    :copyright: Copyright 2016-2021 by the mss team, see AUTHORS.
    :license: APACHE-2.0, see LICENSE for details.

    Licensed under the Apache License, Version 2.0 (the "License");
    you may not use this file except in compliance with the License.
    You may obtain a copy of the License at

       http://www.apache.org/licenses/LICENSE-2.0

    Unless required by applicable law or agreed to in writing, software
    distributed under the License is distributed on an "AS IS" BASIS,
    WITHOUT WARRANTIES OR CONDITIONS OF ANY KIND, either express or implied.
    See the License for the specific language governing permissions and
    limitations under the License.
"""

<<<<<<< HEAD
import mock
=======
import os
from shutil import move

import mock
from nco import Nco
import pytest

import mslib.mswms.wms
import mslib.mswms.gallery_builder
>>>>>>> 492482f3
import mslib.mswms.mswms as mswms
from importlib import reload
from mslib._tests.utils import callback_ok_image, callback_ok_xml, callback_ok_html, callback_404_plain
from mslib._tests.constants import DATA_DIR


class Test_WMS(object):
    def test_get_query_string_missing_parameters(self):
        environ = {
            'wsgi.url_scheme': 'http',
            'REQUEST_METHOD': 'GET', 'PATH_INFO': '/', 'SERVER_PROTOCOL': 'HTTP/1.1', 'HTTP_HOST': 'localhost:8081',
            'QUERY_STRING': 'request=GetCapabilities'}

        self.client = mswms.application.test_client()
        result = self.client.get('/?{}'.format(environ["QUERY_STRING"]))
        callback_404_plain(result.status, result.headers)
        assert isinstance(result.data, bytes), result

    def test_get_query_string_wrong_values(self):
        # version implemented is 1.1.1 and 1.3.0
        environ = {
            'wsgi.url_scheme': 'http',
            'REQUEST_METHOD': 'GET', 'PATH_INFO': '/', 'SERVER_PROTOCOL': 'HTTP/1.1', 'HTTP_HOST': 'localhost:8081',
            'QUERY_STRING': 'request=GetCapabilities&service=WMS&version=1.4.0'}

        self.client = mswms.application.test_client()
        result = self.client.get('/?{}'.format(environ["QUERY_STRING"]))
        callback_404_plain(result.status, result.headers)
        assert isinstance(result.data, bytes), result

    def test_get_capabilities(self):
        cases = (
            {
                'wsgi.url_scheme': 'http',
                'REQUEST_METHOD': 'GET', 'PATH_INFO': '/', 'SERVER_PROTOCOL': 'HTTP/1.1', 'HTTP_HOST': 'localhost:8081',
                'QUERY_STRING': 'request=GetCapabilities&service=WMS&version=1.1.1'
            },
            {
                'wsgi.url_scheme': 'http',
                'REQUEST_METHOD': 'GET', 'PATH_INFO': '/', 'SERVER_PROTOCOL': 'HTTP/1.1', 'HTTP_HOST': 'localhost:8081',
                'QUERY_STRING': 'request=GetCapabilities&service=WMS&version=1.3.0'
            },
            {
                'wsgi.url_scheme': 'http',
                'REQUEST_METHOD': 'GET', 'PATH_INFO': '/', 'SERVER_PROTOCOL': 'HTTP/1.1', 'HTTP_HOST': 'localhost:8081',
                'QUERY_STRING': 'request=capabilities&service=WMS&version=1.1.1'
            },
            {
                'wsgi.url_scheme': 'http',
                'REQUEST_METHOD': 'GET', 'PATH_INFO': '/', 'SERVER_PROTOCOL': 'HTTP/1.1', 'HTTP_HOST': 'localhost:8081',
                'QUERY_STRING': 'request=capabilities&service=WMS&version=1.3.0'
            },
            {
                'wsgi.url_scheme': 'http',
                'REQUEST_METHOD': 'GET', 'PATH_INFO': '/', 'SERVER_PROTOCOL': 'HTTP/1.1',
                'HTTP_HOST': 'localhost:8081',
                'QUERY_STRING': 'request=capabilities&service=WMS&version'
            },
            {
                'wsgi.url_scheme': 'http',
                'REQUEST_METHOD': 'GET', 'PATH_INFO': '/', 'SERVER_PROTOCOL': 'HTTP/1.1',
                'HTTP_HOST': 'localhost:8081',
                'QUERY_STRING': 'request=capabilities&service=WMS'
            },
        )

        for tst_case in cases:
            self.client = mswms.application.test_client()
            result = self.client.get('/?{}'.format(tst_case["QUERY_STRING"]))
            callback_ok_xml(result.status, result.headers)
            assert isinstance(result.data, bytes), result

    def test_get_capabilities_lowercase(self):
        environ = {
            'wsgi.url_scheme': 'http',
            'REQUEST_METHOD': 'GET', 'PATH_INFO': '/', 'SERVER_PROTOCOL': 'HTTP/1.1', 'HTTP_HOST': 'localhost:8081',
            'QUERY_STRING': 'request=getcapabilities&service=wms&version=1.1.1'}
        self.client = mswms.application.test_client()
        result = self.client.get('/?{}'.format(environ["QUERY_STRING"]))
        callback_ok_xml(result.status, result.headers)
        assert isinstance(result.data, bytes), result

    def test_produce_hsec_plot(self):
        environ = {
            'wsgi.url_scheme': 'http',
            'REQUEST_METHOD': 'GET', 'PATH_INFO': '/', 'SERVER_PROTOCOL': 'HTTP/1.1', 'HTTP_HOST': 'localhost:8081',
            'QUERY_STRING':
                'layers=ecmwf_EUR_LL015.PLDiv01&styles=&elevation=200&srs=EPSG%3A4326&format=image%2Fpng&'
                'request=GetMap&bgcolor=0xFFFFFF&height=376&dim_init_time=2012-10-17T12%3A00%3A00Z&width=479&'
                'version=1.1.1&bbox=-50.0%2C20.0%2C20.0%2C75.0&time=2012-10-17T12%3A00%3A00Z&'
                'exceptions=application%2Fvnd.ogc.se_xml&transparent=FALSE'}
        self.client = mswms.application.test_client()
        result = self.client.get('/?{}'.format(environ["QUERY_STRING"]))
        callback_ok_image(result.status, result.headers)

        environ = {
            'wsgi.url_scheme': 'http',
            'REQUEST_METHOD': 'GET', 'PATH_INFO': '/', 'SERVER_PROTOCOL': 'HTTP/1.1', 'HTTP_HOST': 'localhost:8081',
            'QUERY_STRING':
                'layers=ecmwf_EUR_LL015.PLDiv01&styles=&elevation=200&crs=EPSG%3A4326&format=image%2Fpng&'
                'request=GetMap&bgcolor=0xFFFFFF&height=376&dim_init_time=2012-10-17T12%3A00%3A00Z&width=479&'
                'version=1.3.0&bbox=20.0%2C-50.0%2C75.0%2C20.0&time=2012-10-17T12%3A00%3A00Z&'
                'exceptions=XML&transparent=FALSE'}
        result = self.client.get('/?{}'.format(environ["QUERY_STRING"]))
        callback_ok_image(result.status, result.headers)

    def test_produce_hsec_service_exception(self):
        environ = {
            'wsgi.url_scheme': 'http',
            'REQUEST_METHOD': 'GET', 'PATH_INFO': '/', 'SERVER_PROTOCOL': 'HTTP/1.1', 'HTTP_HOST': 'localhost:8081',
            'QUERY_STRING':
                'layers=ecmwf_EUR_LL015.PLDiv01&styles=&elevation=200&srs=EPSG%3A4326&format=image%2Fpng&'
                'request=GetMap&bgcolor=0xFFFFFF&height=376&dim_init_time=2012-10-17T12%3A00%3A00Z&width=479&'
                'version=1.1.1&bbox=-50.0%2C20.0%2C20.0%2C75.0&time=2012-10-17T12%3A00%3A00Z&'
                'exceptions=application%2Fvnd.ogc.se_xml&transparent=FALSE'}
        query_string = environ["QUERY_STRING"]
        self.client = mswms.application.test_client()
        result = self.client.get('/?{}'.format(query_string))
        callback_ok_image(result.status, result.headers)
        assert result.data.count(b"ServiceExceptionReport") == 0, result

        for orig, fake in [
                ("dim_init_time=2012-10-17T12%3A00%3A00Z", "dim_init_time=a20121017T12%3A00%3A00Z"),
                ("time=2012-10-17T12%3A00%3A00Z", "time=a20121-0-17T12%3A00%3A00Z"),
                ("time=2012-10-17T12%3A00%3A00Z", "time=2012-01-17T12%3A00%3A00Z"),
                ("&dim_init_time=2012-10-17T12%3A00%3A00Z", ""),
                ("&time=2012-10-17T12%3A00%3A00Z", ""),
                ("srs=EPSG%3A4326", "srs=EPSH%3A4326"),
                ("srs=EPSG%3A4326", "srs=EPSG%3AABCD"),
                ("srs=EPSG%3A4326", "srs=EPSG%3A6666"),
                ("ecmwf_EUR_LL015.PLDiv01", "PLDiv01"),
                ("ecmwf_EUR_LL015.PLDiv01", "ecmwf_EUR_LL015.PLDav01"),
                ("ecmwf_EUR_LL015.PLDiv01", "ecmwf_AUR_LL015.PLDiv01"),
                ("format=image%2Fpng", "format=omage%2Fpng"),
                ("bbox=-50.0%2C20.0%2C20.0%2C75.0", "bbox=-abcd%2C20.0%2C20.0%2C75.0")]:
            environ["QUERY_STRING"] = query_string.replace(orig, fake)
            result = self.client.get('/?{}'.format(environ["QUERY_STRING"]))
            callback_ok_xml(result.status, result.headers)
            assert result.data.count(b"ServiceExceptionReport") > 0, result

    def test_produce_vsec_plot(self):
        environ = {
            'wsgi.url_scheme': 'http',
            'REQUEST_METHOD': 'GET', 'PATH_INFO': '/', 'SERVER_PROTOCOL': 'HTTP/1.1', 'HTTP_HOST': 'localhost:8081',
            'QUERY_STRING':
                'layers=ecmwf_EUR_LL015.VS_HV01&styles=&srs=VERT%3ALOGP&format=image%2Fpng&'
                'request=GetMap&bgcolor=0xFFFFFF&height=245&dim_init_time=2012-10-17T12%3A00%3A00Z&width=842&'
                'version=1.1.1&bbox=201%2C500.0%2C10%2C100.0&time=2012-10-17T12%3A00%3A00Z&'
                'exceptions=application%2Fvnd.ogc.se_xml&path=52.78%2C-8.93%2C48.08%2C11.28&transparent=FALSE'}

        self.client = mswms.application.test_client()
        result = self.client.get('/?{}'.format(environ["QUERY_STRING"]))
        callback_ok_image(result.status, result.headers)

        environ = {
            'wsgi.url_scheme': 'http',
            'REQUEST_METHOD': 'GET', 'PATH_INFO': '/', 'SERVER_PROTOCOL': 'HTTP/1.1', 'HTTP_HOST': 'localhost:8081',
            'QUERY_STRING':
                'layers=ecmwf_EUR_LL015.VS_HV01&styles=&crs=VERT%3ALOGP&format=image%2Fpng&'
                'request=GetMap&bgcolor=0xFFFFFF&height=245&dim_init_time=2012-10-17T12%3A00%3A00Z&width=842&'
                'version=1.3.0&bbox=201%2C500.0%2C10%2C100.0&time=2012-10-17T12%3A00%3A00Z&'
                'exceptions=XML&path=52.78%2C-8.93%2C48.08%2C11.28&transparent=FALSE'}

        result = self.client.get('/?{}'.format(environ["QUERY_STRING"]))
        callback_ok_image(result.status, result.headers)

    def test_produce_vsec_service_exception(self):
        environ = {
            'wsgi.url_scheme': 'http',
            'REQUEST_METHOD': 'GET', 'PATH_INFO': '/', 'SERVER_PROTOCOL': 'HTTP/1.1', 'HTTP_HOST': 'localhost:8081',
            'QUERY_STRING':
                'layers=ecmwf_EUR_LL015.VS_HV01&styles=&srs=VERT%3ALOGP&format=image%2Fpng&'
                'request=GetMap&bgcolor=0xFFFFFF&height=245&dim_init_time=2012-10-17T12%3A00%3A00Z&width=842&'
                'version=1.1.1&bbox=201%2C500.0%2C10%2C100.0&time=2012-10-17T12%3A00%3A00Z&'
                'exceptions=application%2Fvnd.ogc.se_xml&path=52.78%2C-8.93%2C48.08%2C11.28&transparent=FALSE'}
        query_string = environ["QUERY_STRING"]

        self.client = mswms.application.test_client()
        result = self.client.get('/?{}'.format(query_string))
        callback_ok_image(result.status, result.headers)
        assert result.data.count(b"ServiceExceptionReport") == 0, result

        for orig, fake in [
                ("time=2012-10-17T12%3A00%3A00Z", "time=2012-01-17T12%3A00%3A00Z"),
                ("&dim_init_time=2012-10-17T12%3A00%3A00Z", ""),
                ("&time=2012-10-17T12%3A00%3A00Z", ""),
                ("layers=ecmwf_EUR_LL015.VS_HV01", "layers=ecmwf_AUR_LL015.VS_HV01"),
                ("layers=ecmwf_EUR_LL015.VS_HV01", "layers=ecmwf_EUR_LL015.VS_HV99"),
                ("format=image%2Fpng", "format=omage%2Fpng"),
                ("path=52.78%2C-8.93%2C48.08%2C11.28", "path=aaaa%2C-8.93%2C48.08%2C11.28"),
                ("&path=52.78%2C-8.93%2C48.08%2C11.28", ""),
                ("bbox=201%2C500.0%2C10%2C100.0", "bbox=aaa%2C500.0%2C10%2C100.0")]:
            environ["QUERY_STRING"] = query_string.replace(orig, fake)

            result = self.client.get('/?{}'.format(environ["QUERY_STRING"]))
            callback_ok_xml(result.status, result.headers)
            assert result.data.count(b"ServiceExceptionReport") > 0, result

    def test_produce_lsec_plot(self):
        environ = {
            'wsgi.url_scheme': 'http',
            'REQUEST_METHOD': 'GET', 'PATH_INFO': '/', 'SERVER_PROTOCOL': 'HTTP/1.1', 'HTTP_HOST': 'localhost:8081',
            'QUERY_STRING':
                'layers=ecmwf_EUR_LL015.LS_HV01&styles=&srs=LINE%3A1&format=text%2Fxml&'
                'request=GetMap&dim_init_time=2012-10-17T12%3A00%3A00Z&'
                'version=1.1.1&bbox=201&time=2012-10-17T12%3A00%3A00Z&'
                'exceptions=application%2Fvnd.ogc.se_xml&path=52.78%2C-8.93%2C25000%2C48.08%2C11.28%2C25000'}

        self.client = mswms.application.test_client()
        result = self.client.get('/?{}'.format(environ["QUERY_STRING"]))
        callback_ok_xml(result.status, result.headers)

        environ = {
            'wsgi.url_scheme': 'http',
            'REQUEST_METHOD': 'GET', 'PATH_INFO': '/', 'SERVER_PROTOCOL': 'HTTP/1.1', 'HTTP_HOST': 'localhost:8081',
            'QUERY_STRING':
                'layers=ecmwf_EUR_LL015.LS_HV01&styles=&crs=LINE%3A1&format=text%2Fxml&'
                'request=GetMap&dim_init_time=2012-10-17T12%3A00%3A00Z&'
                'version=1.3.0&bbox=201&time=2012-10-17T12%3A00%3A00Z&'
                'exceptions=application%2Fvnd.ogc.se_xml&path=52.78%2C-8.93%2C25000%2C48.08%2C11.28%2C25000'}

        result = self.client.get('/?{}'.format(environ["QUERY_STRING"]))
        callback_ok_xml(result.status, result.headers)

    def test_produce_lsec_service_exception(self):
        environ = {
            'wsgi.url_scheme': 'http',
            'REQUEST_METHOD': 'GET', 'PATH_INFO': '/', 'SERVER_PROTOCOL': 'HTTP/1.1', 'HTTP_HOST': 'localhost:8081',
            'QUERY_STRING':
                'layers=ecmwf_EUR_LL015.LS_HV01&styles=&srs=LINE%3A1&format=text%2Fxml&'
                'request=GetMap&dim_init_time=2012-10-17T12%3A00%3A00Z&'
                'version=1.1.1&bbox=201&time=2012-10-17T12%3A00%3A00Z&'
                'exceptions=application%2Fvnd.ogc.se_xml&path=52.78%2C-8.93%2C25000%2C48.08%2C11.28%2C25000'}
        query_string = environ["QUERY_STRING"]

        self.client = mswms.application.test_client()
        result = self.client.get('/?{}'.format(query_string))
        callback_ok_xml(result.status, result.headers)
        assert result.data.count(b"ServiceExceptionReport") == 0, result

        for orig, fake in [
                ("time=2012-10-17T12%3A00%3A00Z", "time=2012-01-17T12%3A00%3A00Z"),
                ("&dim_init_time=2012-10-17T12%3A00%3A00Z", ""),
                ("&time=2012-10-17T12%3A00%3A00Z", ""),
                ("layers=ecmwf_EUR_LL015.LS_HV01", "layers=ecmwf_AUR_LL015.LS_HV01"),
                ("layers=ecmwf_EUR_LL015.LS_HV01", "layers=ecmwf_EUR_LL015.LS_HV99"),
                ("format=text%2Fxml", "format=oext%2Fxml"),
                ("path=52.78%2C-8.93%2C25000%2C48.08%2C11.28%2C25000",
                 "path=aaaa%2C-8.93%2C25000%2C48.08%2C11.28%2C25000"),
                ("&path=52.78%2C-8.93%2C25000%2C48.08%2C11.28%2C25000", ""),
                ("bbox=201", "bbox=aaa")]:
            environ["QUERY_STRING"] = query_string.replace(orig, fake)

            result = self.client.get('/?{}'.format(environ["QUERY_STRING"]))
            callback_ok_xml(result.status, result.headers)
            assert result.data.count(b"ServiceExceptionReport") > 0, result

    def test_application_request(self):
        environ = {
            'wsgi.url_scheme': 'http',
            'REQUEST_METHOD': 'GET', 'PATH_INFO': '/', 'SERVER_PROTOCOL': 'HTTP/1.1', 'HTTP_HOST': 'localhost:8081',
            'QUERY_STRING':
                'layers=ecmwf_EUR_LL015.PLDiv01&styles=&elevation=200&srs=EPSG%3A4326&format=image%2Fpng&'
                'request=GetMap&bgcolor=0xFFFFFF&height=376&dim_init_time=2012-10-17T12%3A00%3A00Z&width=479&'
                'version=1.1.1&bbox=-50.0%2C20.0%2C20.0%2C75.0&time=2012-10-17T12%3A00%3A00Z&'
                'exceptions=application%2Fvnd.ogc.se_xml&transparent=FALSE'}

        self.client = mswms.application.test_client()
        result = self.client.get('/?{}'.format(environ["QUERY_STRING"]))
        assert isinstance(result.data, bytes), result

    def test_application_request_lowercase(self):
        environ = {
            'wsgi.url_scheme': 'http',
            'REQUEST_METHOD': 'GET', 'PATH_INFO': '/', 'SERVER_PROTOCOL': 'HTTP/1.1', 'HTTP_HOST': 'localhost:8081',
            'QUERY_STRING':
                'layers=ecmwf_EUR_LL015.PLDiv01&styles=&elevation=200&srs=EPSG%3A4326&format=image%2Fpng&'
                'request=getmap&bgcolor=0xFFFFFF&height=376&dim_init_time=2012-10-17T12%3A00%3A00Z&width=479&'
                'version=1.1.1&bbox=-50.0%2C20.0%2C20.0%2C75.0&time=2012-10-17T12%3A00%3A00Z&'
                'exceptions=application%2Fvnd.ogc.se_xml&transparent=FALSE'}

        self.client = mswms.application.test_client()
        result = self.client.get('/?{}'.format(environ["QUERY_STRING"]))
        assert isinstance(result.data, bytes), result

    def test_application_norequest(self):
        environ = {
            'wsgi.url_scheme': 'http',
            'REQUEST_METHOD': 'GET', 'PATH_INFO': '/', 'SERVER_PROTOCOL': 'HTTP/1.1', 'HTTP_HOST': 'localhost:8081',
            'QUERY_STRING': '',
        }

        self.client = mswms.application.test_client()
        result = self.client.get('/?{}'.format(environ["QUERY_STRING"]))
        callback_ok_html(result.status, result.headers)
        assert isinstance(result.data, bytes), result
        assert result.data.count(b"") >= 1, result

    def test_application_unkown_request(self):
        environ = {
            'wsgi.url_scheme': 'http',
            'REQUEST_METHOD': 'GET', 'PATH_INFO': '/', 'SERVER_PROTOCOL': 'HTTP/1.1', 'HTTP_HOST': 'localhost:8081',
            'QUERY_STRING': 'request=abraham',
        }
        self.client = mswms.application.test_client()
        result = self.client.get('/?{}'.format(environ["QUERY_STRING"]))
        callback_404_plain(result.status, result.headers)
        assert isinstance(result.data, bytes), result
        assert result.data.count(b"") > 0, result

    def test_multiple_images(self):
        environ = {
            'wsgi.url_scheme': 'http',
            'REQUEST_METHOD': 'GET', 'PATH_INFO': '/', 'SERVER_PROTOCOL': 'HTTP/1.1', 'HTTP_HOST': 'localhost:8081',
            'QUERY_STRING':
                'layers=ecmwf_EUR_LL015.PLDiv01,ecmwf_EUR_LL015.PLTemp01&styles=&elevation=200&'
                'srs=EPSG%3A4326&format=image%2Fpng&'
                'request=GetMap&bgcolor=0xFFFFFF&height=376&dim_init_time=2012-10-17T12%3A00%3A00Z&width=479&'
                'version=1.1.1&bbox=-50.0%2C20.0%2C20.0%2C75.0&time=2012-10-17T12%3A00%3A00Z&'
                'exceptions=application%2Fvnd.ogc.se_xml&transparent=FALSE'}

        self.client = mswms.application.test_client()
        result = self.client.get('/?{}'.format(environ["QUERY_STRING"]))
        callback_ok_image(result.status, result.headers)
        assert isinstance(result.data, bytes), result

    def test_multiple_xml(self):
        environ = {
            'wsgi.url_scheme': 'http',
            'REQUEST_METHOD': 'GET', 'PATH_INFO': '/', 'SERVER_PROTOCOL': 'HTTP/1.1', 'HTTP_HOST': 'localhost:8081',
            'QUERY_STRING':
                'layers=ecmwf_EUR_LL015.LS_HV01,ecmwf_EUR_LL015.LS_HV01&styles=&srs=LINE%3A1&format=text%2Fxml&'
                'request=GetMap&dim_init_time=2012-10-17T12%3A00%3A00Z&'
                'version=1.1.1&bbox=201&time=2012-10-17T12%3A00%3A00Z&'
                'exceptions=application%2Fvnd.ogc.se_xml&path=52.78%2C-8.93%2C25000%2C48.08%2C11.28%2C25000'}

        self.client = mswms.application.test_client()
        result = self.client.get('/?{}'.format(environ["QUERY_STRING"]))
        callback_ok_xml(result.status, result.headers)

    def test_import_error(self):
<<<<<<< HEAD
        import mslib.mswms.wms
=======
>>>>>>> 492482f3
        with mock.patch.dict("sys.modules", {"mss_wms_settings": None, "mss_wms_auth": None}):
            reload(mslib.mswms.wms)
            assert mslib.mswms.wms.mss_wms_settings.__file__ is None
            assert mslib.mswms.wms.mss_wms_auth.__file__ is None
        reload(mslib.mswms.wms)
        assert mslib.mswms.wms.mss_wms_settings.__file__ is not None
<<<<<<< HEAD
        assert mslib.mswms.wms.mss_wms_auth.__file__ is not None
=======
        assert mslib.mswms.wms.mss_wms_auth.__file__ is not None

    def test_files_changed(self):
        def do_test():
            environ = {
                'wsgi.url_scheme': 'http',
                'REQUEST_METHOD': 'GET', 'PATH_INFO': '/', 'SERVER_PROTOCOL': 'HTTP/1.1', 'HTTP_HOST': 'localhost:8081',
                'QUERY_STRING':
                'layers=ecmwf_EUR_LL015.PLDiv01&styles=&elevation=200&crs=EPSG%3A4326&format=image%2Fpng&'
                'request=GetMap&bgcolor=0xFFFFFF&height=376&dim_init_time=2012-10-17T12%3A00%3A00Z&width=479&'
                'version=1.3.0&bbox=20.0%2C-50.0%2C75.0%2C20.0&time=2012-10-17T12%3A00%3A00Z&'
                'exceptions=XML&transparent=FALSE'}
            pl_file = next(file for file in os.listdir(DATA_DIR) if ".pl" in file)

            self.client = mswms.application.test_client()
            result = self.client.get('/?{}'.format(environ["QUERY_STRING"]))

            # Assert modified file was reloaded and now looks different
            nco = Nco()
            nco.ncap2(input=os.path.join(DATA_DIR, pl_file), output=os.path.join(DATA_DIR, pl_file),
                      options=["-s \"geopotential_height*=2\""])
            result2 = self.client.get('/?{}'.format(environ["QUERY_STRING"]))
            nco.ncap2(input=os.path.join(DATA_DIR, pl_file), output=os.path.join(DATA_DIR, pl_file),
                      options=["-s \"geopotential_height/=2\""])
            assert result.data != result2.data

            # Assert moved file was reloaded and now looks like the first image
            move(os.path.join(DATA_DIR, pl_file), os.path.join(DATA_DIR, pl_file + "2"))
            result3 = self.client.get('/?{}'.format(environ["QUERY_STRING"]))
            move(os.path.join(DATA_DIR, pl_file + "2"), os.path.join(DATA_DIR, pl_file))
            assert result.data == result3.data

        with pytest.raises(AssertionError):
            do_test()

        watch_access = mslib.mswms.dataaccess.WatchModificationDataAccess(
            mslib.mswms.wms.mss_wms_settings._datapath, "EUR_LL015")
        watch_access.setup()
        with mock.patch.object(
            mslib.mswms.wms.server.hsec_layer_registry["ecmwf_EUR_LL015"]["PLDiv01"].driver,
            "data_access", new=watch_access):
            do_test()

    def test_gallery(self, tmpdir):
        tempdir = tmpdir.mkdir("static")
        docsdir = tmpdir.mkdir("docs")
        mslib.mswms.wms.STATIC_LOCATION = tempdir
        mslib.mswms.gallery_builder.STATIC_LOCATION = tempdir
        mslib.mswms.wms.DOCS_LOCATION = docsdir
        mslib.mswms.gallery_builder.DOCS_LOCATION = docsdir
        linear_plots = [[mslib.mswms.wms.server.lsec_drivers, mslib.mswms.wms.server.lsec_layer_registry]]

        mslib.mswms.wms.server.generate_gallery(generate_code=True, plot_list=linear_plots)
        assert os.path.exists(os.path.join(tempdir, "plots"))
        assert os.path.exists(os.path.join(tempdir, "code"))
        assert os.path.exists(os.path.join(tempdir, "plots.html"))

        mslib.mswms.wms.server.generate_gallery(generate_code=False, plot_list=linear_plots)
        assert not os.path.exists(os.path.join(tempdir, "code"))

        file = os.path.join(tempdir, "plots", os.listdir(os.path.join(tempdir, "plots"))[0])
        file2 = os.path.join(tempdir, "plots", os.listdir(os.path.join(tempdir, "plots"))[1])
        modified_at = os.path.getmtime(file2)
        os.remove(file)
        assert not os.path.exists(file)
        mslib.mswms.wms.server.generate_gallery(generate_code=False, plot_list=linear_plots)
        assert not os.path.exists(os.path.join(tempdir, "code"))
        assert os.path.exists(file)
        assert modified_at == os.path.getmtime(file2)

        mslib.mswms.wms.server.generate_gallery(clear=True, create=True, plot_list=linear_plots)
        assert modified_at != os.path.getmtime(file2)

        mslib.mswms.wms.server.generate_gallery(clear=True, generate_code=True, sphinx=True,
                                                plot_list=linear_plots)
        assert os.path.exists(os.path.join(docsdir, "plots"))
        assert os.path.exists(os.path.join(docsdir, "code"))
        assert os.path.exists(os.path.join(docsdir, "plots.html"))
>>>>>>> 492482f3
<|MERGE_RESOLUTION|>--- conflicted
+++ resolved
@@ -26,9 +26,6 @@
     limitations under the License.
 """
 
-<<<<<<< HEAD
-import mock
-=======
 import os
 from shutil import move
 
@@ -38,7 +35,6 @@
 
 import mslib.mswms.wms
 import mslib.mswms.gallery_builder
->>>>>>> 492482f3
 import mslib.mswms.mswms as mswms
 from importlib import reload
 from mslib._tests.utils import callback_ok_image, callback_ok_xml, callback_ok_html, callback_404_plain
@@ -380,19 +376,12 @@
         callback_ok_xml(result.status, result.headers)
 
     def test_import_error(self):
-<<<<<<< HEAD
-        import mslib.mswms.wms
-=======
->>>>>>> 492482f3
         with mock.patch.dict("sys.modules", {"mss_wms_settings": None, "mss_wms_auth": None}):
             reload(mslib.mswms.wms)
             assert mslib.mswms.wms.mss_wms_settings.__file__ is None
             assert mslib.mswms.wms.mss_wms_auth.__file__ is None
         reload(mslib.mswms.wms)
         assert mslib.mswms.wms.mss_wms_settings.__file__ is not None
-<<<<<<< HEAD
-        assert mslib.mswms.wms.mss_wms_auth.__file__ is not None
-=======
         assert mslib.mswms.wms.mss_wms_auth.__file__ is not None
 
     def test_files_changed(self):
@@ -470,5 +459,4 @@
                                                 plot_list=linear_plots)
         assert os.path.exists(os.path.join(docsdir, "plots"))
         assert os.path.exists(os.path.join(docsdir, "code"))
-        assert os.path.exists(os.path.join(docsdir, "plots.html"))
->>>>>>> 492482f3
+        assert os.path.exists(os.path.join(docsdir, "plots.html"))