# -*- coding: utf-8 -*-
"""

    mslib.mswms.mpl_vsec_styles
    ~~~~~~~~~~~~~~~~~~~~~~~~~~~

    Matplotlib VERTICAL section styles.
    This file corresponds to mpl_hsec_styles.py, but for vertical section styles.
    Please refer to the introductory docstring in mpl_hsec_styles.py for further
    information.

    This file is part of mss.

    :copyright: Copyright 2008-2014 Deutsches Zentrum fuer Luft- und Raumfahrt e.V.
    :copyright: Copyright 2011-2014 Marc Rautenhaus (mr)
    :copyright: Copyright 2016-2021 by the mss team, see AUTHORS.
    :license: APACHE-2.0, see LICENSE for details.

    Licensed under the Apache License, Version 2.0 (the "License");
    you may not use this file except in compliance with the License.
    You may obtain a copy of the License at

       http://www.apache.org/licenses/LICENSE-2.0

    Unless required by applicable law or agreed to in writing, software
    distributed under the License is distributed on an "AS IS" BASIS,
    WITHOUT WARRANTIES OR CONDITIONS OF ANY KIND, either express or implied.
    See the License for the specific language governing permissions and
    limitations under the License.
"""

import matplotlib
import matplotlib.pyplot as plt
import mpl_toolkits.axes_grid1.inset_locator
from matplotlib import patheffects
import numpy as np

from mslib.mswms.mpl_vsec import AbstractVerticalSectionStyle
from mslib.mswms.utils import Targets, get_style_parameters, get_cbar_label_format
from mslib.utils import convert_to
from mslib import thermolib


class VS_TemperatureStyle_01(AbstractVerticalSectionStyle):
    """
    Temperature
    Vertical section of temperature.
    """

    name = "VS_T01"
    title = "Temperature (K) Vertical Section"
    abstract = "Temperature (K) and potential temperature (K)"

    # Variables with the highest number of dimensions first (otherwise
    # MFDatasetCommonDims will throw an exception)!
    required_datafields = [
        ("ml", "air_pressure", "Pa"),
        ("ml", "air_temperature", "K")]

    def _prepare_datafields(self):
        """Computes potential temperature from pressure and temperature if
        it has not been passed as a data field.
        """
        self.data['air_potential_temperature'] = thermolib.pot_temp(
            self.data['air_pressure'], self.data['air_temperature'])

    def _plot_style(self):
        """Make a temperature/potential temperature vertical section.
        """
        ax = self.ax
        curtain_p = self.data["air_pressure"]
        curtain_t = self.data["air_temperature"]
        curtain_pt = self.data["air_potential_temperature"]

        numlevel = curtain_p.shape[0]
        numpoints = len(self.lats)

        # Filled contour plot of temperature.
        # INFO on COLORMAPS:
        #    http://matplotlib.sourceforge.net/examples/pylab_examples/show_colormaps.html
        cs = ax.contourf(self.lat_inds.repeat(numlevel).reshape((numpoints, numlevel)).transpose(),
                         curtain_p, curtain_t, np.arange(180, 250, 2))  # 180-200, gist_earth Greens
        # Contour line plot of temperature.
        cs_t = ax.contour(self.lat_inds.repeat(numlevel).reshape((numpoints, numlevel)).transpose(),
                          curtain_p, curtain_t, np.arange(160, 330, 4),
                          colors='orange', linestyles='solid', linewidths=1)  # gist_earth
        ax.clabel(cs_t, fontsize=8, fmt='%i')
        # Contour line plot of potential temperature.
        cs_pt = ax.contour(self.lat_inds.repeat(numlevel).reshape((numpoints, numlevel)).transpose(),
                           curtain_p, curtain_pt, np.arange(200, 700, 10), colors='grey',
                           linestyles='dashed', linewidths=1)
        ax.clabel(cs_pt, fontsize=8, fmt='%i')

        # Pressure decreases with index, i.e. orography is stored at the
        # zero-p-index (data field is flipped in mss_plot_driver.py if
        # pressure increases with index).
        self._latlon_logp_setup(orography=curtain_p[0, :])

        # Add colorbar.
        if not self.noframe:
            self.fig.subplots_adjust(left=0.08, right=0.95, top=0.9, bottom=0.14)
            cbar = self.fig.colorbar(cs, fraction=0.05, pad=0.01)
            cbar.set_label("Temperature (K)")
        else:
            axins1 = mpl_toolkits.axes_grid1.inset_locator.inset_axes(ax,
                                                                      width="1%",  # width = % of parent_bbox width
                                                                      height="30%",  # height : %
                                                                      loc=1)  # 4 = lr, 3 = ll, 2 = ul, 1 = ur
            cbar = self.fig.colorbar(cs, cax=axins1, orientation="vertical")
            axins1.yaxis.set_ticks_position("left")


class VS_GenericStyle(AbstractVerticalSectionStyle):
    """
    Vertical section of chemical species/other stuff
    """
    styles = [
        ("auto", "auto colour scale"),
        ("autolog", "auto log colour scale"), ]

    def _prepare_datafields(self):
        if self.name[-2:] == "pl":
            self.data["air_pressure"] = np.empty_like(self.data[self.dataname])
            self.data["air_pressure"][:] = self.driver.vert_data[::-self.driver.vert_order, np.newaxis]
            self.data_units["air_pressure"] = self.driver.vert_units
        elif self.name[-2:] == "tl":
            self.data["air_potential_temperature"] = np.empty_like(self.data[self.dataname])
            self.data["air_potential_temperature"][:] = self.driver.vert_data[::-self.driver.vert_order, np.newaxis]

    def _plot_style(self):
        ax = self.ax
        curtain_cc = self.data[self.dataname]
        curtain_cc = np.ma.masked_invalid(curtain_cc)
        curtain_p = self.data["air_pressure"]

        numlevel = curtain_p.shape[0]
        numpoints = len(self.lats)
        curtain_lat = self.lat_inds.repeat(numlevel).reshape((numpoints, numlevel)).transpose()

        # Filled contour plot of cloud cover.
        # INFO on COLORMAPS:
        #    http://matplotlib.sourceforge.net/examples/pylab_examples/show_colormaps.html
        if self.p_bot > self.p_top:
            visible = (curtain_p <= self.p_bot) & (curtain_p >= self.p_top)
        else:
            visible = (curtain_p >= self.p_bot) & (curtain_p <= self.p_top)

        if visible.sum() == 0:
            visible = np.ones_like(curtain_cc, dtype=bool)

        cmin, cmax = Targets.get_range(self.dataname)
        cmin, cmax, clevs, cmap, norm, ticks = get_style_parameters(
            self.dataname, self.style, cmin, cmax, curtain_cc[visible])

        cs = ax.contourf(curtain_lat, curtain_p, curtain_cc, clevs, cmap=cmap, extend="both", norm=norm)

        # Contour lines
        for cont_data, cont_levels, cont_colour, cont_label_colour, cont_style, cont_lw, pe in self.contours:
            if cont_levels is None:
                pl_cont = ax.plot(self.lat_inds, self.data[cont_data].reshape(-1), "o", color=cont_colour, zorder=100)
                plt.setp(pl_cont, path_effects=[patheffects.withStroke(linewidth=4, foreground="w")])
            else:
                cs_pv = ax.contour(curtain_lat, curtain_p, self.data[cont_data], cont_levels,
                                   colors=cont_colour, linestyles=cont_style, linewidths=cont_lw)
                plt.setp(cs_pv.collections,
                         path_effects=[patheffects.withStroke(linewidth=cont_lw + 2, foreground="w")])
                cs_pv_lab = ax.clabel(cs_pv, colors=cont_label_colour, fontsize=8, fmt='%i')
                plt.setp(cs_pv_lab, path_effects=[patheffects.withStroke(linewidth=1, foreground="w")])

        # Pressure decreases with index, i.e. orography is stored at the
        # zero-p-index (data field is flipped in mss_plot_driver.py if
        # pressure increases with index).
        self._latlon_logp_setup()

        # Format for colorbar labels
        cbar_format = get_cbar_label_format(self.style, np.abs(clevs).max())
        cbar_label = self.title

        # Add colorbar.
        if not self.noframe:
            self.fig.subplots_adjust(left=0.08, right=0.95, top=0.9, bottom=0.14)
            self.fig.colorbar(cs, fraction=0.05, pad=0.01, format=cbar_format, label=cbar_label, ticks=ticks)
        else:
            axins1 = mpl_toolkits.axes_grid1.inset_locator.inset_axes(
                ax, width="1%", height="40%", loc=1)
            self.fig.colorbar(cs, cax=axins1, orientation="vertical", format=cbar_format, ticks=ticks)

            # adjust colorbar fontsize to figure height
            fontsize = self.fig.bbox.height * 0.024
            axins1.yaxis.set_ticks_position("left")
            for x in axins1.yaxis.majorTicks:
                x.label1.set_path_effects([patheffects.withStroke(linewidth=4, foreground='w')])
                x.label1.set_fontsize(fontsize)


def make_generic_class(name, entity, vert, add_data=None, add_contours=None,
                       fix_styles=None, add_styles=None, add_prepare=None):
    if add_data is None:
        add_data = [(vert, "ertel_potential_vorticity", "PVU")]
    if add_contours is None:
        add_contours = [  # ("ertel_potential_vorticity", [2, 4, 8, 16], "dimgrey", "dimgrey", "solid", 2, True)]
            ("ertel_potential_vorticity", [2, 4, 8, 16], "dimgrey", "dimgrey", "dashed", 2, True),
            ("air_potential_temperature", np.arange(200, 700, 10), "dimgrey", "dimgrey", "solid", 2, True)]

    class fnord(VS_GenericStyle):
        name = f"VS_{entity}_{vert}"
        dataname = entity
        units, _ = Targets.get_unit(dataname)
        title = Targets.TITLES.get(entity, entity)
        if units:
<<<<<<< HEAD
            title += f" ({units})"
        required_datafields = [(vert, entity, None)] + add_data
=======
            title += " ({})".format(units)
        required_datafields = [(vert, entity, units)] + add_data
>>>>>>> 2bf06704
        contours = add_contours

    fnord.__name__ = name
    fnord.styles = list(fnord.styles)
    if Targets.get_thresholds(entity) is not None:
        fnord.styles = fnord.styles + [("nonlinear", "nonlinear colour scale")]
    if all(_x is not None for _x in Targets.get_range(entity)):
        fnord.styles = fnord.styles + [
            ("default", "fixed colour scale"),
            ("log", "fixed logarithmic colour scale")]

    if add_styles is not None:
        fnord.styles += add_styles
    if fix_styles is not None:
        fnord.styles = fix_styles
    if add_prepare is not None:
        fnord._prepare_datafields = add_prepare

    globals()[name] = fnord


_ADD_DATA = {
    "al": [("al", "ertel_potential_vorticity", "PVU"),
           ("al", "air_pressure", "Pa"),
           ("al", "air_potential_temperature", "K")],
    "ml": [("ml", "ertel_potential_vorticity", "PVU"),
           ("ml", "air_pressure", "Pa"),
           ("ml", "air_potential_temperature", "K")],
    "pl": [("pl", "ertel_potential_vorticity", "PVU"),
           ("pl", "air_potential_temperature", "K")],
    "tl": [("tl", "ertel_potential_vorticity", "PVU"),
           ("tl", "air_pressure", "Pa")],
}

for vert in ["al", "ml", "pl", "tl"]:
    for ent in Targets.get_targets():
        make_generic_class(
            f"VS_GenericStyle_{vert.upper()}_{ent}", ent, vert,
            add_data=_ADD_DATA[vert])
    make_generic_class(
        f"VS_GenericStyle_{vert.upper()}_{'ertel_potential_vorticity'}",
        "ertel_potential_vorticity", vert,
        add_data=_ADD_DATA[vert],
        fix_styles=[("ertel_potential_vorticity_nh", "northern hemisphere"),
                    ("ertel_potential_vorticity_sh", "southern hemisphere")])
    make_generic_class(
        f"VS_GenericStyle_{vert.upper()}_{'equivalent_latitude'}",
        "equivalent_latitude", vert,
        add_data=_ADD_DATA[vert],
        fix_styles=[("equivalent_latitude_nh", "northern hemisphere"),
                    ("equivalent_latitude_sh", "southern hemisphere")])
    make_generic_class(
        f"VS_GenericStyle_{vert.upper()}_{'gravity_wave_temperature_perturbation'}",
        "air_temperature_residual", vert,
        add_data=_ADD_DATA[vert] + [("sfc", "tropopause_air_pressure", "Pa"),
                                    ("sfc", "secondary_tropopause_air_pressure", "Pa")],
        add_contours=[("tropopause_air_pressure", None, "darkgrey", "darkgrey", "solid", 2, True),
                      ("secondary_tropopause_air_pressure", None, "dimgrey", "dimgrey", "solid", 2, True)],
        fix_styles=[("gravity_wave_temperature_perturbation", "")])
    make_generic_class(
        f"VS_GenericStyle_{vert.upper()}_{'square_of_brunt_vaisala_frequency_in_air'}",
        "square_of_brunt_vaisala_frequency_in_air", vert,
        add_data=_ADD_DATA[vert] + [("sfc", "tropopause_air_pressure", "Pa"),
                                    ("sfc", "secondary_tropopause_air_pressure", "Pa")],
        add_contours=[("tropopause_air_pressure", None, "dimgrey", "dimgrey", "solid", 2, True),
                      ("secondary_tropopause_air_pressure", None, "dimgrey", "dimgrey", "solid", 2, True)],
        fix_styles=[("square_of_brunt_vaisala_frequency_in_air", "")])

vert = "pl"
make_generic_class(
    f"VS_GenericStyle_{vert.upper()}_{'cloud_ice_mixing_ratio'}",
    "cloud_ice_mixing_ratio", vert,
    add_data=[("pl", "maximum_relative_humidity_wrt_ice_on_backtrajectory", None)],
    add_contours=[("maximum_relative_humidity_wrt_ice_on_backtrajectory",
                   [90, 100, 120, 160],
                   ["dimgrey", "dimgrey", "#443322", "#045FB4"],
                   ["dimgrey", "dimgrey", "#443322", "#045FB4"],
                   ["dashed", "solid", "solid", "solid"], 2, True)],
    fix_styles=[("log_ice_cloud", "iwc")])

make_generic_class(
    f"VS_GenericStyle_{vert.upper()}_{'number_concentration_of_ice_crystals_in_air'}",
    "number_concentration_of_ice_crystals_in_air", vert,
    add_data=[("pl", "maximum_relative_humidity_wrt_ice_on_backtrajectory", None)],
    add_contours=[("maximum_relative_humidity_wrt_ice_on_backtrajectory",
                   [90, 100, 120, 160],
                   ["dimgrey", "dimgrey", "#443322", "#045FB4"],
                   ["dimgrey", "dimgrey", "#443322", "#045FB4"],
                   ["dashed", "solid", "solid", "solid"], 2, True)],
    fix_styles=[("log_ice_cloud", "nice")])

make_generic_class(
    f"VS_GenericStyle_{vert.upper()}_{'mean_mass_radius_of_cloud_ice_crystals'}",
    "mean_mass_radius_of_cloud_ice_crystals", vert,
    add_data=[("pl", "maximum_relative_humidity_wrt_ice_on_backtrajectory", None)],
    add_contours=[("maximum_relative_humidity_wrt_ice_on_backtrajectory",
                   [90, 100, 120, 160],
                   ["dimgrey", "dimgrey", "#443322", "#045FB4"],
                   ["dimgrey", "dimgrey", "#443322", "#045FB4"],
                   ["dashed", "solid", "solid", "solid"], 2, True)],
    fix_styles=[("ice_cloud", "radius")])

make_generic_class(
    f"VS_GenericStyle_{vert.upper()}_{'maximum_pressure_on_backtrajectory'}",
    "maximum_pressure_on_backtrajectory", vert, [], [])


class VS_CloudsStyle_01(AbstractVerticalSectionStyle):
    """
    Clouds
    Vertical section of cloud cover.
    """

    name = "VS_CC01"
    title = "Cloud Cover (0-1) Vertical Section"
    abstract = "Cloud cover (0-1) with temperature (K) and potential temperature (K)"

    # Variables with the highest number of dimensions first (otherwise
    # MFDatasetCommonDims will throw an exception)!
    required_datafields = [
        ("ml", "air_pressure", "Pa"),
        ("ml", "air_temperature", "K"),
        ("ml", "cloud_area_fraction_in_atmosphere_layer", 'dimensionless')]

    def _prepare_datafields(self):
        """Computes potential temperature from pressure and temperature if
        it has not been passed as a data field.
        """
        self.data['air_potential_temperature'] = thermolib.pot_temp(
            self.data['air_pressure'], self.data['air_temperature'])

    def _plot_style(self):
        """Make a cloud cover vertical section with temperature/potential
           temperature overlay.
        """
        ax = self.ax
        curtain_p = self.data["air_pressure"]
        curtain_t = self.data["air_temperature"]
        curtain_pt = self.data["air_potential_temperature"]
        curtain_cc = self.data["cloud_area_fraction_in_atmosphere_layer"]

        numlevel = curtain_p.shape[0]
        numpoints = len(self.lats)

        # Contour spacing for temperature lines.
        delta_t = 2 if (np.log(self.p_bot) - np.log(self.p_top)) < 2.2 else 4
        delta_pt = 5 if (np.log(self.p_bot) - np.log(self.p_top)) < 2.2 else 10
        # Filled contour plot of cloud cover.
        # INFO on COLORMAPS:
        #    http://matplotlib.sourceforge.net/examples/pylab_examples/show_colormaps.html
        cs = ax.contourf(self.lat_inds.repeat(numlevel).reshape((numpoints, numlevel)).transpose(),
                         curtain_p, curtain_cc, np.arange(0.2, 1.1, 0.1), cmap=plt.cm.winter)
        # Contour line plot of temperature.
        cs_t = ax.contour(self.lat_inds.repeat(numlevel).reshape((numpoints, numlevel)).transpose(),
                          curtain_p, curtain_t, np.arange(236, 330, delta_t),
                          colors='red', linestyles='solid', linewidths=1)  # gist_earth
        ax.clabel(cs_t, fontsize=8, fmt='%i')
        cs_t = ax.contour(self.lat_inds.repeat(numlevel).reshape((numpoints, numlevel)).transpose(),
                          curtain_p, curtain_t, [234],
                          colors='red', linestyles='solid', linewidths=2)  # gist_earth
        ax.clabel(cs_t, fontsize=8, fmt='%i')
        cs_t = ax.contour(self.lat_inds.repeat(numlevel).reshape((numpoints, numlevel)).transpose(),
                          curtain_p, curtain_t, np.arange(160, 232, delta_t),
                          colors='red', linestyles='dashed', linewidths=1)  # gist_earth
        ax.clabel(cs_t, fontsize=8, fmt='%i')
        # Contour line plot of potential temperature.
        cs_pt = ax.contour(self.lat_inds.repeat(numlevel).reshape((numpoints, numlevel)).transpose(),
                           curtain_p, curtain_pt, np.arange(200, 700, delta_pt), colors='grey',
                           linestyles='solid', linewidths=1)
        ax.clabel(cs_pt, fontsize=8, fmt='%i')

        # Pressure decreases with index, i.e. orography is stored at the
        # zero-p-index (data field is flipped in mss_plot_driver.py if
        # pressure increases with index).
        self._latlon_logp_setup(orography=curtain_p[0, :])

        # Add colorbar.
        if not self.noframe:
            self.fig.subplots_adjust(left=0.08, right=0.95, top=0.9, bottom=0.14)
            cbar = self.fig.colorbar(cs, fraction=0.05, pad=0.01)
            cbar.set_label("Cloud cover (0-1)")
        else:
            axins1 = mpl_toolkits.axes_grid1.inset_locator.inset_axes(ax,
                                                                      width="1%",  # width = % of parent_bbox width
                                                                      height="30%",  # height : %
                                                                      loc=1)  # 4 = lr, 3 = ll, 2 = ul, 1 = ur
            cbar = self.fig.colorbar(cs, cax=axins1, orientation="vertical")
            axins1.yaxis.set_ticks_position("left")


class VS_CloudsWindStyle_01(AbstractVerticalSectionStyle):
    """
    Vertical section of cloud cover and horizontal wind speed.
    """

    name = "VS_CW01"
    title = "Cloud Cover (0-1) and Wind Speed (m/s) Vertical Section"
    abstract = "Cloud cover (0-1) with wind speed (m/s) and potential temperature (K)"

    # Variables with the highest number of dimensions first (otherwise
    # MFDatasetCommonDims will throw an exception)!
    required_datafields = [
        ("ml", "air_pressure", "Pa"),
        ("ml", "air_temperature", "K"),
        ("ml", "cloud_area_fraction_in_atmosphere_layer", 'dimensionless'),
        ("ml", "eastward_wind", "m/s"),
        ("ml", "northward_wind", "m/s")]

    def _prepare_datafields(self):
        """Computes potential temperature from pressure and temperature and
           total horizontal wind speed.
        """
        self.data['air_potential_temperature'] = thermolib.pot_temp(
            self.data['air_pressure'], self.data['air_temperature'])
        self.data["horizontal_wind"] = np.hypot(
            self.data["eastward_wind"], self.data["northward_wind"])

    def _plot_style(self):
        """Make a cloud cover vertical section with wind speed and potential
           temperature overlay.
        """
        ax = self.ax
        curtain_p = self.data["air_pressure"]
        curtain_pt = self.data["air_potential_temperature"]
        curtain_cc = self.data["cloud_area_fraction_in_atmosphere_layer"]
        curtain_v = self.data["horizontal_wind"]

        numlevel = curtain_p.shape[0]
        numpoints = len(self.lats)

        # Contour spacing for temperature lines.
        delta_pt = 5 if (np.log(self.p_bot) - np.log(self.p_top)) < 2.2 else 10

        wind_contours = np.arange(20, 70, 10)

        # Filled contour plot of cloud cover.
        cs = ax.contourf(self.lat_inds.repeat(numlevel).reshape((numpoints, numlevel)).transpose(),
                         curtain_p, curtain_cc, np.arange(0.2, 1.1, 0.1), cmap=plt.cm.winter)

        # Contour line plot of wind speed.
        cs_t = ax.contour(self.lat_inds.repeat(numlevel).reshape((numpoints, numlevel)).transpose(),
                          curtain_p, curtain_v, wind_contours,
                          colors='red', linestyles='solid', linewidths=2)  # gist_earth
        ax.clabel(cs_t, fontsize=12, fmt='%i')

        # Contour line plot of potential temperature.
        cs_pt = ax.contour(self.lat_inds.repeat(numlevel).reshape((numpoints, numlevel)).transpose(),
                           curtain_p, curtain_pt, np.arange(200, 700, delta_pt), colors='0.40',
                           linestyles='solid', linewidths=1)
        ax.clabel(cs_pt, fontsize=12, fmt='%i')

        # Pressure decreases with index, i.e. orography is stored at the
        # zero-p-index (data field is flipped in mss_plot_driver.py if
        # pressure increases with index).
        self._latlon_logp_setup(orography=curtain_p[0, :])

        # Add colorbar.
        if not self.noframe:
            self.fig.subplots_adjust(left=0.08, right=0.95, top=0.9, bottom=0.14)
            cbar = self.fig.colorbar(cs, fraction=0.05, pad=0.01)
            cbar.set_label("Cloud cover (0-1)")
        else:
            axins1 = mpl_toolkits.axes_grid1.inset_locator.inset_axes(ax,
                                                                      width="1%",  # width = % of parent_bbox width
                                                                      height="30%",  # height : %
                                                                      loc=1)  # 4 = lr, 3 = ll, 2 = ul, 1 = ur
            cbar = self.fig.colorbar(cs, cax=axins1, orientation="vertical")
            axins1.yaxis.set_ticks_position("left")


class VS_RelativeHumdityStyle_01(AbstractVerticalSectionStyle):
    """
    Vertical sections of relative humidity.
    """

    name = "VS_RH01"
    title = "Relative Humdity (%) Vertical Section"
    abstract = "Relative humdity (%) with temperature (K) and potential temperature (K)"

    # Variables with the highest number of dimensions first (otherwise
    # MFDatasetCommonDims will throw an exception)!
    required_datafields = [
        ("ml", "air_pressure", "Pa"),
        ("ml", "air_temperature", "K"),
        ("ml", "specific_humidity", "kg/kg")]

    def _prepare_datafields(self):
        """Computes potential temperature from pressure and temperature if
        it has not been passed as a data field. Also computes relative humdity.
        """
        self.data['air_potential_temperature'] = thermolib.pot_temp(
            self.data['air_pressure'], self.data['air_temperature'])
        self.data["relative_humidity"] = thermolib.rel_hum(
            self.data['air_pressure'], self.data["air_temperature"],
            self.data["specific_humidity"])

    def _plot_style(self):
        """Make a relative humidity vertical section with temperature/potential
           temperature overlay.
        """
        ax = self.ax
        curtain_p = self.data["air_pressure"]
        curtain_t = self.data["air_temperature"]
        curtain_pt = self.data["air_potential_temperature"]
        curtain_rh = self.data["relative_humidity"]

        numlevel = curtain_p.shape[0]
        numpoints = len(self.lats)

        # Contour spacing for temperature lines.
        delta_t = 2 if (np.log(self.p_bot) - np.log(self.p_top)) < 2.2 else 4
        delta_pt = 5 if (np.log(self.p_bot) - np.log(self.p_top)) < 2.2 else 10

        filled_contours = np.arange(70, 140, 15)
        thin_contours = np.arange(10, 140, 15)

        # Filled contour plot of relative humidity.
        # INFO on COLORMAPS:
        #    http://matplotlib.sourceforge.net/examples/pylab_examples/show_colormaps.html
        cs = ax.contourf(self.lat_inds.repeat(numlevel).reshape((numpoints, numlevel)).transpose(),
                         curtain_p, curtain_rh,
                         filled_contours, cmap=plt.cm.winter_r)
        # Contour line plot of relative humidity.
        cs_rh1 = ax.contour(self.lat_inds.repeat(numlevel).reshape((numpoints, numlevel)).transpose(),
                            curtain_p, curtain_rh, thin_contours,
                            colors="grey", linestyles="solid", linewidths=0.5)  # gist_earth
        ax.clabel(cs_rh1, fontsize=8, fmt='%i')
        ax.contour(self.lat_inds.repeat(numlevel).reshape((numpoints, numlevel)).transpose(),
                   curtain_p, curtain_rh, np.arange(100, 170, 15),
                   colors="yellow", linestyles="solid", linewidths=1)  # gist_earth
        # Contour line plot of temperature.
        cs_t = ax.contour(self.lat_inds.repeat(numlevel).reshape((numpoints, numlevel)).transpose(),
                          curtain_p, curtain_t, np.arange(236, 330, delta_t),
                          colors='red', linestyles='solid', linewidths=1)  # gist_earth
        ax.clabel(cs_t, fontsize=8, fmt='%i')
        cs_t = ax.contour(self.lat_inds.repeat(numlevel).reshape((numpoints, numlevel)).transpose(),
                          curtain_p, curtain_t, [234],
                          colors='red', linestyles='solid', linewidths=2)  # gist_earth
        ax.clabel(cs_t, fontsize=8, fmt='%i')
        cs_t = ax.contour(self.lat_inds.repeat(numlevel).reshape((numpoints, numlevel)).transpose(),
                          curtain_p, curtain_t, np.arange(160, 232, delta_t),
                          colors='red', linestyles='dashed', linewidths=1)  # gist_earth
        ax.clabel(cs_t, fontsize=8, fmt='%i')
        # Contour line plot of potential temperature.
        cs_pt = ax.contour(self.lat_inds.repeat(numlevel).reshape((numpoints, numlevel)).transpose(),
                           curtain_p, curtain_pt, np.arange(200, 700, delta_pt), colors='orange',
                           linestyles='solid', linewidths=1)
        ax.clabel(cs_pt, fontsize=8, fmt='%i')

        # Pressure decreases with index, i.e. orography is stored at the
        # zero-p-index (data field is flipped in mss_plot_driver.py if
        # pressure increases with index).
        self._latlon_logp_setup(orography=curtain_p[0, :])

        # Add colorbar.
        if not self.noframe:
            self.fig.subplots_adjust(left=0.08, right=0.95, top=0.9, bottom=0.14)
            cbar = self.fig.colorbar(cs, fraction=0.05, pad=0.01)
            cbar.set_label("Relative humdity (%)")
        else:
            axins1 = mpl_toolkits.axes_grid1.inset_locator.inset_axes(ax,
                                                                      width="1%",  # width = % of parent_bbox width
                                                                      height="30%",  # height : %
                                                                      loc=1)  # 4 = lr, 3 = ll, 2 = ul, 1 = ur
            cbar = self.fig.colorbar(cs, cax=axins1, orientation="vertical")
            axins1.yaxis.set_ticks_position("left")


class VS_SpecificHumdityStyle_01(AbstractVerticalSectionStyle):
    """
    Vertical sections of specific humidity.
    """

    name = "VS_Q01"
    # title = "Specific Humdity (g/kg) and Northward Wind (m/s) Vertical Section"
    title = "Specific Humdity (g/kg) Vertical Section"
    abstract = "Specific humdity (g/kg) with temperature (K) and potential temperature (K)"

    # Variables with the highest number of dimensions first (otherwise
    # MFDatasetCommonDims will throw an exception)!
    required_datafields = [
        ("ml", "air_pressure", "Pa"),
        ("ml", "air_temperature", "K"),
        ("ml", "specific_humidity", "g/kg"),
        ("ml", "northward_wind", "m/s")]

    def _prepare_datafields(self):
        """Computes potential temperature from pressure and temperature if
        it has not been passed as a data field. Also computes relative humdity.
        """
        self.data['air_potential_temperature'] = thermolib.pot_temp(
            self.data['air_pressure'], self.data['air_temperature'])

    def _plot_style(self):
        """Make a relative humidity vertical section with temperature/potential
           temperature overlay.
        """
        ax = self.ax
        curtain_p = self.data["air_pressure"]
        curtain_t = self.data["air_temperature"]
        curtain_pt = self.data["air_potential_temperature"]
        curtain_q = self.data["specific_humidity"]

        numlevel = curtain_p.shape[0]
        numpoints = len(self.lats)

        # Contour spacing.
        vertical_log_extent = (np.log(self.p_bot) - np.log(self.p_top))

        # delta_t = 2 if vertical_log_extent < 2.2 else 4
        delta_t = 2 if vertical_log_extent < 1.5 else 4

        # if vertical_log_extent > 2.2:
        if vertical_log_extent > 1.5:
            delta_pt = 10
        elif vertical_log_extent > 0.5:
            delta_pt = 5
        else:
            delta_pt = 1.

        # filled_contours = np.arange(1, 16, 1)
        filled_contours = [0.01, 0.05, 0.1, 0.5, 1, 3, 4, 6, 8]

        # Filled contour plot of specific humidity.
        # INFO on COLORMAPS:
        #    http://matplotlib.sourceforge.net/examples/pylab_examples/show_colormaps.html
        cs = ax.contourf(self.lat_inds.repeat(numlevel).reshape((numpoints, numlevel)).transpose(),
                         curtain_p, curtain_q,
                         filled_contours, cmap=plt.cm.YlGnBu)  # YlGnBu
        cs_q = ax.contour(self.lat_inds.repeat(numlevel).reshape((numpoints, numlevel)).transpose(),
                          curtain_p, curtain_q,
                          filled_contours, colors="c", linestyles="solid", linewidths=1)
        ax.clabel(cs_q, fontsize=8, fmt='%.2f')

        # Contour line plot of northward wind (v).
        # cs_v = ax.contour(self.lat_inds.repeat(numlevel).reshape((numpoints, numlevel)).transpose(),
        #                  curtain_p, curtain_v, np.arange(5,15,2.5),
        #                  colors="black", linestyles="solid", linewidths=1)
        # ax.clabel(cs_v, fontsize=8, fmt='%.1f')

        # Contour line plot of temperature.
        cs_t = ax.contour(self.lat_inds.repeat(numlevel).reshape((numpoints, numlevel)).transpose(),
                          curtain_p, curtain_t, np.arange(236, 330, delta_t),
                          colors='red', linestyles='solid', linewidths=1)  # gist_earth
        ax.clabel(cs_t, fontsize=8, fmt='%i')
        cs_t = ax.contour(self.lat_inds.repeat(numlevel).reshape((numpoints, numlevel)).transpose(),
                          curtain_p, curtain_t, [234],
                          colors='red', linestyles='solid', linewidths=2)  # gist_earth
        ax.clabel(cs_t, fontsize=8, fmt='%i')
        cs_t = ax.contour(self.lat_inds.repeat(numlevel).reshape((numpoints, numlevel)).transpose(),
                          curtain_p, curtain_t, np.arange(160, 232, delta_t),
                          colors='red', linestyles='dashed', linewidths=1)  # gist_earth
        ax.clabel(cs_t, fontsize=8, fmt='%i')

        # Contour line plot of potential temperature.
        cs_pt = ax.contour(self.lat_inds.repeat(numlevel).reshape((numpoints, numlevel)).transpose(),
                           curtain_p, curtain_pt, np.arange(200, 700, delta_pt), colors='orange',
                           linestyles='solid', linewidths=1)
        ax.clabel(cs_pt, fontsize=8, fmt='%.1f')

        # Pressure decreases with index, i.e. orography is stored at the
        # zero-p-index (data field is flipped in mss_plot_driver.py if
        # pressure increases with index).
        self._latlon_logp_setup(orography=curtain_p[0, :])

        # Add colorbar.
        if not self.noframe:
            self.fig.subplots_adjust(left=0.08, right=0.95, top=0.9, bottom=0.14)
            cbar = self.fig.colorbar(cs, fraction=0.05, pad=0.01)
            cbar.set_label("Specific humdity (g/kg)")
        else:
            axins1 = mpl_toolkits.axes_grid1.inset_locator.inset_axes(ax,
                                                                      width="1%",  # width = % of parent_bbox width
                                                                      height="30%",  # height : %
                                                                      loc=1)  # 4 = lr, 3 = ll, 2 = ul, 1 = ur
            cbar = self.fig.colorbar(cs, cax=axins1, orientation="vertical")
            axins1.yaxis.set_ticks_position("left")


class VS_VerticalVelocityStyle_01(AbstractVerticalSectionStyle):
    """
    Vertical sections of vertical velocity.
    """

    name = "VS_W01"
    title = "Vertical Velocity (cm/s) Vertical Section"
    abstract = "Veertical velocity (cm/s) with temperature (K) and potential temperature (K)"

    # Variables with the highest number of dimensions first (otherwise
    # MFDatasetCommonDims will throw an exception)!
    required_datafields = [
        ("ml", "air_pressure", "Pa"),
        ("ml", "air_temperature", "K"),
        ("ml", "lagrangian_tendency_of_air_pressure", "Pa/s")]

    def _prepare_datafields(self):
        """Computes potential temperature from pressure and temperature if
        it has not been passed as a data field. Also computes vertical
        velocity in cm/s.
        """
        self.data['air_potential_temperature'] = thermolib.pot_temp(
            self.data['air_pressure'], self.data['air_temperature'])
        self.data["upward_wind"] = convert_to(
            thermolib.omega_to_w(self.data["lagrangian_tendency_of_air_pressure"],
                                 self.data['air_pressure'], self.data["air_temperature"]),
            "m/s", "cm/s")

    def _plot_style(self):
        """Make a vertical velocity vertical section with temperature/potential
           temperature overlay.
        """
        ax = self.ax
        curtain_p = self.data["air_pressure"]
        curtain_t = self.data["air_temperature"]
        curtain_pt = self.data["air_potential_temperature"]
        curtain_w = self.data["upward_wind"]

        numlevel = curtain_p.shape[0]
        numpoints = len(self.lats)

        # Contour spacing for temperature lines.
        delta_t = 2 if (np.log(self.p_bot) - np.log(self.p_top)) < 2.2 else 4
        delta_pt = 5 if (np.log(self.p_bot) - np.log(self.p_top)) < 2.2 else 10

        upward_contours = np.arange(-42, 46, 4)

        # Filled contour plot of relative humidity.
        # INFO on COLORMAPS:
        #    http://matplotlib.sourceforge.net/examples/pylab_examples/show_colormaps.html
        cs = ax.contourf(self.lat_inds.repeat(numlevel).reshape((numpoints, numlevel)).transpose(),
                         curtain_p, curtain_w,
                         upward_contours, cmap=plt.cm.bwr)
        # Contour line plot of relative humidity.
        ax.contour(self.lat_inds.repeat(numlevel).reshape((numpoints, numlevel)).transpose(),
                   curtain_p, curtain_w, [2],
                   colors="red", linestyles="solid", linewidths=0.5)
        ax.contour(self.lat_inds.repeat(numlevel).reshape((numpoints, numlevel)).transpose(),
                   curtain_p, curtain_w, [-2],
                   colors="blue", linestyles="solid", linewidths=0.5)
        # Contour line plot of temperature.
        cs_t = ax.contour(self.lat_inds.repeat(numlevel).reshape((numpoints, numlevel)).transpose(),
                          curtain_p, curtain_t, np.arange(236, 330, delta_t),
                          colors='green', linestyles='solid', linewidths=1)
        ax.clabel(cs_t, fontsize=8, fmt='%i')
        cs_t = ax.contour(self.lat_inds.repeat(numlevel).reshape((numpoints, numlevel)).transpose(),
                          curtain_p, curtain_t, [234],
                          colors='green', linestyles='solid', linewidths=2)
        ax.clabel(cs_t, fontsize=8, fmt='%i')
        cs_t = ax.contour(self.lat_inds.repeat(numlevel).reshape((numpoints, numlevel)).transpose(),
                          curtain_p, curtain_t, np.arange(160, 232, delta_t),
                          colors='green', linestyles='dashed', linewidths=1)
        ax.clabel(cs_t, fontsize=8, fmt='%i')
        # Contour line plot of potential temperature.
        cs_pt = ax.contour(self.lat_inds.repeat(numlevel).reshape((numpoints, numlevel)).transpose(),
                           curtain_p, curtain_pt, np.arange(200, 700, delta_pt), colors='grey',
                           linestyles='solid', linewidths=1)
        ax.clabel(cs_pt, fontsize=8, fmt='%i')

        # Pressure decreases with index, i.e. orography is stored at the
        # zero-p-index (data field is flipped in mss_plot_driver.py if
        # pressure increases with index).
        self._latlon_logp_setup(orography=curtain_p[0, :])

        # Add colorbar.
        if not self.noframe:
            self.fig.subplots_adjust(left=0.08, right=0.95, top=0.9, bottom=0.14)
            cbar = self.fig.colorbar(cs, fraction=0.05, pad=0.01)
            cbar.set_label("Vertical velocity (cm/s)")
        else:
            axins1 = mpl_toolkits.axes_grid1.inset_locator.inset_axes(ax,
                                                                      width="1%",  # width = % of parent_bbox width
                                                                      height="30%",  # height : %
                                                                      loc=1)  # 4 = lr, 3 = ll, 2 = ul, 1 = ur
            cbar = self.fig.colorbar(cs, cax=axins1, orientation="vertical")
            axins1.yaxis.set_ticks_position("left")


class VS_HorizontalVelocityStyle_01(AbstractVerticalSectionStyle):
    """
    Vertical sections of horizontal velocity.
    """

    name = "VS_HV01"
    title = "Horizontal Wind (m/s) Vertical Section"
    abstract = "Horizontal wind speed (m/s) with temperature (K) and potential temperature (K)"

    # NOTE: This style is used for the flight performance computations. Make sure
    # that it always requests air_pressure, air_temperature, eastward_wind,
    # northward_wind! (mr, 2012Nov09)

    # Variables with the highest number of dimensions first (otherwise
    # MFDatasetCommonDims will throw an exception)!
    required_datafields = [
        ("ml", "air_pressure", "Pa"),
        ("ml", "air_temperature", "K"),
        ("ml", "eastward_wind", "m/s"),
        ("ml", "northward_wind", "m/s")]

    def _prepare_datafields(self):
        """Computes potential temperature from pressure and temperature and
           total horizontal wind speed.
        """
        self.data['air_potential_temperature'] = thermolib.pot_temp(
            self.data['air_pressure'], self.data['air_temperature'])
        self.data["horizontal_wind"] = np.hypot(
            self.data["eastward_wind"], self.data["northward_wind"])

    def _plot_style(self):
        """Make a horizontal velocity vertical section with temperature/potential
           temperature overlay.
        """
        ax = self.ax
        curtain_p = self.data["air_pressure"]
        curtain_t = self.data["air_temperature"]
        curtain_pt = self.data["air_potential_temperature"]
        curtain_v = self.data["horizontal_wind"]

        numlevel = curtain_p.shape[0]
        numpoints = len(self.lats)

        # Contour spacing for temperature lines.
        delta_t = 2 if (np.log(self.p_bot) - np.log(self.p_top)) < 2.2 else 4
        delta_pt = 5 if (np.log(self.p_bot) - np.log(self.p_top)) < 2.2 else 10

        wind_contours = np.arange(10, 90, 5)

        # Filled contour plot of relative humidity.
        # INFO on COLORMAPS:
        #    http://matplotlib.sourceforge.net/examples/pylab_examples/show_colormaps.html
        cs = ax.contourf(self.lat_inds.repeat(numlevel).reshape((numpoints, numlevel)).transpose(),
                         curtain_p, curtain_v,
                         wind_contours, cmap=plt.cm.hot_r)
        # Contour line plot of relative humidity.
        cs_v1 = ax.contour(self.lat_inds.repeat(numlevel).reshape((numpoints, numlevel)).transpose(),
                           curtain_p, curtain_v, np.arange(5, 90, 5),
                           colors="orange", linestyles="solid", linewidths=1)
        ax.clabel(cs_v1, fontsize=8, fmt='%i')
        cs_v2 = ax.contour(self.lat_inds.repeat(numlevel).reshape((numpoints, numlevel)).transpose(),
                           curtain_p, curtain_v, np.arange(95, 150, 5),
                           colors="black", linestyles="solid", linewidths=0.5)
        ax.clabel(cs_v2, fontsize=8, fmt='%i')
        # Contour line plot of temperature.
        cs_t = ax.contour(self.lat_inds.repeat(numlevel).reshape((numpoints, numlevel)).transpose(),
                          curtain_p, curtain_t, np.arange(236, 330, delta_t),
                          colors='green', linestyles='solid', linewidths=1)
        ax.clabel(cs_t, fontsize=8, fmt='%i')
        cs_t = ax.contour(self.lat_inds.repeat(numlevel).reshape((numpoints, numlevel)).transpose(),
                          curtain_p, curtain_t, [234],
                          colors='green', linestyles='solid', linewidths=2)
        ax.clabel(cs_t, fontsize=8, fmt='%i')
        cs_t = ax.contour(self.lat_inds.repeat(numlevel).reshape((numpoints, numlevel)).transpose(),
                          curtain_p, curtain_t, np.arange(160, 232, delta_t),
                          colors='green', linestyles='dashed', linewidths=1)
        ax.clabel(cs_t, fontsize=8, fmt='%i')
        # Contour line plot of potential temperature.
        cs_pt = ax.contour(self.lat_inds.repeat(numlevel).reshape((numpoints, numlevel)).transpose(),
                           curtain_p, curtain_pt, np.arange(200, 700, delta_pt), colors='grey',
                           linestyles='solid', linewidths=1)
        ax.clabel(cs_pt, fontsize=8, fmt='%i')

        # Pressure decreases with index, i.e. orography is stored at the
        # zero-p-index (data field is flipped in mss_plot_driver.py if
        # pressure increases with index).
        self._latlon_logp_setup(orography=curtain_p[0, :])

        # Add colorbar.
        if not self.noframe:
            self.fig.subplots_adjust(left=0.08, right=0.95, top=0.9, bottom=0.14)
            cbar = self.fig.colorbar(cs, fraction=0.05, pad=0.01)
            cbar.set_label("Horizontal wind speed (m/s)")
        else:
            axins1 = mpl_toolkits.axes_grid1.inset_locator.inset_axes(ax,
                                                                      width="1%",  # width = % of parent_bbox width
                                                                      height="30%",  # height : %
                                                                      loc=1)  # 4 = lr, 3 = ll, 2 = ul, 1 = ur
            cbar = self.fig.colorbar(cs, cax=axins1, orientation="vertical")
            axins1.yaxis.set_ticks_position("left")


# POTENTIAL VORTICITY
pv_cmap_data = [
    [0.0000, 0.6000, 1.0000],
    [0.0980, 0.6039, 1.0000],
    [0.1961, 0.6157, 1.0000],
    [0.2941, 0.6314, 1.0000],
    [0.3922, 0.6588, 1.0000],
    [0.4902, 0.6941, 1.0000],
    [0.5882, 0.7373, 1.0000],
    [0.6863, 0.7882, 1.0000],
    [0.7843, 0.8431, 1.0000],
    [0.8824, 0.9098, 1.0000],
    [0.9804, 0.9843, 1.0000],
    [1.0000, 1.0000, 0.9961],
    [1.0000, 0.9888, 0.9778],
    [1.0000, 0.9612, 0.9229],
    [1.0000, 0.9189, 0.8390],
    [1.0000, 0.8729, 0.7475],
    [1.0000, 0.8324, 0.6669],
    [1.0000, 0.7946, 0.5919],
    [1.0000, 0.7569, 0.5168],
    [1.0000, 0.7116, 0.4430],
    [1.0000, 0.6407, 0.3732],
    [1.0000, 0.5422, 0.3078],
    [1.0000, 0.4320, 0.2441],
    [1.0000, 0.3039, 0.1717],
    [1.0000, 0.1998, 0.1129],
    [1.0000, 0.1480, 0.0836],
    [1.0000, 0.1141, 0.0645],
    [1.0000, 0.0815, 0.0460],
    [1.0000, 0.0511, 0.0281],
    [1.0000, 0.0317, 0.0134],
    [1.0000, 0.0333, 0.0047],
    [1.0000, 0.0533, 0.0011],
    [1.0000, 0.0819, 0.0001],
    [1.0000, 0.1141, 0],
    [1.0000, 0.1464, 0],
    [1.0000, 0.1788, 0],
    [1.0000, 0.2111, 0],
    [1.0000, 0.2435, 0],
    [1.0000, 0.2759, 0],
    [1.0000, 0.3082, 0],
    [1.0000, 0.3406, 0],
    [1.0000, 0.3730, 0],
    [1.0000, 0.4053, 0],
    [1.0000, 0.4377, 0],
    [1.0000, 0.4701, 0],
    [1.0000, 0.5038, 0],
    [1.0000, 0.5313, 0],
    [1.0000, 0.5589, 0],
    [1.0000, 0.5864, 0],
    [1.0000, 0.6140, 0],
    [1.0000, 0.6416, 0],
    [1.0000, 0.6692, 0],
    [1.0000, 0.6967, 0],
    [1.0000, 0.7243, 0],
    [1.0000, 0.7519, 0],
    [1.0000, 0.7794, 0],
    [1.0000, 0.8070, 0],
    [1.0000, 0.8346, 0],
    [1.0000, 0.8621, 0],
    [1.0000, 0.8897, 0],
    [1.0000, 0.9173, 0],
    [1.0000, 0.9449, 0],
    [1.0000, 0.9724, 0],
    [1.0000, 1.0000, 0]
]

pv_eth_cmap_0 = matplotlib.colors.ListedColormap(pv_cmap_data)


# die Farben fuer den PV colorbar mit folgenden Abstufungen:
#     -2.0,0.0,0.2,0.5,0.8,1.0,1.5,2.0,3.0,4.0
# muessten folgende sein:
#         ( (/142, 178, 255/) # -2 .. 0
#           (/181, 201, 255/) #  0 .. .2
#           (/214, 226, 237/) #
#           (/242, 221, 160/) #
#           (/239, 193, 130/) #
#           (/242, 132,  68/) #
#           (/220,  60,  30/) #
#           (/255, 120,  20/) #
#           (/255, 190,  20/) #
#           (/255, 249,  20/) #
#           (/170, 255,  60/) )/255

def scale_pvu_to_01(pvu):
    return ((pvu + 2.) / 10.)


S = 0.0000000001

_pv_eth_data = (
    (scale_pvu_to_01(-2.), ((142. / 255.), (178. / 255.), (255. / 255.))),
    (scale_pvu_to_01(0. - S), ((142. / 255.), (178. / 255.), (255. / 255.))),

    (scale_pvu_to_01(0.), ((181. / 255.), (201. / 255.), (255. / 255.))),
    (scale_pvu_to_01(0.2 - S), ((181. / 255.), (201. / 255.), (255. / 255.))),

    (scale_pvu_to_01(0.2), ((214. / 255.), (226. / 255.), (237. / 255.))),
    (scale_pvu_to_01(0.5 - S), ((214. / 255.), (226. / 255.), (237. / 255.))),

    (scale_pvu_to_01(0.5), ((242. / 255.), (221. / 255.), (160. / 255.))),
    (scale_pvu_to_01(0.8 - S), ((242. / 255.), (221. / 255.), (160. / 255.))),

    (scale_pvu_to_01(0.8), ((239. / 255.), (193. / 255.), (130. / 255.))),
    (scale_pvu_to_01(1.0 - S), ((239. / 255.), (193. / 255.), (130. / 255.))),

    (scale_pvu_to_01(1.0), ((242. / 255.), (132. / 255.), (68. / 255.))),
    (scale_pvu_to_01(1.5 - S), ((242. / 255.), (132. / 255.), (68. / 255.))),

    (scale_pvu_to_01(1.5), ((220. / 255.), (60. / 255.), (30. / 255.))),
    (scale_pvu_to_01(2.0 - S), ((220. / 255.), (60. / 255.), (30. / 255.))),

    (scale_pvu_to_01(2.0), ((255. / 255.), (120. / 255.), (20. / 255.))),
    (scale_pvu_to_01(3.0 - S), ((255. / 255.), (120. / 255.), (20. / 255.))),

    (scale_pvu_to_01(3.0), ((255. / 255.), (190. / 255.), (20. / 255.))),
    (scale_pvu_to_01(4.0 - S), ((255. / 255.), (190. / 255.), (20. / 255.))),

    (scale_pvu_to_01(4.0), ((255. / 255.), (249. / 255.), (20. / 255.))),
    (scale_pvu_to_01(6.0 - S), ((255. / 255.), (249. / 255.), (20. / 255.))),

    (scale_pvu_to_01(6.0), ((170. / 255.), (255. / 255.), (60. / 255.))),
    (scale_pvu_to_01(8.0), ((170. / 255.), (255. / 255.), (60. / 255.)))
)

pv_eth_cmap_1 = matplotlib.colors.LinearSegmentedColormap.from_list("pv_eth_cmap_1", _pv_eth_data)


class VS_PotentialVorticityStyle_01(AbstractVerticalSectionStyle):
    """
    Vertical sections of potential vorticity.
    """

    name = "VS_PV01"
    title = "Potential Vorticity (PVU) Vertical Section"
    abstract = "(Neg.) Potential vorticity (PVU) with CLWC/CIWC (g/kg) and potential temperature (K)"
    styles = [
        ("default", "Northern Hemisphere"),
        ("NH", "Northern Hemisphere"),
        ("SH", "Southern Hemisphere, neg. PVU")]

    # Variables with the highest number of dimensions first (otherwise
    # MFDatasetCommonDims will throw an exception)!
    required_datafields = [
        ("ml", "air_pressure", "Pa"),
        ("ml", "air_temperature", "K"),
        ("ml", "eastward_wind", "m/s"),
        ("ml", "northward_wind", "m/s"),
        ("ml", "specific_cloud_liquid_water_content", "g/kg"),
        ("ml", "specific_cloud_ice_water_content", "g/kg"),
        ("ml", "ertel_potential_vorticity", "PVU")]

    def _prepare_datafields(self):
        """Computes potential temperature from pressure and temperature and
           total horizontal wind speed.
        """
        self.data['air_potential_temperature'] = thermolib.pot_temp(
            self.data['air_pressure'], self.data['air_temperature'])
        self.data["horizontal_wind"] = np.hypot(
            self.data["eastward_wind"], self.data["northward_wind"])

    def _plot_style(self):
        """Make a horizontal velocity vertical section with temperature/potential
           temperature overlay.
        """
        ax = self.ax
        curtain_p = self.data["air_pressure"]
        curtain_pt = self.data["air_potential_temperature"]
        curtain_pv = self.data["ertel_potential_vorticity"]
        curtain_clwc = self.data["specific_cloud_liquid_water_content"]
        curtain_ciwc = self.data["specific_cloud_ice_water_content"]

        numlevel = curtain_p.shape[0]
        numpoints = len(self.lats)

        # Contour spacing for temperature lines.
        delta_pt = 5 if (np.log(self.p_bot) - np.log(self.p_top)) < 2.2 else 10

        # Change PV sign on southern hemisphere.
        if self.style.lower() == "default":
            self.style = "NH"
        if self.style.upper() == "SH":
            curtain_pv = -curtain_pv

        pv_contours = np.arange(-2., 8.1, 0.1)

        # INFO on COLORMAPS:
        #    http://matplotlib.sourceforge.net/examples/pylab_examples/show_colormaps.html
        cs = ax.contourf(self.lat_inds.repeat(numlevel).reshape((numpoints, numlevel)).transpose(),
                         curtain_p, curtain_pv,
                         pv_contours, cmap=pv_eth_cmap_1)

        # Contour line plot of horizontal wind.
        # cs_v1 = ax.contour(self.lat_inds.repeat(numlevel).reshape((numpoints, numlevel)).transpose(),
        #                     curtain_p, curtain_v, np.arange(5, 90, 5),
        #                     colors="green", linestyles="solid", linewidths=2)
        # ax.clabel(cs_v1, fontsize=8, fmt='%i')
        # cs_v2 = ax.contour(self.lat_inds.repeat(numlevel).reshape((numpoints, numlevel)).transpose(),
        #                     curtain_p, curtain_v, np.arange(95, 150, 5),
        #                     colors="black", linestyles="solid", linewidths=0.5)
        # ax.clabel(cs_v2, fontsize=8, fmt='%i')

        # [0.01, 0.03, 0.05, 0.07, 0.1, 0.3, 0.5, 0.7, 1.0]

        cs_v1 = ax.contour(self.lat_inds.repeat(numlevel).reshape((numpoints, numlevel)).transpose(),
                           curtain_p, curtain_clwc, [0.01, 0.03, 0.05, 0.07, 0.1, 0.3, 0.5, 0.7, 1.0],
                           colors="blue", linestyles="solid", linewidths=1)
        ax.clabel(cs_v1, fontsize=8, fmt='%.1f')

        cs_v1 = ax.contour(self.lat_inds.repeat(numlevel).reshape((numpoints, numlevel)).transpose(),
                           curtain_p, curtain_ciwc, [0.01, 0.03, 0.05, 0.07, 0.1, 0.3, 0.5, 0.7, 1.0],
                           colors="white", linestyles="solid", linewidths=1)
        ax.clabel(cs_v1, fontsize=8, fmt='%.1f')

        # Contour line plot of temperature.
        # cs_t = ax.contour(self.lat_inds.repeat(numlevel).reshape((numpoints, numlevel)).transpose(),
        #                   curtain_p, curtain_t, np.arange(236, 330, delta_t),
        #                   colors='green', linestyles='solid', linewidths=1)
        # ax.clabel(cs_t, fontsize=8, fmt='%i')
        # cs_t = ax.contour(self.lat_inds.repeat(numlevel).reshape((numpoints, numlevel)).transpose(),
        #                   curtain_p, curtain_t, [234],
        #                   colors='green', linestyles='solid', linewidths=2)
        # ax.clabel(cs_t, fontsize=8, fmt='%i')
        # cs_t = ax.contour(self.lat_inds.repeat(numlevel).reshape((numpoints, numlevel)).transpose(),
        #                   curtain_p, curtain_t, np.arange(160, 232, delta_t),
        #                   colors='green', linestyles='dashed', linewidths=1)
        # ax.clabel(cs_t, fontsize=8, fmt='%i')

        # Contour line plot of potential temperature.
        cs_pt = ax.contour(self.lat_inds.repeat(numlevel).reshape((numpoints, numlevel)).transpose(),
                           curtain_p, curtain_pt, np.arange(200, 700, delta_pt), colors='black',
                           linestyles='solid', linewidths=1)
        ax.clabel(cs_pt, fontsize=8, fmt='%i')

        # Pressure decreases with index, i.e. orography is stored at the
        # zero-p-index (data field is flipped in mss_plot_driver.py if
        # pressure increases with index).
        self._latlon_logp_setup(orography=curtain_p[0, :])

        # Add colorbar.
        if not self.noframe:
            self.fig.subplots_adjust(left=0.08, right=0.95, top=0.9, bottom=0.14)
            cbar = self.fig.colorbar(cs, fraction=0.05, pad=0.01)
            if self.style.upper() == "SH":
                cbar.set_label("Negative Potential vorticity (PVU)")
            else:
                cbar.set_label("Potential vorticity (PVU)")
        else:
            axins1 = mpl_toolkits.axes_grid1.inset_locator.inset_axes(ax,
                                                                      width="1%",  # width = % of parent_bbox width
                                                                      height="30%",  # height : %
                                                                      loc=1)  # 4 = lr, 3 = ll, 2 = ul, 1 = ur
            cbar = self.fig.colorbar(cs, cax=axins1, orientation="vertical")
            axins1.yaxis.set_ticks_position("left")


class VS_ProbabilityOfWCBStyle_01(AbstractVerticalSectionStyle):
    """
    Probability of WCB
    Vertical sections of probability of WCB trajectory occurence,
    derived from Lagranto trajectories (TNF 2012 product).
    """

    name = "VS_PWCB01"
    title = "Probability of WCB (%) Vertical Section"
    abstract = "Probability of WCB (%) with CLWC/CIWC (g/kg) and potential temperature (K)"

    # Variables with the highest number of dimensions first (otherwise
    # MFDatasetCommonDims will throw an exception)!
    required_datafields = [
        ("ml", "air_pressure", "Pa"),
        ("ml", "air_temperature", "K"),
        ("ml", "eastward_wind", "m/s"),
        ("ml", "northward_wind", "m/s"),
        ("ml", "specific_cloud_liquid_water_content", "g/kg"),
        ("ml", "specific_cloud_ice_water_content", "g/kg"),
        ("ml", "probability_of_wcb_occurrence", 'dimensionless')]

    def _prepare_datafields(self):
        """Computes potential temperature from pressure and temperature and
           total horizontal wind speed.
        """
        self.data['air_potential_temperature'] = thermolib.pot_temp(
            self.data['air_pressure'], self.data['air_temperature'])
        self.data["horizontal_wind"] = np.hypot(
            self.data["eastward_wind"], self.data["northward_wind"])

    def _plot_style(self):
        """Make a horizontal velocity vertical section with temperature/potential
           temperature overlay.
        """
        ax = self.ax
        curtain_p = self.data["air_pressure"]
        curtain_pt = self.data["air_potential_temperature"]
        curtain_pwcb = self.data["probability_of_wcb_occurrence"] * 100.
        curtain_clwc = self.data["specific_cloud_liquid_water_content"]
        curtain_ciwc = self.data["specific_cloud_ice_water_content"]

        numlevel = curtain_p.shape[0]
        numpoints = len(self.lats)

        # Contour spacing for temperature lines.
        delta_pt = 5 if (np.log(self.p_bot) - np.log(self.p_top)) < 2.2 else 10

        pwcb_contours = np.arange(0, 101, 10)

        # INFO on COLORMAPS:
        #    http://matplotlib.sourceforge.net/examples/pylab_examples/show_colormaps.html
        cs = ax.contourf(self.lat_inds.repeat(numlevel).reshape((numpoints, numlevel)).transpose(),
                         curtain_p, curtain_pwcb,
                         pwcb_contours, cmap=plt.cm.pink_r)

        # Contour line plot of horizontal wind.
        # cs_v1 = ax.contour(self.lat_inds.repeat(numlevel).reshape((numpoints, numlevel)).transpose(),
        #                     curtain_p, curtain_v, np.arange(5, 90, 5),
        #                     colors="green", linestyles="solid", linewidths=2)
        # ax.clabel(cs_v1, fontsize=8, fmt='%i')
        # cs_v2 = ax.contour(self.lat_inds.repeat(numlevel).reshape((numpoints, numlevel)).transpose(),
        #                     curtain_p, curtain_v, np.arange(95, 150, 5),
        #                     colors="black", linestyles="solid", linewidths=0.5)
        # ax.clabel(cs_v2, fontsize=8, fmt='%i')

        # [0.01, 0.03, 0.05, 0.07, 0.1, 0.3, 0.5, 0.7, 1.0]

        cs_v1 = ax.contour(self.lat_inds.repeat(numlevel).reshape((numpoints, numlevel)).transpose(),
                           curtain_p, curtain_clwc, [0.01, 0.03, 0.05, 0.07, 0.1, 0.3, 0.5, 0.7, 1.0],
                           colors="blue", linestyles="solid", linewidths=1)
        ax.clabel(cs_v1, fontsize=8, fmt='%.1f')

        cs_v1 = ax.contour(self.lat_inds.repeat(numlevel).reshape((numpoints, numlevel)).transpose(),
                           curtain_p, curtain_ciwc, [0.01, 0.03, 0.05, 0.07, 0.1, 0.3, 0.5, 0.7, 1.0],
                           colors="white", linestyles="solid", linewidths=1)
        ax.clabel(cs_v1, fontsize=8, fmt='%.1f')

        # Contour line plot of potential temperature.
        cs_pt = ax.contour(self.lat_inds.repeat(numlevel).reshape((numpoints, numlevel)).transpose(),
                           curtain_p, curtain_pt, np.arange(200, 700, delta_pt), colors='black',
                           linestyles='solid', linewidths=1)
        ax.clabel(cs_pt, fontsize=8, fmt='%i')

        # Pressure decreases with index, i.e. orography is stored at the
        # zero-p-index (data field is flipped in mss_plot_driver.py if
        # pressure increases with index).
        self._latlon_logp_setup(orography=curtain_p[0, :])

        # Add colorbar.
        if not self.noframe:
            self.fig.subplots_adjust(left=0.08, right=0.95, top=0.9, bottom=0.14)
            cbar = self.fig.colorbar(cs, fraction=0.05, pad=0.01)
            cbar.set_label("Probability of WCB (%)")
        else:
            axins1 = mpl_toolkits.axes_grid1.inset_locator.inset_axes(ax,
                                                                      width="1%",  # width = % of parent_bbox width
                                                                      height="30%",  # height : %
                                                                      loc=1)  # 4 = lr, 3 = ll, 2 = ul, 1 = ur
            cbar = self.fig.colorbar(cs, cax=axins1, orientation="vertical")
            axins1.yaxis.set_ticks_position("left")


class VS_LagrantoTrajStyle_PL_01(AbstractVerticalSectionStyle):
    """
    Number of Lagranto trajectories per grid box for WCB, MIX, INSITU
    trajectories (ML-Cirrus 2014 product).
    """

    name = "VS_LGTRAJ01"
    title = "Cirrus density, insitu red, mix blue, wcb colour (1E-6/km^2/hPa) Vertical Section"
    abstract = "Cirrus density, insitu red, mix blue, wcb colour (1E-6/km^2/hPa)"

    # Variables with the highest number of dimensions first (otherwise
    # MFDatasetCommonDims will throw an exception)!
    required_datafields = [
        ("pl", "air_pressure", "Pa"),
        ("pl", "number_of_wcb_trajectories", 'dimensionless'),
        ("pl", "number_of_insitu_trajectories", 'dimensionless'),
        ("pl", "number_of_mix_trajectories", 'dimensionless')
    ]

    def _plot_style(self):
        """Make a horizontal velocity vertical section with temperature/potential
           temperature overlay.
        """
        ax = self.ax
        curtain_p = self.data["air_pressure"]
        curtain_wcb = 1.E6 * self.data["number_of_wcb_trajectories"]
        curtain_insitu = 1.E6 * self.data["number_of_insitu_trajectories"]
        curtain_mix = 1.E6 * self.data["number_of_mix_trajectories"]

        numlevel = curtain_p.shape[0]
        numpoints = len(self.lats)

        thin_contours = [0.1, 0.5, 1., 2., 3., 4., 5., 6., 7., 8.]

        # INFO on COLORMAPS:
        #    http://matplotlib.sourceforge.net/examples/pylab_examples/show_colormaps.html
        cs = ax.contourf(self.lat_inds.repeat(numlevel).reshape((numpoints, numlevel)).transpose(),
                         curtain_p, curtain_wcb,
                         thin_contours, cmap=plt.cm.gist_ncar_r, extend="max")

        cs_v1 = ax.contour(self.lat_inds.repeat(numlevel).reshape((numpoints, numlevel)).transpose(),
                           curtain_p, curtain_insitu, thin_contours,
                           colors="red", linestyles="solid", linewidths=1)
        ax.clabel(cs_v1, fontsize=8, fmt='%.1f')

        cs_v1 = ax.contour(self.lat_inds.repeat(numlevel).reshape((numpoints, numlevel)).transpose(),
                           curtain_p, curtain_mix, thin_contours,
                           colors="darkblue", linestyles="solid", linewidths=1)
        ax.clabel(cs_v1, fontsize=8, fmt='%.1f')

        # Pressure decreases with index, i.e. orography is stored at the
        # zero-p-index (data field is flipped in mss_plot_driver.py if
        # pressure increases with index).
        self._latlon_logp_setup(orography=curtain_p[0, :])

        # Add colorbar.
        if not self.noframe:
            self.fig.subplots_adjust(left=0.08, right=0.95, top=0.9, bottom=0.14)
            cbar = self.fig.colorbar(cs, fraction=0.05, pad=0.01)
            cbar.set_label("Cirrus density")
        else:
            axins1 = mpl_toolkits.axes_grid1.inset_locator.inset_axes(ax,
                                                                      width="1%",  # width = % of parent_bbox width
                                                                      height="30%",  # height : %
                                                                      loc=1)  # 4 = lr, 3 = ll, 2 = ul, 1 = ur
            cbar = self.fig.colorbar(cs, cax=axins1, orientation="vertical")
            axins1.yaxis.set_ticks_position("left")


class VS_EMACEyja_Style_01(AbstractVerticalSectionStyle):
    """
    EMAC Eyjafjallajokull
    EMAC Eyja tracer vertical cross sections.
    """

    name = "VS_EMAC_Eyja_01"
    title = "EMAC Eyjafjallajokull Tracer (relative) Vertical Section"
    abstract = "EMAC Eyjafjallajokull Tracer (relative) with temperature (K) and potential temp. (K)"

    # Variables with the highest number of dimensions first (otherwise
    # MFDatasetCommonDims will throw an exception)!
    required_datafields = [
        ("ml", "air_pressure", "Pa"),
        ("ml", "air_temperature", "K"),
        ("ml", "emac_R12", 'dimensionless')]

    def _prepare_datafields(self):
        """Computes potential temperature from pressure and temperature if
        it has not been passed as a data field.
        """
        self.data['air_potential_temperature'] = thermolib.pot_temp(
            self.data['air_pressure'], self.data['air_temperature'])

    def _plot_style(self):
        """Make a volcanic ash cloud cover vertical section with temperature/potential
           temperature overlay.
        """
        ax = self.ax
        curtain_p = self.data["air_pressure"]
        curtain_t = self.data["air_temperature"]
        curtain_pt = self.data["air_potential_temperature"]
        curtain_cc = self.data["emac_R12"] * 1.e4

        # Contour spacing for temperature lines.
        delta_t = 2 if (np.log(self.p_bot) - np.log(self.p_top)) < 2.2 else 4
        delta_pt = 5 if (np.log(self.p_bot) - np.log(self.p_top)) < 2.2 else 10

        numlevel = curtain_p.shape[0]
        numpoints = len(self.lats)

        # Filled contour plot of volcanic ash.
        # INFO on COLORMAPS:
        #    http://matplotlib.sourceforge.net/examples/pylab_examples/show_colormaps.html
        cs = ax.contourf(self.lat_inds.repeat(numlevel).reshape((numpoints, numlevel)).transpose(),
                         curtain_p, curtain_cc, np.arange(1, 101, 1), cmap=plt.cm.hot_r,
                         norm=matplotlib.colors.LogNorm(vmin=1., vmax=100.))
        # csl = ax.contour(self.lat_inds.repeat(numlevel).reshape((numpoints, numlevel)).transpose(),
        #                 curtain_p, curtain_cc, np.arange(1, 101, 1), colors="k", linewidths=1)
        # ax.clabel(csl, fontsize=8, fmt='%i')
        # Contour line plot of temperature.
        cs_t = ax.contour(self.lat_inds.repeat(numlevel).reshape((numpoints, numlevel)).transpose(),
                          curtain_p, curtain_t, np.arange(236, 330, delta_t),
                          colors='red', linestyles='solid', linewidths=1)  # gist_earth
        ax.clabel(cs_t, fontsize=8, fmt='%i')
        cs_t = ax.contour(self.lat_inds.repeat(numlevel).reshape((numpoints, numlevel)).transpose(),
                          curtain_p, curtain_t, [234],
                          colors='red', linestyles='solid', linewidths=2)  # gist_earth
        ax.clabel(cs_t, fontsize=8, fmt='%i')
        cs_t = ax.contour(self.lat_inds.repeat(numlevel).reshape((numpoints, numlevel)).transpose(),
                          curtain_p, curtain_t, np.arange(160, 232, delta_t),
                          colors='red', linestyles='dashed', linewidths=1)  # gist_earth
        ax.clabel(cs_t, fontsize=8, fmt='%i')
        # Contour line plot of potential temperature.
        cs_pt = ax.contour(self.lat_inds.repeat(numlevel).reshape((numpoints, numlevel)).transpose(),
                           curtain_p, curtain_pt, np.arange(200, 700, delta_pt), colors='grey',
                           linestyles='solid', linewidths=1)
        ax.clabel(cs_pt, fontsize=8, fmt='%i')

        # Pressure decreases with index, i.e. orography is stored at the
        # zero-p-index (data field is flipped in mss_plot_driver.py if
        # pressure increases with index).
        self._latlon_logp_setup(orography=curtain_p[0, :])

        # Add colorbar.
        if not self.noframe:
            cbar = self.fig.colorbar(cs, fraction=0.08, pad=0.01)
            cbar.set_label("Eyjafjallajokull Tracer (relative)")
        else:
            axins1 = mpl_toolkits.axes_grid1.inset_locator.inset_axes(ax,
                                                                      width="1%",  # width = % of parent_bbox width
                                                                      height="30%",  # height : %
                                                                      loc=1)  # 4 = lr, 3 = ll, 2 = ul, 1 = ur
            cbar = self.fig.colorbar(cs, cax=axins1, orientation="vertical")
            axins1.yaxis.set_ticks_position("left")<|MERGE_RESOLUTION|>--- conflicted
+++ resolved
@@ -208,13 +208,8 @@
         units, _ = Targets.get_unit(dataname)
         title = Targets.TITLES.get(entity, entity)
         if units:
-<<<<<<< HEAD
             title += f" ({units})"
-        required_datafields = [(vert, entity, None)] + add_data
-=======
-            title += " ({})".format(units)
         required_datafields = [(vert, entity, units)] + add_data
->>>>>>> 2bf06704
         contours = add_contours
 
     fnord.__name__ = name
