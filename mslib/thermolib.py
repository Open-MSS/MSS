# -*- coding: utf-8 -*-
"""

    mslib.thermolib
    ~~~~~~~~~~~~~~~~

    Collection of thermodynamic functions.

    This file is part of mss.

    :copyright: Copyright 2008-2014 Deutsches Zentrum fuer Luft- und Raumfahrt e.V.
    :copyright: Copyright 2011-2014 Marc Rautenhaus (mr)
    :copyright: Copyright 2016-2021 by the mss team, see AUTHORS.
    :license: APACHE-2.0, see LICENSE for details.

    Licensed under the Apache License, Version 2.0 (the "License");
    you may not use this file except in compliance with the License.
    You may obtain a copy of the License at

       http://www.apache.org/licenses/LICENSE-2.0

    Unless required by applicable law or agreed to in writing, software
    distributed under the License is distributed on an "AS IS" BASIS,
    WITHOUT WARRANTIES OR CONDITIONS OF ANY KIND, either express or implied.
    See the License for the specific language governing permissions and
    limitations under the License.
"""

import numpy
import scipy.integrate
import logging
from metpy.package_tools import Exporter
from metpy.constants import g, Rd
from metpy.xarray import preprocess_and_wrap
from xarray.ufuncs import exp, log
from xarray import zeros_like
import metpy.calc as mpcalc
<<<<<<< HEAD
from metpy.units import units, check_units

exporter = Exporter(globals())
=======
import metpy.constants as mpconst
from metpy.units import units
>>>>>>> e2607fb8

g = mpconst.earth_gravity.to("m/s^2").magnitude
Rd = mpconst.dry_air_gas_constant.to("J/K/kg").magnitude


class VapourPressureError(Exception):
    """Exception class to handle error arising during the computation of vapour
       pressures.
    """

    def __init__(self, error_string):
        logging.debug("%s", error_string)


def sat_vapour_pressure(t):
    """Compute saturation vapour presure in Pa from temperature.

    Arguments:
    t -- temperature in [K]

    Returns: Saturation Vapour Pressure in [Pa], in the same dimensions as the input.
    """
    v_pr = mpcalc.saturation_vapor_pressure(t * units.kelvin)

    # Convert return value units from mbar to Pa.
    return v_pr.to('Pa').magnitude


def rel_hum(p, t, q):
    """Compute relative humidity in [%] from pressure, temperature, and
       specific humidity.

    Arguments:
    p -- pressure in [Pa]
    t -- temperature in [K]
    q -- specific humidity in [kg/kg]

    Returns: Relative humidity in [%]. Same dimension as input fields.
    """
    p = units.Quantity(p, "Pa")
    t = units.Quantity(t, "K")
    rel_humidity = mpcalc.relative_humidity_from_specific_humidity(p, t, q)

    # Return specific humidity in [%].
    return rel_humidity * 100


def virt_temp(t, q):
    """
    Compute virtual temperature in [K] from temperature and
    specific humidity.

    Arguments:
    t -- temperature in [K]
    q -- specific humidity in [kg/kg]

    t and q can be scalars of NumPy arrays. They just have to either all
    scalars, or all arrays.

    Returns: Virtual temperature in [K]. Same dimension as input fields.
    """
    t = units.Quantity(t, "K")
    mix_rat = mpcalc.mixing_ratio_from_specific_humidity(q)
    v_temp = mpcalc.virtual_temperature(t, mix_rat)
    return v_temp


def geop_difference(p, t, method='trapz', axis=-1):
    """Compute geopotential difference in [m**2 s**-2] between the pressure
       levels given by the first and last element in p (= pressure).

    Implements the hypsometric equation (1.17) from Holton, 3rd edition (or
    alternatively the integral form of (3.23) in Wallace and Hobbs, 2nd ed.).

    Arguments:
    p -- pressure in [Pa], needs to be a NumPy array with at least 2 elements.
    t -- temperature in [K], needs to be a NumPy array with at least 2 elements.

         Both arrays can be multidimensional, in this case pay attention to
         the 'axis' argument.

    method -- optional keyword to specify the integration method used.
              Default is 'trapz', which uses the trapezoidal rule.
              Alternatively, 'simps' causes Simpson's rule to be used.
              'cumtrapz' returns an array with the integrals between the
              first value in p and all other values. This is useful, for
              instance, for computing the geopotential on all model
              levels.

              See the 'scipy.integrate' documentation for further details.

    axis -- optional keyword to specify the vertical coordinate axis if p, t
            are multidimensional (e.g. if the axes of p, t specify [time,
            level, lat, lon] set axis=1). Default is the last dimension.

    Returns: Geopotential difference between p[0] and p[-1] in [m**2 s**-2].
             If 'cumtrapz' is specified, an array of dimension dim(p)-1
             will be returned, in which value n represents the geopotential
             difference between p[0] and p[n+1].
    """

    # The hypsometric equation integrates over ln(p).
    lnp = numpy.log(p)

    # Use scipy.intgerate to evaluate the integral. It is
    #     phi2 - phi1 = Rd * int( T,  d ln(p), p1, p2 ),
    # where phi denotes the geopotential.
    if method == 'trapz':
        return 287.058 * scipy.integrate.trapz(t, lnp, axis=axis)
    elif method == 'cumtrapz':
        return 287.058 * scipy.integrate.cumtrapz(t, lnp, axis=axis)
    elif method == 'simps':
        return 287.058 * scipy.integrate.simps(t, lnp, axis=axis)
    else:
        raise TypeError('integration method for geopotential not understood')


def pot_temp(p, t):
    """
    Computes potential temperature in [K] from pressure and temperature.

    Arguments:
    p -- pressure in [Pa]
    t -- temperature in [K]

    p and t can be scalars of NumPy arrays. They just have to either both
    scalars, or both arrays.

    Returns: potential temperature in [K]. Same dimensions as the inputs.
    """
    p = units.Quantity(p, "Pa")
    t = units.Quantity(t, "K")
    potential_temp = mpcalc.potential_temperature(p, t)
    return potential_temp


def eqpt_approx(p, t, q):
    """
    Computes equivalent potential temperature in [K] from pressure,
    temperature and specific humidity.

    Arguments:
    p -- pressure in [Pa]
    t -- temperature in [K]
    q -- specific humidity in [kg/kg]

    p, t and q can be scalars or NumPy arrays.

    Returns: equivalent potential temperature in [K]. Same dimensions as
    the inputs.
    """
    p = units.Quantity(p, "Pa")
    t = units.Quantity(t, "K")
    dew_temp = mpcalc.dewpoint_from_specific_humidity(p, t, q)
    eqpt_temp = mpcalc.equivalent_potential_temperature(p, t, dew_temp)
    return eqpt_temp.to('K').magnitude


def omega_to_w(omega, p, t):
    """
    Convert pressure vertical velocity to geometric vertical velocity.

    Arguments:
    omega -- vertical velocity in pressure coordinates, in [Pa/s]
    p -- pressure in [Pa]
    t -- temperature in [K]

    All inputs can be scalars or NumPy arrays.

    Returns the vertical velocity in geometric coordinates, [m/s].
    """
    omega = units.Quantity(omega, "Pa/s")
    p = units.Quantity(p, "Pa")
    t = units.Quantity(t, "K")
    om_w = mpcalc.vertical_velocity(omega, p, t)
    return om_w


<<<<<<< HEAD
# Values according to ICAO standard atmosphere
z0 = [0, 11, 20, 32, 47, 51, 71] * units.km
t0 = [288.15, 216.65, 216.65, 228.66, 270.65, 270.65, float("NaN")] * units.K
p0 = [101325, 22632.64, 5475.16, 868.089, 110.928, 66.952, 3.9591] * units.Pa
gamma = [6.5e-3, 0, -1.0e-3, -2.8e-3, 0, -2.8e-3, float("NaN")] * units.K / units.km

=======
# Taken from https://en.wikipedia.org/wiki/U.S._Standard_Atmosphere
# Better cite needed
ZTGPS = [(0, 288.15, 6.5e-3, 101325.),
         (11000, 216.65, 0, 22632.1),
         (20000, 216.65, -1.0e-3, 5474.89),
         (32000, 228.65, -2.8e-3, 868.019),
         (47000, 270.65, 0, 110.906),
         (51000, 270.65, 2.8e-3, 66.9389),
         (71000, 214.65, None, 3.95642)]


def flightlevel2pressure(flightlevel):
    """Conversion of flight level (given in hft) to pressure (Pa) with
       hydrostatic equation, according to the profile of the ICAO
       standard atmosphere.

    Reference:
        For example, H. Kraus, Die Atmosphaere der Erde, Springer, 2001,
        470pp., Sections II.1.4. and II.6.1.2.

    Arguments:
        flightlevel -- flight level in hft
    Returns:
        static pressure (Pa)
    """

    return flightlevel2pressure_a(numpy.asarray([flightlevel]))[0]


def pressure2flightlevel(p):
    """Conversion of pressure (Pa) to flight level (hft) with
       hydrostatic equation, according to the profile of the ICAO
       standard atmosphere.

    Reference:
        For example, H. Kraus, Die Atmosphaere der Erde, Springer, 2001,
        470pp., Sections II.1.4. and II.6.1.2.

    Arguments:
        p -- pressure (Pa)
    Returns:
        flight level in hft
    """

    return pressure2flightlevel_a(numpy.asarray([p]))[0]
>>>>>>> e2607fb8

@exporter.export
@preprocess_and_wrap(wrap_like='height')
@check_units('[length]')
def flightlevel2pressure(height):
    """
    Conversion of flight level (given in hft) to pressure (Pa) with
    hydrostatic equation, according to the profile of the ICAO
    standard atmosphere.

    Array version, the argument "flightlevel" must be a numpy array.

    Reference:
        For example, H. Kraus, Die Atmosphaere der Erde, Springer, 2001,
        470pp., Sections II.1.4. and II.6.1.2.

    Arguments:
        flightlevel -- numpy array of flight level in hft
    Returns:
        static pressure (Pa)
    """
    def hydrostatic_equation(z):
        layer = next((i - 1 for i in range(len(z0)) if z0[i] > (z if hasattr(z, "__len__") else z[0])), -1)

<<<<<<< HEAD
        if gamma[layer] != 0:
            # Hydrostatic equation with linear temperature gradient gamma.
            return p0[layer] * ((t0[layer] - gamma[layer] * (z - z0[layer])) / t0[layer]) ** (g / (gamma[layer] * Rd))
        else:
            # Hydrostatic equation with constant temperature gradient gamma.
            return p0[layer] * numpy.exp(-g * (z - z0[layer]) / (Rd * t0[layer]))

    if not hasattr(height, "__len__"):
        return hydrostatic_equation(height)
    test = len(height)

    # Initialize the return array.
    p = numpy.full_like(height, numpy.nan)

    # Get indices for each atmosphere layer in array
    for segment_indices in [[(z0[i] < height <= z0[i + 1]) for i in range(len(z0) - 1)]]:
        if any(segment_indices):
            test = hydrostatic_equation(height[segment_indices])
            p[segment_indices] = hydrostatic_equation(height[segment_indices])

    return p * units.Pa


@exporter.export
@preprocess_and_wrap(wrap_like='pressure')
@check_units('[pressure]')
def pressure2flightlevel(pressure):
=======
    # Initialize the return array.
    p = numpy.full_like(flightlevel, numpy.nan)

    for i, ((z0, t0, gamma, p0), (z1, t1, _, p1)) in enumerate(zip(ZTGPS[:-1], ZTGPS[1:])):
        indices = (z >= z0) & (z < z1)
        if i == 0:
            indices |= z < z0
        if gamma != 0:
            p[indices] = p0 * ((t0 - gamma * (z[indices] - z0)) / t0) ** (g / (gamma * Rd))
        else:
            p[indices] = p0 * numpy.exp(-g * (z[indices] - z0) / (Rd * t0))

    if numpy.isnan(p).any():
        raise ValueError("flight level to pressure conversion not "
                         "implemented for z > 71km")

    return p


def pressure2flightlevel_a(p):
>>>>>>> e2607fb8
    """
    Conversion of pressure (Pa) to flight level (hft) with
    hydrostatic equation, according to the profile of the ICAO
    standard atmosphere.

    Array version, the argument "p" must be a numpy array.

    Reference:
        For example, H. Kraus, Die Atmosphaere der Erde, Springer, 2001,
        470pp., Sections II.1.4. and II.6.1.2.

    Arguments:
        p -- numpy array of pressure (Pa)
        fake_above_32km -- compute values above 54.75 hPa (32km) with the
                           profile valid for 20..32km. WARNING: This gives
                           unphysical results. Use this option only for
                           testing purposes.
    Returns:
        flight level in hft
    """
    def inverted_hydrostatic_equation(p):
        layer = next((i - 1 for i in range(len(p0)) if p0[i] < (p if hasattr(p, "__len__") else p[0])), -1)

<<<<<<< HEAD
        if gamma[layer] != 0:
            # Hydrostatic equation with linear temperature gradient gamma.
            return z0[layer] + 1. / gamma[layer] * \
                   (t0[layer] - t0[layer] * exp(gamma[layer] * Rd / g * log(p / p0[layer])))
        else:
            # Hydrostatic equation with constant temperature gradient gamma.
            return p0[layer] * exp(-g * (p - z0[layer]) / (Rd * t0[layer]))

    if not hasattr(pressure, "__len__"):
        return inverted_hydrostatic_equation()

    # Initialize the return array.
    z = numpy.full_like(pressure, numpy.nan)

    for segment_indices, height in [[(p0[i] > pressure >= p0[i + 1]) for i in range(len(p0) - 1)]]:
        if segment_indices:
            z[segment_indices] = inverted_hydrostatic_equation(pressure[segment_indices])

    return z * units.hft
=======
    # Initialize the return array.
    z = numpy.full_like(p, numpy.nan)

    for i, ((z0, t0, gamma, p0), (z1, t1, _, p1)) in enumerate(zip(ZTGPS[:-1], ZTGPS[1:])):
        p1 = ZTGPS[i + 1][-1]
        indices = (p > p1) & (p <= p0)
        if i == 0:
            indices |= (p >= p0)
        if gamma != 0:
            z[indices] = z0 + 1. / gamma * (t0 - t0 * numpy.exp(gamma * Rd / g * numpy.log(p[indices] / p0)))
        else:
            z[indices] = z0 - (Rd * t0) / g * numpy.log(p[indices] / p0)

    if numpy.isnan(z).any():
        raise ValueError("flight level to pressure conversion not "
                         "implemented for z > 71km")
    return z / 30.48


def isa_temperature(flightlevel):
    """
    International standard atmosphere temperature at the given flight level.

    Reference:
        For example, H. Kraus, Die Atmosphaere der Erde, Springer, 2001,
        470pp., Sections II.1.4. and II.6.1.2.

    Arguments:
        flightlevel -- flight level in hft
    Returns:
        temperature (K)
    """
    # Convert flight level (ft) to m (1 ft = 30.48 cm; 1/0.3048m = 3.28...).
    z = flightlevel * 30.48

    for i, ((z0, t0, gamma, p0), (z1, t1, _, p1)) in enumerate(zip(ZTGPS[:-1], ZTGPS[1:])):
        if ((i == 0) and (z < z0)) or (z0 <= z < z1):
            return t0 - gamma * (z - z0)

    raise ValueError("ISA temperature from flight level not "
                     "implemented for z > 71km")
>>>>>>> e2607fb8
<|MERGE_RESOLUTION|>--- conflicted
+++ resolved
@@ -32,20 +32,10 @@
 from metpy.package_tools import Exporter
 from metpy.constants import g, Rd
 from metpy.xarray import preprocess_and_wrap
-from xarray.ufuncs import exp, log
-from xarray import zeros_like
 import metpy.calc as mpcalc
-<<<<<<< HEAD
 from metpy.units import units, check_units
 
 exporter = Exporter(globals())
-=======
-import metpy.constants as mpconst
-from metpy.units import units
->>>>>>> e2607fb8
-
-g = mpconst.earth_gravity.to("m/s^2").magnitude
-Rd = mpconst.dry_air_gas_constant.to("J/K/kg").magnitude
 
 
 class VapourPressureError(Exception):
@@ -220,146 +210,68 @@
     om_w = mpcalc.vertical_velocity(omega, p, t)
     return om_w
 
-
-<<<<<<< HEAD
 # Values according to ICAO standard atmosphere
-z0 = [0, 11, 20, 32, 47, 51, 71] * units.km
-t0 = [288.15, 216.65, 216.65, 228.66, 270.65, 270.65, float("NaN")] * units.K
-p0 = [101325, 22632.64, 5475.16, 868.089, 110.928, 66.952, 3.9591] * units.Pa
-gamma = [6.5e-3, 0, -1.0e-3, -2.8e-3, 0, -2.8e-3, float("NaN")] * units.K / units.km
-
-=======
 # Taken from https://en.wikipedia.org/wiki/U.S._Standard_Atmosphere
 # Better cite needed
-ZTGPS = [(0, 288.15, 6.5e-3, 101325.),
-         (11000, 216.65, 0, 22632.1),
-         (20000, 216.65, -1.0e-3, 5474.89),
-         (32000, 228.65, -2.8e-3, 868.019),
-         (47000, 270.65, 0, 110.906),
-         (51000, 270.65, 2.8e-3, 66.9389),
-         (71000, 214.65, None, 3.95642)]
-
-
-def flightlevel2pressure(flightlevel):
-    """Conversion of flight level (given in hft) to pressure (Pa) with
-       hydrostatic equation, according to the profile of the ICAO
-       standard atmosphere.
-
-    Reference:
-        For example, H. Kraus, Die Atmosphaere der Erde, Springer, 2001,
-        470pp., Sections II.1.4. and II.6.1.2.
-
-    Arguments:
-        flightlevel -- flight level in hft
-    Returns:
-        static pressure (Pa)
-    """
-
-    return flightlevel2pressure_a(numpy.asarray([flightlevel]))[0]
-
-
-def pressure2flightlevel(p):
-    """Conversion of pressure (Pa) to flight level (hft) with
-       hydrostatic equation, according to the profile of the ICAO
-       standard atmosphere.
-
-    Reference:
-        For example, H. Kraus, Die Atmosphaere der Erde, Springer, 2001,
-        470pp., Sections II.1.4. and II.6.1.2.
-
-    Arguments:
-        p -- pressure (Pa)
-    Returns:
-        flight level in hft
-    """
-
-    return pressure2flightlevel_a(numpy.asarray([p]))[0]
->>>>>>> e2607fb8
+ZTGPS = [(0 * units.km, 288.15 * units.K, 6.5e-3 * units.K / units.km, 101325 * units.Pa),
+         (11 * units.km, 216.65 * units.K, 0 * units.K / units.km, 22632.1 * units.Pa),
+         (20 * units.km, 216.65 * units.K, -1.0e-3 * units.K / units.km, 5474.89 * units.Pa),
+         (32 * units.km, 228.65 * units.K, -2.8e-3 * units.K / units.km, 868.019 * units.Pa),
+         (47 * units.km, 270.65 * units.K, 0 * units.K / units.km, 110.906 * units.Pa),
+         (51 * units.km, 270.65 * units.K, 2.8e-3 * units.K / units.km, 66.9389 * units.Pa),
+         (71 * units.km, 214.65 * units.K, float("NaN") * units.K / units.km, 3.95642 * units.Pa)]
 
 @exporter.export
 @preprocess_and_wrap(wrap_like='height')
 @check_units('[length]')
 def flightlevel2pressure(height):
     """
-    Conversion of flight level (given in hft) to pressure (Pa) with
+    Conversion of flight level to pressure (Pa) with
     hydrostatic equation, according to the profile of the ICAO
     standard atmosphere.
-
     Array version, the argument "flightlevel" must be a numpy array.
-
     Reference:
         For example, H. Kraus, Die Atmosphaere der Erde, Springer, 2001,
         470pp., Sections II.1.4. and II.6.1.2.
-
     Arguments:
         flightlevel -- numpy array of flight level in hft
     Returns:
         static pressure (Pa)
     """
-    def hydrostatic_equation(z):
-        layer = next((i - 1 for i in range(len(z0)) if z0[i] > (z if hasattr(z, "__len__") else z[0])), -1)
-
-<<<<<<< HEAD
-        if gamma[layer] != 0:
-            # Hydrostatic equation with linear temperature gradient gamma.
-            return p0[layer] * ((t0[layer] - gamma[layer] * (z - z0[layer])) / t0[layer]) ** (g / (gamma[layer] * Rd))
+    # Initialize the return array.
+    is_array = hasattr(height.magnitude, "__len__")
+    if not is_array:
+        height = [height.magnitude] * height.units
+
+    p = numpy.full_like(height, numpy.nan) * units.Pa
+
+    for i, ((z0, t0, gamma, p0), (z1, t1, _, p1)) in enumerate(zip(ZTGPS[:-1], ZTGPS[1:])):
+        indices = (height >= z0) & (height < z1)
+        if i == 0:
+            indices |= height < z0
+        if gamma != 0:
+            p[indices] = p0 * ((t0 - gamma * (height[indices] - z0)) / t0) ** (g / (gamma * Rd))
         else:
-            # Hydrostatic equation with constant temperature gradient gamma.
-            return p0[layer] * numpy.exp(-g * (z - z0[layer]) / (Rd * t0[layer]))
-
-    if not hasattr(height, "__len__"):
-        return hydrostatic_equation(height)
-    test = len(height)
-
-    # Initialize the return array.
-    p = numpy.full_like(height, numpy.nan)
-
-    # Get indices for each atmosphere layer in array
-    for segment_indices in [[(z0[i] < height <= z0[i + 1]) for i in range(len(z0) - 1)]]:
-        if any(segment_indices):
-            test = hydrostatic_equation(height[segment_indices])
-            p[segment_indices] = hydrostatic_equation(height[segment_indices])
-
-    return p * units.Pa
-
-
-@exporter.export
-@preprocess_and_wrap(wrap_like='pressure')
-@check_units('[pressure]')
-def pressure2flightlevel(pressure):
-=======
-    # Initialize the return array.
-    p = numpy.full_like(flightlevel, numpy.nan)
-
-    for i, ((z0, t0, gamma, p0), (z1, t1, _, p1)) in enumerate(zip(ZTGPS[:-1], ZTGPS[1:])):
-        indices = (z >= z0) & (z < z1)
-        if i == 0:
-            indices |= z < z0
-        if gamma != 0:
-            p[indices] = p0 * ((t0 - gamma * (z[indices] - z0)) / t0) ** (g / (gamma * Rd))
-        else:
-            p[indices] = p0 * numpy.exp(-g * (z[indices] - z0) / (Rd * t0))
+            p[indices] = p0 * numpy.exp(-g * (height[indices] - z0) / (Rd * t0))
 
     if numpy.isnan(p).any():
         raise ValueError("flight level to pressure conversion not "
                          "implemented for z > 71km")
 
-    return p
-
-
-def pressure2flightlevel_a(p):
->>>>>>> e2607fb8
+    return p if is_array else p[0]
+
+@exporter.export
+@preprocess_and_wrap(wrap_like='p')
+@check_units('[pressure]')
+def pressure2flightlevel(p):
     """
     Conversion of pressure (Pa) to flight level (hft) with
     hydrostatic equation, according to the profile of the ICAO
     standard atmosphere.
-
     Array version, the argument "p" must be a numpy array.
-
     Reference:
         For example, H. Kraus, Die Atmosphaere der Erde, Springer, 2001,
         470pp., Sections II.1.4. and II.6.1.2.
-
     Arguments:
         p -- numpy array of pressure (Pa)
         fake_above_32km -- compute values above 54.75 hPa (32km) with the
@@ -369,32 +281,12 @@
     Returns:
         flight level in hft
     """
-    def inverted_hydrostatic_equation(p):
-        layer = next((i - 1 for i in range(len(p0)) if p0[i] < (p if hasattr(p, "__len__") else p[0])), -1)
-
-<<<<<<< HEAD
-        if gamma[layer] != 0:
-            # Hydrostatic equation with linear temperature gradient gamma.
-            return z0[layer] + 1. / gamma[layer] * \
-                   (t0[layer] - t0[layer] * exp(gamma[layer] * Rd / g * log(p / p0[layer])))
-        else:
-            # Hydrostatic equation with constant temperature gradient gamma.
-            return p0[layer] * exp(-g * (p - z0[layer]) / (Rd * t0[layer]))
-
-    if not hasattr(pressure, "__len__"):
-        return inverted_hydrostatic_equation()
-
     # Initialize the return array.
-    z = numpy.full_like(pressure, numpy.nan)
-
-    for segment_indices, height in [[(p0[i] > pressure >= p0[i + 1]) for i in range(len(p0) - 1)]]:
-        if segment_indices:
-            z[segment_indices] = inverted_hydrostatic_equation(pressure[segment_indices])
-
-    return z * units.hft
-=======
-    # Initialize the return array.
-    z = numpy.full_like(p, numpy.nan)
+    is_array = hasattr(p.magnitude, "__len__")
+    if not is_array:
+        p = [p.magnitude] * p.units
+
+    z = numpy.full_like(p, numpy.nan) * units.hft
 
     for i, ((z0, t0, gamma, p0), (z1, t1, _, p1)) in enumerate(zip(ZTGPS[:-1], ZTGPS[1:])):
         p1 = ZTGPS[i + 1][-1]
@@ -409,8 +301,8 @@
     if numpy.isnan(z).any():
         raise ValueError("flight level to pressure conversion not "
                          "implemented for z > 71km")
-    return z / 30.48
-
+
+    return z if is_array else z[0]
 
 def isa_temperature(flightlevel):
     """
@@ -430,8 +322,7 @@
 
     for i, ((z0, t0, gamma, p0), (z1, t1, _, p1)) in enumerate(zip(ZTGPS[:-1], ZTGPS[1:])):
         if ((i == 0) and (z < z0)) or (z0 <= z < z1):
-            return t0 - gamma * (z - z0)
+            return (t0 - gamma * (z - z0)).magnitude
 
     raise ValueError("ISA temperature from flight level not "
-                     "implemented for z > 71km")
->>>>>>> e2607fb8
+                     "implemented for z > 71km")