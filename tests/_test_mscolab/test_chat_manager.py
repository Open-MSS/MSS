# -*- coding: utf-8 -*-
"""

    tests._test_mscolab.test_chat_manager
    ~~~~~~~~~~~~~~~~~~~~~~~~~~~~~~~~~~~~~

    tests for chat_manager functionalities

    This file is part of MSS.

    :copyright: Copyright 2020 Reimar Bauer
    :copyright: Copyright 2020-2024 by the MSS team, see AUTHORS.
    :license: APACHE-2.0, see LICENSE for details.

    Licensed under the Apache License, Version 2.0 (the "License");
    you may not use this file except in compliance with the License.
    You may obtain a copy of the License at

       http://www.apache.org/licenses/LICENSE-2.0

    Unless required by applicable law or agreed to in writing, software
    distributed under the License is distributed on an "AS IS" BASIS,
    WITHOUT WARRANTIES OR CONDITIONS OF ANY KIND, either express or implied.
    See the License for the specific language governing permissions and
    limitations under the License.
"""
import pytest

<<<<<<< HEAD
from mslib.mscolab.models import Message, MessageType
from mslib.mscolab.seed import add_user, get_user, add_operation, add_user_to_operation
=======
from werkzeug.datastructures import FileStorage

from mslib.mscolab.conf import mscolab_settings
from mslib.mscolab.models import Message, MessageType
from mslib.mscolab.seed import add_user, get_user, add_operation, add_user_to_operation, get_operation
>>>>>>> f0d58cef


class Test_Chat_Manager:
    @pytest.fixture(autouse=True)
    def setup(self, mscolab_app, mscolab_managers):
        self.app = mscolab_app
        _, self.cm, _ = mscolab_managers
        self.userdata = 'UV10@uv10', 'UV10', 'uv10'
        self.anotheruserdata = 'UV20@uv20', 'UV20', 'uv20'
        self.operation_name = "europe"
        assert add_user(self.userdata[0], self.userdata[1], self.userdata[2])
        assert add_operation(self.operation_name, "test europe")
        assert add_user_to_operation(path=self.operation_name, emailid=self.userdata[0])
        self.user = get_user(self.userdata[0])
        self.operation = get_operation(self.operation_name)
        with self.app.app_context():
            yield

    def test_add_message(self):
        with self.app.test_client():
            message = self.cm.add_message(self.user, 'some message',
                                          self.operation.id, message_type=MessageType.TEXT,
                                          reply_id=None)
            assert message.text == 'some message'

    def test_edit_messages(self):
        with self.app.test_client():
            message = self.cm.add_message(self.user, 'some test message',
                                          self.operation.id, message_type=MessageType.TEXT,
                                          reply_id=None)
            new_message_text = "Wonderland"
            self.cm.edit_message(message.id, new_message_text)
            message = Message.query.filter_by(id=message.id).first()
            assert message.text == new_message_text

    def test_delete_messages(self):
        with self.app.test_client():
            message = self.cm.add_message(self.user, 'some test example message',
                                          self.operation.id, message_type=MessageType.TEXT,
                                          reply_id=None)
            assert 'some test example message' in message.text
            self.cm.delete_message(message.id)
            message = Message.query.filter(Message.id == message.id).first()
<<<<<<< HEAD
            assert message is None
=======
            assert message is None

    def test_add_attachment(self):
        sample_path = os.path.join(os.path.dirname(__file__), "..", "data")
        filename = "example.csv"
        name, ext = filename.split('.')
        open_csv = os.path.join(sample_path, "example.csv")
        token = secrets.token_urlsafe(16)
        with open(open_csv, 'rb') as fp:
            file = FileStorage(fp, filename=filename, content_type="text/csv")
            static_path = self.cm.add_attachment(self.operation.id, mscolab_settings.UPLOAD_FOLDER, file, token)
            assert name in static_path
            assert static_path.endswith(ext)
            assert token in static_path
>>>>>>> f0d58cef
<|MERGE_RESOLUTION|>--- conflicted
+++ resolved
@@ -26,16 +26,8 @@
 """
 import pytest
 
-<<<<<<< HEAD
-from mslib.mscolab.models import Message, MessageType
-from mslib.mscolab.seed import add_user, get_user, add_operation, add_user_to_operation
-=======
-from werkzeug.datastructures import FileStorage
-
-from mslib.mscolab.conf import mscolab_settings
 from mslib.mscolab.models import Message, MessageType
 from mslib.mscolab.seed import add_user, get_user, add_operation, add_user_to_operation, get_operation
->>>>>>> f0d58cef
 
 
 class Test_Chat_Manager:
@@ -79,21 +71,4 @@
             assert 'some test example message' in message.text
             self.cm.delete_message(message.id)
             message = Message.query.filter(Message.id == message.id).first()
-<<<<<<< HEAD
-            assert message is None
-=======
-            assert message is None
-
-    def test_add_attachment(self):
-        sample_path = os.path.join(os.path.dirname(__file__), "..", "data")
-        filename = "example.csv"
-        name, ext = filename.split('.')
-        open_csv = os.path.join(sample_path, "example.csv")
-        token = secrets.token_urlsafe(16)
-        with open(open_csv, 'rb') as fp:
-            file = FileStorage(fp, filename=filename, content_type="text/csv")
-            static_path = self.cm.add_attachment(self.operation.id, mscolab_settings.UPLOAD_FOLDER, file, token)
-            assert name in static_path
-            assert static_path.endswith(ext)
-            assert token in static_path
->>>>>>> f0d58cef
+            assert message is None