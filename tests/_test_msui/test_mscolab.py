--- conflicted
+++ resolved
@@ -488,16 +488,9 @@
         self._activate_operation_at_index(1)
         assert self.window.mscolab.active_operation_name == "reproduce-test"
 
-<<<<<<< HEAD
-    @pytest.mark.skip(reason="needs review for py311")
-    @mock.patch("PyQt5.QtWidgets.QMessageBox.information")
-    @mock.patch("PyQt5.QtWidgets.QInputDialog.getText", return_value=("flight7", True))
-    def test_handle_delete_operation(self, mocktext, mockbox):
-=======
     @mock.patch("PyQt5.QtWidgets.QInputDialog.getText", return_value=("flight7", True))
     def test_handle_delete_operation(self, mocktext):
         # pytest.skip('needs a review for the delete button pressed. Seems to delete a None operation')
->>>>>>> f72546b6
         self._connect_to_mscolab()
         modify_config_file({"MSS_auth": {self.url: "berta@something.org"}})
         self._create_user("berta", "berta@something.org", "something")
@@ -574,15 +567,8 @@
         assert self.window.mscolab.active_op_id is not None
         assert self.window.mscolab.active_operation_name == "new_name"
 
-<<<<<<< HEAD
-    @pytest.mark.skip(reason="needs review for py311")
-    @mock.patch("PyQt5.QtWidgets.QMessageBox.information")
-    @mock.patch("PyQt5.QtWidgets.QInputDialog.getText", return_value=("new_desciption", True))
-    def test_update_description(self, mockbox, mockpatch):
-=======
     @mock.patch("PyQt5.QtWidgets.QInputDialog.getText", return_value=("new_description", True))
     def test_update_description(self, mocktext):
->>>>>>> f72546b6
         self._connect_to_mscolab()
         modify_config_file({"MSS_auth": {self.url: "something@something.org"}})
         self._create_user("something", "something@something.org", "something")
@@ -686,13 +672,8 @@
         QtTest.QTest.qWait(0)
         assert self.window.mscolab.chat_window is not None
 
-<<<<<<< HEAD
-    @pytest.mark.skip(reason="needs review for py311")
-    def test_close_chat_window(self):
-=======
     @mock.patch("PyQt5.QtWidgets.QMessageBox.information", return_value=QtWidgets.QMessageBox.Ok)
     def test_close_chat_window(self, mockbox):
->>>>>>> f72546b6
         self._connect_to_mscolab()
         modify_config_file({"MSS_auth": {self.url: "something@something.org"}})
         self._create_user("something", "something@something.org", "something")
@@ -705,13 +686,8 @@
         self.window.mscolab.close_chat_window()
         assert self.window.mscolab.chat_window is None
 
-<<<<<<< HEAD
-    @pytest.mark.skip("py.311, needs review")
-    def test_delete_operation_from_list(self):
-=======
     @mock.patch("PyQt5.QtWidgets.QMessageBox.information", return_value=QtWidgets.QMessageBox.Ok)
     def test_delete_operation_from_list(self, mockbox):
->>>>>>> f72546b6
         self._connect_to_mscolab()
         modify_config_file({"MSS_auth": {self.url: "other@something.org"}})
         self._create_user("other", "other@something.org", "something")
