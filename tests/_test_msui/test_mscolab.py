--- conflicted
+++ resolved
@@ -142,10 +142,7 @@
         # test operation listing visibility
         assert self.main_window.listOperationsMSC.model().rowCount() == 1
 
-<<<<<<< HEAD
-    @mock.patch("PyQt5.QtWidgets.QMessageBox.question", return_value=QtWidgets.QMessageBox.No)
-    def test_logout_action_trigger(self, mockquestion):
-=======
+
     @mock.patch("PyQt5.QtWidgets.QMessageBox.question", return_value=QtWidgets.QMessageBox.Yes)
     def test_login_with_different_account_shows_update_credentials_popup(self, mockbox):
         self._connect_to_mscolab()
@@ -168,7 +165,6 @@
         assert self.main_window.listOperationsMSC.model().rowCount() == 1
 
     def test_logout_action_trigger(self):
->>>>>>> 38cb1f08
         # Login
         self._connect_to_mscolab()
         modify_config_file({"MSS_auth": {self.url: self.userdata[0]}})
@@ -545,11 +541,6 @@
                 for i in range(wp_count):
                     assert exported_wp.waypoint_data(i).lat == imported_wp.waypoint_data(i).lat
 
-<<<<<<< HEAD
-    @mock.patch("PyQt5.QtWidgets.QMessageBox.question", return_value=QtWidgets.QMessageBox.No)
-    @mock.patch("PyQt5.QtWidgets.QErrorMessage")
-    def test_add_operation(self, mockbox, mockquestion):
-=======
     @pytest.mark.skip("Runs in a timeout locally > 60s")
     def test_work_locally_toggle(self):
         self._connect_to_mscolab()
@@ -599,18 +590,11 @@
         assert item.access_level == "creator"
 
     def test_add_operation(self):
->>>>>>> 38cb1f08
         self._connect_to_mscolab()
         modify_config_file({"MSS_auth": {self.url: "something@something.org"}})
         self._create_user("something", "something@something.org", "something")
         assert self.window.usernameLabel.text() == 'something'
         assert self.window.connectBtn.isVisible() is False
-<<<<<<< HEAD
-
-        self._create_operation("Alpha", "Description Alpha")
-        assert mockbox.return_value.showMessage.call_count == 1
-        with mock.patch("PyQt5.QtWidgets.QLineEdit.text", return_value=None):
-=======
         with mock.patch("PyQt5.QtWidgets.QMessageBox.information", return_value=QtWidgets.QMessageBox.Ok) as m:
             self._create_operation("Alpha", "Description Alpha")
             m.assert_called_once_with(
@@ -620,7 +604,6 @@
             )
         with (mock.patch("PyQt5.QtWidgets.QLineEdit.text", return_value=None),
               mock.patch("PyQt5.QtWidgets.QErrorMessage.showMessage") as m):
->>>>>>> 38cb1f08
             self._create_operation("Alpha2", "Description Alpha")
             m.assert_called_once_with("Path can't be empty")
         with (mock.patch("PyQt5.QtWidgets.QTextEdit.toPlainText", return_value=None),
@@ -631,30 +614,18 @@
             self._create_operation("/", "Description Alpha")
             m.assert_called_once_with("Path can't contain spaces or special characters")
         assert self.window.listOperationsMSC.model().rowCount() == 1
-<<<<<<< HEAD
-        self._create_operation("reproduce-test", "Description Test")
-        QtTest.QTest.qWait(200)
-=======
         with mock.patch("PyQt5.QtWidgets.QMessageBox.information", return_value=QtWidgets.QMessageBox.Ok) as m:
             self._create_operation("reproduce-test", "Description Test")
             m.assert_called_once()
->>>>>>> 38cb1f08
         assert self.window.listOperationsMSC.model().rowCount() == 2
         self._activate_operation_at_index(0)
         assert self.window.mscolab.active_operation_name == "Alpha"
         self._activate_operation_at_index(1)
         assert self.window.mscolab.active_operation_name == "reproduce-test"
 
-<<<<<<< HEAD
-    @mock.patch("PyQt5.QtWidgets.QMessageBox.question", return_value=QtWidgets.QMessageBox.No)
-    @mock.patch("PyQt5.QtWidgets.QMessageBox.information")
-    @mock.patch("PyQt5.QtWidgets.QInputDialog.getText", return_value=("flight7", True))
-    def test_handle_delete_operation(self, mocktext, mockbox, mockquestion):
-=======
     @mock.patch("PyQt5.QtWidgets.QInputDialog.getText", return_value=("flight7", True))
     def test_handle_delete_operation(self, mocktext):
         # pytest.skip('needs a review for the delete button pressed. Seems to delete a None operation')
->>>>>>> 38cb1f08
         self._connect_to_mscolab()
         modify_config_file({"MSS_auth": {self.url: "berta@something.org"}})
         self._create_user("berta", "berta@something.org", "something")
@@ -713,13 +684,6 @@
         assert self.window.listViews.count() == 0
         assert self.window.listOperationsMSC.model().rowCount() == 0
 
-<<<<<<< HEAD
-    @mock.patch("PyQt5.QtWidgets.QErrorMessage.showMessage")
-    @mock.patch("PyQt5.QtWidgets.QMessageBox.question", return_value=QtWidgets.QMessageBox.No)
-    @mock.patch("PyQt5.QtWidgets.QMessageBox.information")
-    @mock.patch("PyQt5.QtWidgets.QInputDialog.getText", return_value=("new_category", True))
-    def test_update_category(self, mockbox, mockpatch, mockquestion, mockshowmessage):
-=======
     @mock.patch("PyQt5.QtWidgets.QInputDialog.getText", return_value=("new_name", True))
     def test_handle_rename_operation(self, mocktext):
         self._connect_to_mscolab()
@@ -760,7 +724,6 @@
 
     @mock.patch("PyQt5.QtWidgets.QInputDialog.getText", return_value=("new_category", True))
     def test_update_category(self, mocktext):
->>>>>>> 38cb1f08
         self._connect_to_mscolab()
         modify_config_file({"MSS_auth": {self.url: "something@something.org"}})
         self._create_user("something", "something@something.org", "something")
@@ -779,10 +742,6 @@
         assert self.window.mscolab.active_op_id is not None
         assert self.window.mscolab.active_operation_category == "new_category"
 
-<<<<<<< HEAD
-    @mock.patch("PyQt5.QtWidgets.QMessageBox.question", return_value=QtWidgets.QMessageBox.No)
-    def test_get_recent_op_id(self, mockquestion):
-=======
     @mock.patch("PyQt5.QtWidgets.QMessageBox.information")
     def test_any_special_category(self, mockbox):
         self._connect_to_mscolab()
@@ -806,7 +765,6 @@
 
     @mock.patch("PyQt5.QtWidgets.QMessageBox.information", return_value=QtWidgets.QMessageBox.Ok)
     def test_get_recent_op_id(self, mockbox):
->>>>>>> 38cb1f08
         self._connect_to_mscolab()
         modify_config_file({"MSS_auth": {self.url: "anton@something.org"}})
         self._create_user("anton", "anton@something.org", "something")
@@ -821,13 +779,8 @@
         # ToDo fix number after cleanup initial data
         assert self.window.mscolab.get_recent_op_id() == current_op_id + 2
 
-<<<<<<< HEAD
-    @mock.patch("PyQt5.QtWidgets.QMessageBox.question", return_value=QtWidgets.QMessageBox.No)
-    def test_get_recent_operation(self, mockquestion):
-=======
     @mock.patch("PyQt5.QtWidgets.QMessageBox.information", return_value=QtWidgets.QMessageBox.Ok)
     def test_get_recent_operation(self, mockbox):
->>>>>>> 38cb1f08
         self._connect_to_mscolab()
         modify_config_file({"MSS_auth": {self.url: "berta@something.org"}})
         self._create_user("berta", "berta@something.org", "something")
@@ -841,13 +794,8 @@
         assert operation["path"] == "flight1234"
         assert operation["access_level"] == "creator"
 
-<<<<<<< HEAD
-    @mock.patch("PyQt5.QtWidgets.QMessageBox.question", return_value=QtWidgets.QMessageBox.No)
-    def test_open_chat_window(self, mockquestion):
-=======
     @mock.patch("PyQt5.QtWidgets.QMessageBox.information", return_value=QtWidgets.QMessageBox.Ok)
     def test_open_chat_window(self, mockbox):
->>>>>>> 38cb1f08
         self._connect_to_mscolab()
         modify_config_file({"MSS_auth": {self.url: "something@something.org"}})
         self._create_user("something", "something@something.org", "something")
@@ -860,13 +808,8 @@
         QtTest.QTest.qWait(0)
         assert self.window.mscolab.chat_window is not None
 
-<<<<<<< HEAD
-    @mock.patch("PyQt5.QtWidgets.QMessageBox.question", return_value=QtWidgets.QMessageBox.No)
-    def test_close_chat_window(self, mockquestion):
-=======
     @mock.patch("PyQt5.QtWidgets.QMessageBox.information", return_value=QtWidgets.QMessageBox.Ok)
     def test_close_chat_window(self, mockbox):
->>>>>>> 38cb1f08
         self._connect_to_mscolab()
         modify_config_file({"MSS_auth": {self.url: "something@something.org"}})
         self._create_user("something", "something@something.org", "something")
@@ -879,13 +822,8 @@
         self.window.mscolab.close_chat_window()
         assert self.window.mscolab.chat_window is None
 
-<<<<<<< HEAD
-    @mock.patch("PyQt5.QtWidgets.QMessageBox.question", return_value=QtWidgets.QMessageBox.No)
-    def test_delete_operation_from_list(self, mockquestion):
-=======
     @mock.patch("PyQt5.QtWidgets.QMessageBox.information", return_value=QtWidgets.QMessageBox.Ok)
     def test_delete_operation_from_list(self, mockbox):
->>>>>>> 38cb1f08
         self._connect_to_mscolab()
         modify_config_file({"MSS_auth": {self.url: "other@something.org"}})
         self._create_user("other", "other@something.org", "something")
@@ -902,12 +840,8 @@
     @mock.patch("PyQt5.QtWidgets.QMessageBox.question", return_value=QtWidgets.QMessageBox.Yes)
     def test_user_delete(self, mockmessage, mockquestion):
         self._connect_to_mscolab()
-<<<<<<< HEAD
-        self._create_user("something_todelete", "something_todelete@something.org", "something_todelete")
-=======
-        modify_config_file({"MSS_auth": {self.url: "something@something.org"}})
-        self._create_user("something", "something@something.org", "something")
->>>>>>> 38cb1f08
+        modify_config_file({"MSS_auth": {self.url: "something@something.org"}})
+        self._create_user("something", "something@something.org", "something")
         u_id = self.window.mscolab.user['id']
         self.window.mscolab.open_profile_window()
         QtTest.QTest.mouseClick(self.window.mscolab.profile_dialog.deleteAccountBtn, QtCore.Qt.LeftButton)
