# -*- coding: utf-8 -*-
"""

    tests._test_msui.test_remotesensing
    ~~~~~~~~~~~~~~~~~~~~~~~~~~~~~~~~~~~

    This module provides pytest functions to tests msui.remotesensing module

    This file is part of MSS.

    :copyright: Copyright 2017 Reimar Bauer, Joern Ungermann
    :copyright: Copyright 2017-2023 by the MSS team, see AUTHORS.
    :license: APACHE-2.0, see LICENSE for details.

    Licensed under the Apache License, Version 2.0 (the "License");
    you may not use this file except in compliance with the License.
    You may obtain a copy of the License at

       http://www.apache.org/licenses/LICENSE-2.0

    Unless required by applicable law or agreed to in writing, software
    distributed under the License is distributed on an "AS IS" BASIS,
    WITHOUT WARRANTIES OR CONDITIONS OF ANY KIND, either express or implied.
    See the License for the specific language governing permissions and
    limitations under the License.
"""
<<<<<<< HEAD


import datetime
import sys

from mock import Mock
from matplotlib.collections import LineCollection
from PyQt5 import QtWidgets
import pytest
=======
import skyfield_data
>>>>>>> 665e2fdf
from mslib.msui.remotesensing_dockwidget import RemoteSensingControlWidget
from mslib.msui import mpl_qtwidget as qt
import skyfield_data


def test_skyfield_data_expiration(recwarn):
    skyfield_data.check_expirations()
    assert len(recwarn) == 0, [_x.message for _x in recwarn]


class Test_RemoteSensingControlWidget(object):
    """
    Tests about RemoteSensingControlWidget
    """
    def setup_method(self):
        self.application = QtWidgets.QApplication(sys.argv)
        self.view = Mock()
        self.map = qt.TopViewPlotter()
        self.map.init_map()
        self.bmap = self.map.map
        self.result_test_direction_coordinates = [([79.08, 79.06, 79.03, 79.01, 78.99, 78.97, 78.95,
                                                    78.93, 78.9, 78.88, 78.86, 78.84, 78.82,
                                                    78.73, 78.7, 78.68, 78.66, 78.64, 78.62,
                                                    78.59, 78.57, 78.55, 78.79, 78.77, 78.75,
                                                    78.53, 78.50, 78.48, 78.46, 78.44, 78.41,
                                                    78.39, 78.37, 78.35, 78.32, 78.30, 78.28,
                                                    78.25, 78.23, 78.21, 78.19, 78.16, 78.14,
                                                    78.12, 78.09, 78.07, 78.05, 78.03, 78.00,
                                                    77.98, 77.96, 77.93, 77.91, 77.89, 77.86,
                                                    77.84, 77.82, 77.79, 77.77, 77.75, 77.72,
                                                    77.70, 77.68, 77.65, 77.63, 77.60, 77.58,
                                                    77.56, 77.53, 77.51, 77.49, 77.46, 77.44,
                                                    77.41, 77.39, 77.37, 77.34, 77.32, 77.29,
                                                    77.27, 77.24, 77.22, 77.20, 77.17, 77.15,
                                                    77.12, 77.1], [21.15, 21.23, 21.32, 21.40, 21.49, 21.58,
                                                   22.166, 22.75, 21.84, 22.92, 22.84, 23,
                                                   23.36, 23.12, 23.58, 24.44, 24.52, 24.82,
                                                   25.74, 25.28, 25.84, 25.57, 25.98, 26.06,
                                                   26.15, 26.24, 26.32, 26.41, 26.49, 26.58,
                                                   26.67, 26.75, 26.84, 26.93, 27.01, 27.1,
                                                   27.18, 27.27, 27.36, 27.44, 27.53, 27.61,
                                                   27.7, 27.79, 27.87, 27.96, 28.04, 28.13,
                                                   28.22, 28.30, 28.39, 28.47, 28.56])]

        self.lon_lin = [79.08, 79.06, 79.04, 79.02, 78.99, 78.97, 78.95, 78.93,
                        78.91, 78.89, 78.86, 78.84, 78.82, 78.80, 78.78, 78.75,
                        78.75, 78.71, 78.69, 78.67, 78.64, 78.62, 78.60, 78.58,
                        78.56, 78.53, 78.51, 78.49, 78.46, 78.44, 78.42, 78.40,
                        78.37, 78.35, 78.33, 78.31, 78.28, 78.26, 78.24, 78.21,
                        78.19, 78.17, 78.15, 78.12, 78.10, 78.08, 78.05, 78.05,
                        78.03, 77.98, 77.96, 77.94, 77.91, 77.89, 77.87, 77.84,
                        77.82, 77.80, 77.77, 77.75, 77.73, 77.70, 77.68, 77.66,
                        77.61, 77.59, 77.58, 77.54, 77.51, 77.49, 77.47, 77.44,
                        77.42, 77.39, 77.37, 77.34, 77.32, 77.30, 77.27, 77.25,
                        77.20, 77.18, 77.16, 77.15, 77.13]

        self.lat_lin = [21.15, 21.23, 21.32, 21.4, 21.495, 21.58, 21.66, 21.75,
                        21.84, 21.92, 22.01, 22.1, 22.186, 22.27, 22.35, 22.44,
                        22.53, 22.61, 22.7, 22.79, 22.87, 22.96, 23.05, 23.13,
                        23.22, 23.30, 23.39, 23.48, 23.56, 23.65, 23.74, 23.82,
                        23.91, 23.99, 24.08, 24.17, 24.25, 24.34, 24.43, 24.51,
                        24.60, 24.68, 24.77, 24.86, 24.94, 25.03, 25.12, 25.20,
                        25.29, 25.37, 25.46, 25.55, 25.63, 25.72, 25.81, 25.89,
                        25.98, 26.06, 26.15, 26.24, 26.32, 26.41, 26.49, 26.58,
                        26.67, 26.75, 26.84, 26.93, 27.01, 27.10, 27.18, 27.27,
                        27.36, 27.44, 27.53, 27.61, 27.70, 27.79, 27.87, 27.96,
                        28.04, 28.13, 28.22, 28.30, 28.39, 28.47, 28.56]

        self.cut_height = 10.0
        self.result_test_tangent_point_coordinates = [(81.2, 21.62), (81.19, 21.65), (81.17, 21.79),
                                                      (81.11, 21.98), (81.12, 21.93), (81.1, 22.05),
                                                      (81.09, 22.08), (81.07, 22.17), (81.04, 22.3),
                                                      (80.98, 22.53), (81.01, 22.42), (80.98, 22.53),
                                                      (80.96, 22.63), (80.94, 22.73), (80.88, 22.96),
                                                      (80.95, 22.44), (80.75, 23.39), (80.86, 23.02),
                                                      (80.85, 23.11), (80.75, 23.46), (80.8, 23.28),
                                                      (80.78, 23.37), (80.75, 23.51), (80.74, 23.54),
                                                      (80.65, 23.89), (80.69, 23.71), (80.68, 23.8),
                                                      (80.58, 24.15), (80.63, 23.97), (80.61, 24.06),
                                                      (80.58, 24.2), (80.52, 24.42), (80.54, 24.37),
                                                      (80.53, 24.4), (80.51, 24.49), (80.42, 24.83),
                                                      (80.46, 24.66), (80.44, 24.75), (80.35, 25.09),
                                                      (80.39, 24.92), (80.37, 25.06), (80.36, 25.09),
                                                      (80.29, 25.36), (80.3, 25.31), (80.29, 25.35),
                                                      (80.22, 25.62), (80.29, 25.12), (80.25, 25.6),
                                                      (79.98, 26.3), (80.18, 25.77), (80.16, 25.86),
                                                      (80.07, 26.21), (80.11, 26.03), (80.1, 26.12),
                                                      (80.01, 26.47), (80.05, 26.29), (80.02, 26.43),
                                                      (79.96, 26.65), (79.98, 26.55), (79.96, 26.69),
                                                      (79.9, 26.91), (79.91, 26.86), (79.9, 26.89),
                                                      (79.69, 27.49), (79.83, 27.12), (79.85, 26.95),
                                                      (79.69, 27.6), (79.7, 27.58), (79.74, 27.41),
                                                      (79.71, 27.55), (79.65, 27.76), (79.68, 27.67),
                                                      (79.59, 28.01), (79.63, 27.84), (79.54, 28.18),
                                                      (79.58, 28.01), (79.56, 28.1), (79.48, 28.44),
                                                      (79.52, 28.27), (79.26, 28.95), (79.45, 28.44),
                                                      (79.43, 28.52), (79.45, 28.44), (79.41, 28.69)]

        self.wp_vertices = [(0, 0), (1, 4)]
        self.wp_heights = [0, 1000]
        self.coordinates = [[79.083, 21.15], [77.103, 28.566]]
        self.heights = [0.0, 0.0]
        self.times = [datetime.datetime(2023, 4, 15, 10, 9, 59, 174000),
                      datetime.datetime(2023, 4, 15, 11, 18, 27, 735581)]
        self.solar_type = ('sun', 'total (horizon)')
        self.remote_widget = RemoteSensingControlWidget(view=self.view)

    @pytest.mark.parametrize(
        "lon0, lat0, h0, lon1, lat1, h1, obs_azi, expected",
        [
            (0, 0, 0, 1, 0, 0, 0, (90.0, -1)),
            (0, 0, 0, -1, 0, 0, 0, (270.0, -1)),
            (0, 0, 0, 1, 0, 0, 90, (180.0, -1)),
            (0, 0, 0, 0, 1, 0, 0, (0.0, -1)),
            (0, 0, 0, 0, -1, 0, 0, (180.0, -1)),
        ],
    )
    def test_view_angles(self, lon0, lat0, h0, lon1, lat1, h1, obs_azi, expected):
        compute_view_angles = self.remote_widget.compute_view_angles
        angle = compute_view_angles(lon0, lat0, h0, lon1, lat1, h1, obs_azi, -1)
        assert angle[0] == expected[0]
        assert angle[1] == expected[1]

    @pytest.mark.parametrize("body, lat, lon, alt, expected_angle", [
        ("sun", 73.56, 78.01, 25.27, (106.71, -20.28)),
        ("sun", 73.07, 77.78, 26.07, (106.35, -20.71)),
        ("sun", 73.58, 77.56, 26.92, (105.96, -21.13)),
        ("sun", 73.08, 77.33, 27.74, (105.57, -21.55)),
        ("sun", 73.56, 78.01, 25.27, (106.71, -20.28))
    ])
    def test_body_angle(self, body, lat, lon, alt, expected_angle):
        compute_body_angle = self.remote_widget.compute_body_angle
        angle = compute_body_angle(body, lat, lon, alt)
        assert angle[0] == pytest.approx(expected_angle[0], rel=1e-3)
        assert angle[1] == pytest.approx(expected_angle[1], rel=1e-3)

    def test_direction_coordinates(self):
        compute_direction_coordinates = self.remote_widget.direction_coordinates
        coordinates = compute_direction_coordinates(self.result_test_direction_coordinates)
        result = [[(round(x, 2), round(y, 2)) for x, y in inner_list] for inner_list in coordinates]
        assert result == [[(78.1, 27.83), (79.18, 28.14)]]

    def test_compute_tangent_lines(self):
        result = self.remote_widget.compute_tangent_lines(self.bmap,
                                                          self.wp_vertices, self.wp_heights)
        assert isinstance(result, LineCollection)
        assert len(result.get_segments()) == len(self.wp_heights)

    def test_compute_solar_lines(self):
        result = self.remote_widget
        result = result.compute_solar_lines(self.bmap, self.coordinates, self.heights, self.times, self.solar_type)
        assert isinstance(result, LineCollection)

    def test_tangent_point_coordinates(self):
        tangent_point_coordinates = self.remote_widget.tangent_point_coordinates
        coordinates = tangent_point_coordinates(lon_lin=self.lon_lin, lat_lin=self.lat_lin, cut_height=self.cut_height)
        result = [(round(x, 2), round(y, 2)) for x, y in coordinates]
        assert result == self.result_test_tangent_point_coordinates

    @pytest.mark.parametrize("obs_azi, obs_ele, sol_azi, sol_ele, expected_rating", [
        (76.00, -1.0, 240.70, 58.33, 175.06),
        (76.11, -1.0, 239.90, 60.03, 174.79),
        (76.50, -1.0, 236.15, 66.92, 173.5),
    ])
    def test_calc_view_rating(self, obs_azi, obs_ele, sol_azi, sol_ele, expected_rating):
        height = 0.0
        difftype = "total (horizon)"
        calc_view_rating = self.remote_widget.calc_view_rating
        view_rating = calc_view_rating(obs_azi=obs_azi, obs_ele=obs_ele, sol_azi=sol_azi,
                                       sol_ele=sol_ele, height=height, difftype=difftype)
        assert round(view_rating, 2) == pytest.approx(expected_rating, rel=1e-3)<|MERGE_RESOLUTION|>--- conflicted
+++ resolved
@@ -24,7 +24,6 @@
     See the License for the specific language governing permissions and
     limitations under the License.
 """
-<<<<<<< HEAD
 
 
 import datetime
@@ -34,9 +33,7 @@
 from matplotlib.collections import LineCollection
 from PyQt5 import QtWidgets
 import pytest
-=======
 import skyfield_data
->>>>>>> 665e2fdf
 from mslib.msui.remotesensing_dockwidget import RemoteSensingControlWidget
 from mslib.msui import mpl_qtwidget as qt
 import skyfield_data
