# -*- coding: utf-8 -*-
"""

    tutorials.utils.constants
    ~~~~~~~~~~~~~~~~~~~~~~~~~

    constants for tutorials

    This file is part of MSS.

    :copyright: Copyright 2008-2014 Deutsches Zentrum fuer Luft- und Raumfahrt e.V.
    :copyright: Copyright 2011-2014 Marc Rautenhaus (mr)
<<<<<<< HEAD
    :copyright: Copyright 2016-2023 by the MSS team, see AUTHORS.
=======
    :copyright: Copyright 2016-2024 by the MSS team, see AUTHORS.
>>>>>>> 21291623
    :license: APACHE-2.0, see LICENSE for details.

    Licensed under the Apache License, Version 2.0 (the "License");
    you may not use this file except in compliance with the License.
    You may obtain a copy of the License at

       http://www.apache.org/licenses/LICENSE-2.0

    Unless required by applicable law or agreed to in writing, software
    distributed under the License is distributed on an "AS IS" BASIS,
    WITHOUT WARRANTIES OR CONDITIONS OF ANY KIND, either express or implied.
    See the License for the specific language governing permissions and
    limitations under the License.
"""<|MERGE_RESOLUTION|>--- conflicted
+++ resolved
@@ -10,11 +10,7 @@
 
     :copyright: Copyright 2008-2014 Deutsches Zentrum fuer Luft- und Raumfahrt e.V.
     :copyright: Copyright 2011-2014 Marc Rautenhaus (mr)
-<<<<<<< HEAD
-    :copyright: Copyright 2016-2023 by the MSS team, see AUTHORS.
-=======
     :copyright: Copyright 2016-2024 by the MSS team, see AUTHORS.
->>>>>>> 21291623
     :license: APACHE-2.0, see LICENSE for details.
 
     Licensed under the Apache License, Version 2.0 (the "License");
